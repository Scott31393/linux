--- conflicted
+++ resolved
@@ -662,10 +662,6 @@
 	ti,no-idle;
 	timer@0 {
 		assigned-clocks = <&l4_wkup_clkctrl OMAP4_TIMER1_CLKCTRL 24>;
-<<<<<<< HEAD
-		assigned-clock-parents = <&sys_clkin_ck>;
-=======
 		assigned-clock-parents = <&sys_32k_ck>;
->>>>>>> 84569f32
 	};
 };