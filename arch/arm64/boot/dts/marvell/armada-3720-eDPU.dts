--- conflicted
+++ resolved
@@ -25,11 +25,6 @@
 	/* Actual device is MV88E6361 */
 	switch: switch@0 {
 		compatible = "marvell,mv88e6190";
-<<<<<<< HEAD
-		#address-cells = <1>;
-		#size-cells = <0>;
-=======
->>>>>>> 0c383648
 		reg = <0>;
 		status = "disabled";
 
