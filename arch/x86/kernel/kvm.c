// SPDX-License-Identifier: GPL-2.0-or-later
/*
 * KVM paravirt_ops implementation
 *
 * Copyright (C) 2007, Red Hat, Inc., Ingo Molnar <mingo@redhat.com>
 * Copyright IBM Corporation, 2007
 *   Authors: Anthony Liguori <aliguori@us.ibm.com>
 */

#define pr_fmt(fmt) "kvm-guest: " fmt

#include <linux/context_tracking.h>
#include <linux/init.h>
#include <linux/irq.h>
#include <linux/kernel.h>
#include <linux/kvm_para.h>
#include <linux/cpu.h>
#include <linux/mm.h>
#include <linux/highmem.h>
#include <linux/hardirq.h>
#include <linux/notifier.h>
#include <linux/reboot.h>
#include <linux/hash.h>
#include <linux/sched.h>
#include <linux/slab.h>
#include <linux/kprobes.h>
#include <linux/nmi.h>
#include <linux/swait.h>
#include <asm/timer.h>
#include <asm/cpu.h>
#include <asm/traps.h>
#include <asm/desc.h>
#include <asm/tlbflush.h>
#include <asm/apic.h>
#include <asm/apicdef.h>
#include <asm/hypervisor.h>
#include <asm/tlb.h>
#include <asm/cpuidle_haltpoll.h>

DEFINE_STATIC_KEY_FALSE(kvm_async_pf_enabled);

static int kvmapf = 1;

static int __init parse_no_kvmapf(char *arg)
{
        kvmapf = 0;
        return 0;
}

early_param("no-kvmapf", parse_no_kvmapf);

static int steal_acc = 1;
static int __init parse_no_stealacc(char *arg)
{
        steal_acc = 0;
        return 0;
}

early_param("no-steal-acc", parse_no_stealacc);

static DEFINE_PER_CPU_DECRYPTED(struct kvm_vcpu_pv_apf_data, apf_reason) __aligned(64);
DEFINE_PER_CPU_DECRYPTED(struct kvm_steal_time, steal_time) __aligned(64) __visible;
static int has_steal_clock = 0;

/*
 * No need for any "IO delay" on KVM
 */
static void kvm_io_delay(void)
{
}

#define KVM_TASK_SLEEP_HASHBITS 8
#define KVM_TASK_SLEEP_HASHSIZE (1<<KVM_TASK_SLEEP_HASHBITS)

struct kvm_task_sleep_node {
	struct hlist_node link;
	struct swait_queue_head wq;
	u32 token;
	int cpu;
};

static struct kvm_task_sleep_head {
	raw_spinlock_t lock;
	struct hlist_head list;
} async_pf_sleepers[KVM_TASK_SLEEP_HASHSIZE];

static struct kvm_task_sleep_node *_find_apf_task(struct kvm_task_sleep_head *b,
						  u32 token)
{
	struct hlist_node *p;

	hlist_for_each(p, &b->list) {
		struct kvm_task_sleep_node *n =
			hlist_entry(p, typeof(*n), link);
		if (n->token == token)
			return n;
	}

	return NULL;
}

static bool kvm_async_pf_queue_task(u32 token, struct kvm_task_sleep_node *n)
{
	u32 key = hash_32(token, KVM_TASK_SLEEP_HASHBITS);
	struct kvm_task_sleep_head *b = &async_pf_sleepers[key];
	struct kvm_task_sleep_node *e;

	raw_spin_lock(&b->lock);
	e = _find_apf_task(b, token);
	if (e) {
		/* dummy entry exist -> wake up was delivered ahead of PF */
		hlist_del(&e->link);
		raw_spin_unlock(&b->lock);
		kfree(e);
		return false;
	}

	n->token = token;
	n->cpu = smp_processor_id();
	init_swait_queue_head(&n->wq);
	hlist_add_head(&n->link, &b->list);
	raw_spin_unlock(&b->lock);
	return true;
}

/*
 * kvm_async_pf_task_wait_schedule - Wait for pagefault to be handled
 * @token:	Token to identify the sleep node entry
 *
 * Invoked from the async pagefault handling code or from the VM exit page
 * fault handler. In both cases RCU is watching.
 */
void kvm_async_pf_task_wait_schedule(u32 token)
{
	struct kvm_task_sleep_node n;
	DECLARE_SWAITQUEUE(wait);

	lockdep_assert_irqs_disabled();

	if (!kvm_async_pf_queue_task(token, &n))
		return;

	for (;;) {
		prepare_to_swait_exclusive(&n.wq, &wait, TASK_UNINTERRUPTIBLE);
		if (hlist_unhashed(&n.link))
			break;

		local_irq_enable();
		schedule();
		local_irq_disable();
	}
	finish_swait(&n.wq, &wait);
}
EXPORT_SYMBOL_GPL(kvm_async_pf_task_wait_schedule);

static void apf_task_wake_one(struct kvm_task_sleep_node *n)
{
	hlist_del_init(&n->link);
	if (swq_has_sleeper(&n->wq))
		swake_up_one(&n->wq);
}

static void apf_task_wake_all(void)
{
	int i;

	for (i = 0; i < KVM_TASK_SLEEP_HASHSIZE; i++) {
		struct kvm_task_sleep_head *b = &async_pf_sleepers[i];
		struct kvm_task_sleep_node *n;
		struct hlist_node *p, *next;

		raw_spin_lock(&b->lock);
		hlist_for_each_safe(p, next, &b->list) {
			n = hlist_entry(p, typeof(*n), link);
			if (n->cpu == smp_processor_id())
				apf_task_wake_one(n);
		}
		raw_spin_unlock(&b->lock);
	}
}

void kvm_async_pf_task_wake(u32 token)
{
	u32 key = hash_32(token, KVM_TASK_SLEEP_HASHBITS);
	struct kvm_task_sleep_head *b = &async_pf_sleepers[key];
	struct kvm_task_sleep_node *n;

	if (token == ~0) {
		apf_task_wake_all();
		return;
	}

again:
	raw_spin_lock(&b->lock);
	n = _find_apf_task(b, token);
	if (!n) {
		/*
		 * async PF was not yet handled.
		 * Add dummy entry for the token.
		 */
		n = kzalloc(sizeof(*n), GFP_ATOMIC);
		if (!n) {
			/*
			 * Allocation failed! Busy wait while other cpu
			 * handles async PF.
			 */
			raw_spin_unlock(&b->lock);
			cpu_relax();
			goto again;
		}
		n->token = token;
		n->cpu = smp_processor_id();
		init_swait_queue_head(&n->wq);
		hlist_add_head(&n->link, &b->list);
	} else {
		apf_task_wake_one(n);
	}
	raw_spin_unlock(&b->lock);
	return;
}
EXPORT_SYMBOL_GPL(kvm_async_pf_task_wake);

noinstr u32 kvm_read_and_reset_apf_flags(void)
{
	u32 flags = 0;

	if (__this_cpu_read(apf_reason.enabled)) {
		flags = __this_cpu_read(apf_reason.flags);
		__this_cpu_write(apf_reason.flags, 0);
	}

	return flags;
}
EXPORT_SYMBOL_GPL(kvm_read_and_reset_apf_flags);

noinstr bool __kvm_handle_async_pf(struct pt_regs *regs, u32 token)
{
<<<<<<< HEAD
	u32 reason = kvm_read_and_reset_apf_flags();
	irqentry_state_t state;
=======
	u32 flags = kvm_read_and_reset_apf_flags();
	bool rcu_exit;
>>>>>>> f3633c26

	if (!flags)
		return false;

	state = irqentry_enter(regs);
	instrumentation_begin();

	/*
	 * If the host managed to inject an async #PF into an interrupt
	 * disabled region, then die hard as this is not going to end well
	 * and the host side is seriously broken.
	 */
	if (unlikely(!(regs->flags & X86_EFLAGS_IF)))
		panic("Host injected async #PF in interrupt disabled region\n");

	if (flags & KVM_PV_REASON_PAGE_NOT_PRESENT) {
		if (unlikely(!(user_mode(regs))))
			panic("Host injected async #PF in kernel mode\n");
		/* Page is swapped out by the host. */
		kvm_async_pf_task_wait_schedule(token);
	} else {
		WARN_ONCE(1, "Unexpected async PF flags: %x\n", flags);
	}

	instrumentation_end();
	irqentry_exit(regs, state);
	return true;
}

DEFINE_IDTENTRY_SYSVEC(sysvec_kvm_asyncpf_interrupt)
{
	struct pt_regs *old_regs = set_irq_regs(regs);
	u32 token;
	bool rcu_exit;

	rcu_exit = idtentry_enter_cond_rcu(regs);

	inc_irq_stat(irq_hv_callback_count);

	if (__this_cpu_read(apf_reason.enabled)) {
		token = __this_cpu_read(apf_reason.token);
		kvm_async_pf_task_wake(token);
		__this_cpu_write(apf_reason.token, 0);
		wrmsrl(MSR_KVM_ASYNC_PF_ACK, 1);
	}

	idtentry_exit_cond_rcu(regs, rcu_exit);
	set_irq_regs(old_regs);
}

static void __init paravirt_ops_setup(void)
{
	pv_info.name = "KVM";

	if (kvm_para_has_feature(KVM_FEATURE_NOP_IO_DELAY))
		pv_ops.cpu.io_delay = kvm_io_delay;

#ifdef CONFIG_X86_IO_APIC
	no_timer_check = 1;
#endif
}

static void kvm_register_steal_time(void)
{
	int cpu = smp_processor_id();
	struct kvm_steal_time *st = &per_cpu(steal_time, cpu);

	if (!has_steal_clock)
		return;

	wrmsrl(MSR_KVM_STEAL_TIME, (slow_virt_to_phys(st) | KVM_MSR_ENABLED));
	pr_info("stealtime: cpu %d, msr %llx\n", cpu,
		(unsigned long long) slow_virt_to_phys(st));
}

static DEFINE_PER_CPU_DECRYPTED(unsigned long, kvm_apic_eoi) = KVM_PV_EOI_DISABLED;

static notrace void kvm_guest_apic_eoi_write(u32 reg, u32 val)
{
	/**
	 * This relies on __test_and_clear_bit to modify the memory
	 * in a way that is atomic with respect to the local CPU.
	 * The hypervisor only accesses this memory from the local CPU so
	 * there's no need for lock or memory barriers.
	 * An optimization barrier is implied in apic write.
	 */
	if (__test_and_clear_bit(KVM_PV_EOI_BIT, this_cpu_ptr(&kvm_apic_eoi)))
		return;
	apic->native_eoi_write(APIC_EOI, APIC_EOI_ACK);
}

static void kvm_guest_cpu_init(void)
{
	if (kvm_para_has_feature(KVM_FEATURE_ASYNC_PF_INT) && kvmapf) {
		u64 pa = slow_virt_to_phys(this_cpu_ptr(&apf_reason));

		WARN_ON_ONCE(!static_branch_likely(&kvm_async_pf_enabled));

		pa = slow_virt_to_phys(this_cpu_ptr(&apf_reason));
		pa |= KVM_ASYNC_PF_ENABLED | KVM_ASYNC_PF_DELIVERY_AS_INT;

		if (kvm_para_has_feature(KVM_FEATURE_ASYNC_PF_VMEXIT))
			pa |= KVM_ASYNC_PF_DELIVERY_AS_PF_VMEXIT;

		wrmsrl(MSR_KVM_ASYNC_PF_INT, HYPERVISOR_CALLBACK_VECTOR);

		wrmsrl(MSR_KVM_ASYNC_PF_EN, pa);
		__this_cpu_write(apf_reason.enabled, 1);
		pr_info("KVM setup async PF for cpu %d\n", smp_processor_id());
	}

	if (kvm_para_has_feature(KVM_FEATURE_PV_EOI)) {
		unsigned long pa;

		/* Size alignment is implied but just to make it explicit. */
		BUILD_BUG_ON(__alignof__(kvm_apic_eoi) < 4);
		__this_cpu_write(kvm_apic_eoi, 0);
		pa = slow_virt_to_phys(this_cpu_ptr(&kvm_apic_eoi))
			| KVM_MSR_ENABLED;
		wrmsrl(MSR_KVM_PV_EOI_EN, pa);
	}

	if (has_steal_clock)
		kvm_register_steal_time();
}

static void kvm_pv_disable_apf(void)
{
	if (!__this_cpu_read(apf_reason.enabled))
		return;

	wrmsrl(MSR_KVM_ASYNC_PF_EN, 0);
	__this_cpu_write(apf_reason.enabled, 0);

	pr_info("Unregister pv shared memory for cpu %d\n", smp_processor_id());
}

static void kvm_pv_guest_cpu_reboot(void *unused)
{
	/*
	 * We disable PV EOI before we load a new kernel by kexec,
	 * since MSR_KVM_PV_EOI_EN stores a pointer into old kernel's memory.
	 * New kernel can re-enable when it boots.
	 */
	if (kvm_para_has_feature(KVM_FEATURE_PV_EOI))
		wrmsrl(MSR_KVM_PV_EOI_EN, 0);
	kvm_pv_disable_apf();
	kvm_disable_steal_time();
}

static int kvm_pv_reboot_notify(struct notifier_block *nb,
				unsigned long code, void *unused)
{
	if (code == SYS_RESTART)
		on_each_cpu(kvm_pv_guest_cpu_reboot, NULL, 1);
	return NOTIFY_DONE;
}

static struct notifier_block kvm_pv_reboot_nb = {
	.notifier_call = kvm_pv_reboot_notify,
};

static u64 kvm_steal_clock(int cpu)
{
	u64 steal;
	struct kvm_steal_time *src;
	int version;

	src = &per_cpu(steal_time, cpu);
	do {
		version = src->version;
		virt_rmb();
		steal = src->steal;
		virt_rmb();
	} while ((version & 1) || (version != src->version));

	return steal;
}

void kvm_disable_steal_time(void)
{
	if (!has_steal_clock)
		return;

	wrmsr(MSR_KVM_STEAL_TIME, 0, 0);
}

static inline void __set_percpu_decrypted(void *ptr, unsigned long size)
{
	early_set_memory_decrypted((unsigned long) ptr, size);
}

/*
 * Iterate through all possible CPUs and map the memory region pointed
 * by apf_reason, steal_time and kvm_apic_eoi as decrypted at once.
 *
 * Note: we iterate through all possible CPUs to ensure that CPUs
 * hotplugged will have their per-cpu variable already mapped as
 * decrypted.
 */
static void __init sev_map_percpu_data(void)
{
	int cpu;

	if (!sev_active())
		return;

	for_each_possible_cpu(cpu) {
		__set_percpu_decrypted(&per_cpu(apf_reason, cpu), sizeof(apf_reason));
		__set_percpu_decrypted(&per_cpu(steal_time, cpu), sizeof(steal_time));
		__set_percpu_decrypted(&per_cpu(kvm_apic_eoi, cpu), sizeof(kvm_apic_eoi));
	}
}

static bool pv_tlb_flush_supported(void)
{
	return (kvm_para_has_feature(KVM_FEATURE_PV_TLB_FLUSH) &&
		!kvm_para_has_hint(KVM_HINTS_REALTIME) &&
		kvm_para_has_feature(KVM_FEATURE_STEAL_TIME));
}

static DEFINE_PER_CPU(cpumask_var_t, __pv_cpu_mask);

#ifdef CONFIG_SMP

static bool pv_ipi_supported(void)
{
	return kvm_para_has_feature(KVM_FEATURE_PV_SEND_IPI);
}

static bool pv_sched_yield_supported(void)
{
	return (kvm_para_has_feature(KVM_FEATURE_PV_SCHED_YIELD) &&
		!kvm_para_has_hint(KVM_HINTS_REALTIME) &&
	    kvm_para_has_feature(KVM_FEATURE_STEAL_TIME));
}

#define KVM_IPI_CLUSTER_SIZE	(2 * BITS_PER_LONG)

static void __send_ipi_mask(const struct cpumask *mask, int vector)
{
	unsigned long flags;
	int cpu, apic_id, icr;
	int min = 0, max = 0;
#ifdef CONFIG_X86_64
	__uint128_t ipi_bitmap = 0;
#else
	u64 ipi_bitmap = 0;
#endif
	long ret;

	if (cpumask_empty(mask))
		return;

	local_irq_save(flags);

	switch (vector) {
	default:
		icr = APIC_DM_FIXED | vector;
		break;
	case NMI_VECTOR:
		icr = APIC_DM_NMI;
		break;
	}

	for_each_cpu(cpu, mask) {
		apic_id = per_cpu(x86_cpu_to_apicid, cpu);
		if (!ipi_bitmap) {
			min = max = apic_id;
		} else if (apic_id < min && max - apic_id < KVM_IPI_CLUSTER_SIZE) {
			ipi_bitmap <<= min - apic_id;
			min = apic_id;
		} else if (apic_id < min + KVM_IPI_CLUSTER_SIZE) {
			max = apic_id < max ? max : apic_id;
		} else {
			ret = kvm_hypercall4(KVM_HC_SEND_IPI, (unsigned long)ipi_bitmap,
				(unsigned long)(ipi_bitmap >> BITS_PER_LONG), min, icr);
			WARN_ONCE(ret < 0, "kvm-guest: failed to send PV IPI: %ld",
				  ret);
			min = max = apic_id;
			ipi_bitmap = 0;
		}
		__set_bit(apic_id - min, (unsigned long *)&ipi_bitmap);
	}

	if (ipi_bitmap) {
		ret = kvm_hypercall4(KVM_HC_SEND_IPI, (unsigned long)ipi_bitmap,
			(unsigned long)(ipi_bitmap >> BITS_PER_LONG), min, icr);
		WARN_ONCE(ret < 0, "kvm-guest: failed to send PV IPI: %ld",
			  ret);
	}

	local_irq_restore(flags);
}

static void kvm_send_ipi_mask(const struct cpumask *mask, int vector)
{
	__send_ipi_mask(mask, vector);
}

static void kvm_send_ipi_mask_allbutself(const struct cpumask *mask, int vector)
{
	unsigned int this_cpu = smp_processor_id();
	struct cpumask *new_mask = this_cpu_cpumask_var_ptr(__pv_cpu_mask);
	const struct cpumask *local_mask;

	cpumask_copy(new_mask, mask);
	cpumask_clear_cpu(this_cpu, new_mask);
	local_mask = new_mask;
	__send_ipi_mask(local_mask, vector);
}

/*
 * Set the IPI entry points
 */
static void kvm_setup_pv_ipi(void)
{
	apic->send_IPI_mask = kvm_send_ipi_mask;
	apic->send_IPI_mask_allbutself = kvm_send_ipi_mask_allbutself;
	pr_info("setup PV IPIs\n");
}

static void kvm_smp_send_call_func_ipi(const struct cpumask *mask)
{
	int cpu;

	native_send_call_func_ipi(mask);

	/* Make sure other vCPUs get a chance to run if they need to. */
	for_each_cpu(cpu, mask) {
		if (vcpu_is_preempted(cpu)) {
			kvm_hypercall1(KVM_HC_SCHED_YIELD, per_cpu(x86_cpu_to_apicid, cpu));
			break;
		}
	}
}

static void __init kvm_smp_prepare_boot_cpu(void)
{
	/*
	 * Map the per-cpu variables as decrypted before kvm_guest_cpu_init()
	 * shares the guest physical address with the hypervisor.
	 */
	sev_map_percpu_data();

	kvm_guest_cpu_init();
	native_smp_prepare_boot_cpu();
	kvm_spinlock_init();
}

static void kvm_guest_cpu_offline(void)
{
	kvm_disable_steal_time();
	if (kvm_para_has_feature(KVM_FEATURE_PV_EOI))
		wrmsrl(MSR_KVM_PV_EOI_EN, 0);
	kvm_pv_disable_apf();
	apf_task_wake_all();
}

static int kvm_cpu_online(unsigned int cpu)
{
	local_irq_disable();
	kvm_guest_cpu_init();
	local_irq_enable();
	return 0;
}

static int kvm_cpu_down_prepare(unsigned int cpu)
{
	local_irq_disable();
	kvm_guest_cpu_offline();
	local_irq_enable();
	return 0;
}
#endif

static void kvm_flush_tlb_others(const struct cpumask *cpumask,
			const struct flush_tlb_info *info)
{
	u8 state;
	int cpu;
	struct kvm_steal_time *src;
	struct cpumask *flushmask = this_cpu_cpumask_var_ptr(__pv_cpu_mask);

	cpumask_copy(flushmask, cpumask);
	/*
	 * We have to call flush only on online vCPUs. And
	 * queue flush_on_enter for pre-empted vCPUs
	 */
	for_each_cpu(cpu, flushmask) {
		src = &per_cpu(steal_time, cpu);
		state = READ_ONCE(src->preempted);
		if ((state & KVM_VCPU_PREEMPTED)) {
			if (try_cmpxchg(&src->preempted, &state,
					state | KVM_VCPU_FLUSH_TLB))
				__cpumask_clear_cpu(cpu, flushmask);
		}
	}

	native_flush_tlb_others(flushmask, info);
}

static void __init kvm_guest_init(void)
{
	int i;

	paravirt_ops_setup();
	register_reboot_notifier(&kvm_pv_reboot_nb);
	for (i = 0; i < KVM_TASK_SLEEP_HASHSIZE; i++)
		raw_spin_lock_init(&async_pf_sleepers[i].lock);

	if (kvm_para_has_feature(KVM_FEATURE_STEAL_TIME)) {
		has_steal_clock = 1;
		pv_ops.time.steal_clock = kvm_steal_clock;
	}

	if (pv_tlb_flush_supported()) {
		pv_ops.mmu.flush_tlb_others = kvm_flush_tlb_others;
		pv_ops.mmu.tlb_remove_table = tlb_remove_table;
		pr_info("KVM setup pv remote TLB flush\n");
	}

	if (kvm_para_has_feature(KVM_FEATURE_PV_EOI))
		apic_set_eoi_write(kvm_guest_apic_eoi_write);

	if (kvm_para_has_feature(KVM_FEATURE_ASYNC_PF_INT) && kvmapf) {
		static_branch_enable(&kvm_async_pf_enabled);
		alloc_intr_gate(HYPERVISOR_CALLBACK_VECTOR, asm_sysvec_kvm_asyncpf_interrupt);
	}

#ifdef CONFIG_SMP
	smp_ops.smp_prepare_boot_cpu = kvm_smp_prepare_boot_cpu;
	if (pv_sched_yield_supported()) {
		smp_ops.send_call_func_ipi = kvm_smp_send_call_func_ipi;
		pr_info("setup PV sched yield\n");
	}
	if (cpuhp_setup_state_nocalls(CPUHP_AP_ONLINE_DYN, "x86/kvm:online",
				      kvm_cpu_online, kvm_cpu_down_prepare) < 0)
		pr_err("failed to install cpu hotplug callbacks\n");
#else
	sev_map_percpu_data();
	kvm_guest_cpu_init();
#endif

	/*
	 * Hard lockup detection is enabled by default. Disable it, as guests
	 * can get false positives too easily, for example if the host is
	 * overcommitted.
	 */
	hardlockup_detector_disable();
}

static noinline uint32_t __kvm_cpuid_base(void)
{
	if (boot_cpu_data.cpuid_level < 0)
		return 0;	/* So we don't blow up on old processors */

	if (boot_cpu_has(X86_FEATURE_HYPERVISOR))
		return hypervisor_cpuid_base("KVMKVMKVM\0\0\0", 0);

	return 0;
}

static inline uint32_t kvm_cpuid_base(void)
{
	static int kvm_cpuid_base = -1;

	if (kvm_cpuid_base == -1)
		kvm_cpuid_base = __kvm_cpuid_base();

	return kvm_cpuid_base;
}

bool kvm_para_available(void)
{
	return kvm_cpuid_base() != 0;
}
EXPORT_SYMBOL_GPL(kvm_para_available);

unsigned int kvm_arch_para_features(void)
{
	return cpuid_eax(kvm_cpuid_base() | KVM_CPUID_FEATURES);
}

unsigned int kvm_arch_para_hints(void)
{
	return cpuid_edx(kvm_cpuid_base() | KVM_CPUID_FEATURES);
}
EXPORT_SYMBOL_GPL(kvm_arch_para_hints);

static uint32_t __init kvm_detect(void)
{
	return kvm_cpuid_base();
}

static void __init kvm_apic_init(void)
{
#if defined(CONFIG_SMP)
	if (pv_ipi_supported())
		kvm_setup_pv_ipi();
#endif
}

static void __init kvm_init_platform(void)
{
	kvmclock_init();
	x86_platform.apic_post_init = kvm_apic_init;
}

const __initconst struct hypervisor_x86 x86_hyper_kvm = {
	.name			= "KVM",
	.detect			= kvm_detect,
	.type			= X86_HYPER_KVM,
	.init.guest_late_init	= kvm_guest_init,
	.init.x2apic_available	= kvm_para_available,
	.init.init_platform	= kvm_init_platform,
};

static __init int activate_jump_labels(void)
{
	if (has_steal_clock) {
		static_key_slow_inc(&paravirt_steal_enabled);
		if (steal_acc)
			static_key_slow_inc(&paravirt_steal_rq_enabled);
	}

	return 0;
}
arch_initcall(activate_jump_labels);

static __init int kvm_alloc_cpumask(void)
{
	int cpu;
	bool alloc = false;

	if (!kvm_para_available() || nopv)
		return 0;

	if (pv_tlb_flush_supported())
		alloc = true;

#if defined(CONFIG_SMP)
	if (pv_ipi_supported())
		alloc = true;
#endif

	if (alloc)
		for_each_possible_cpu(cpu) {
			zalloc_cpumask_var_node(per_cpu_ptr(&__pv_cpu_mask, cpu),
				GFP_KERNEL, cpu_to_node(cpu));
		}

	return 0;
}
arch_initcall(kvm_alloc_cpumask);

#ifdef CONFIG_PARAVIRT_SPINLOCKS

/* Kick a cpu by its apicid. Used to wake up a halted vcpu */
static void kvm_kick_cpu(int cpu)
{
	int apicid;
	unsigned long flags = 0;

	apicid = per_cpu(x86_cpu_to_apicid, cpu);
	kvm_hypercall2(KVM_HC_KICK_CPU, flags, apicid);
}

#include <asm/qspinlock.h>

static void kvm_wait(u8 *ptr, u8 val)
{
	unsigned long flags;

	if (in_nmi())
		return;

	local_irq_save(flags);

	if (READ_ONCE(*ptr) != val)
		goto out;

	/*
	 * halt until it's our turn and kicked. Note that we do safe halt
	 * for irq enabled case to avoid hang when lock info is overwritten
	 * in irq spinlock slowpath and no spurious interrupt occur to save us.
	 */
	if (arch_irqs_disabled_flags(flags))
		halt();
	else
		safe_halt();

out:
	local_irq_restore(flags);
}

#ifdef CONFIG_X86_32
__visible bool __kvm_vcpu_is_preempted(long cpu)
{
	struct kvm_steal_time *src = &per_cpu(steal_time, cpu);

	return !!(src->preempted & KVM_VCPU_PREEMPTED);
}
PV_CALLEE_SAVE_REGS_THUNK(__kvm_vcpu_is_preempted);

#else

#include <asm/asm-offsets.h>

extern bool __raw_callee_save___kvm_vcpu_is_preempted(long);

/*
 * Hand-optimize version for x86-64 to avoid 8 64-bit register saving and
 * restoring to/from the stack.
 */
asm(
".pushsection .text;"
".global __raw_callee_save___kvm_vcpu_is_preempted;"
".type __raw_callee_save___kvm_vcpu_is_preempted, @function;"
"__raw_callee_save___kvm_vcpu_is_preempted:"
"movq	__per_cpu_offset(,%rdi,8), %rax;"
"cmpb	$0, " __stringify(KVM_STEAL_TIME_preempted) "+steal_time(%rax);"
"setne	%al;"
"ret;"
".size __raw_callee_save___kvm_vcpu_is_preempted, .-__raw_callee_save___kvm_vcpu_is_preempted;"
".popsection");

#endif

/*
 * Setup pv_lock_ops to exploit KVM_FEATURE_PV_UNHALT if present.
 */
void __init kvm_spinlock_init(void)
{
	/*
	 * In case host doesn't support KVM_FEATURE_PV_UNHALT there is still an
	 * advantage of keeping virt_spin_lock_key enabled: virt_spin_lock() is
	 * preferred over native qspinlock when vCPU is preempted.
	 */
	if (!kvm_para_has_feature(KVM_FEATURE_PV_UNHALT)) {
		pr_info("PV spinlocks disabled, no host support\n");
		return;
	}

	/*
	 * Disable PV spinlocks and use native qspinlock when dedicated pCPUs
	 * are available.
	 */
	if (kvm_para_has_hint(KVM_HINTS_REALTIME)) {
		pr_info("PV spinlocks disabled with KVM_HINTS_REALTIME hints\n");
		goto out;
	}

	if (num_possible_cpus() == 1) {
		pr_info("PV spinlocks disabled, single CPU\n");
		goto out;
	}

	if (nopvspin) {
		pr_info("PV spinlocks disabled, forced by \"nopvspin\" parameter\n");
		goto out;
	}

	pr_info("PV spinlocks enabled\n");

	__pv_init_lock_hash();
	pv_ops.lock.queued_spin_lock_slowpath = __pv_queued_spin_lock_slowpath;
	pv_ops.lock.queued_spin_unlock =
		PV_CALLEE_SAVE(__pv_queued_spin_unlock);
	pv_ops.lock.wait = kvm_wait;
	pv_ops.lock.kick = kvm_kick_cpu;

	if (kvm_para_has_feature(KVM_FEATURE_STEAL_TIME)) {
		pv_ops.lock.vcpu_is_preempted =
			PV_CALLEE_SAVE(__kvm_vcpu_is_preempted);
	}
	/*
	 * When PV spinlock is enabled which is preferred over
	 * virt_spin_lock(), virt_spin_lock_key's value is meaningless.
	 * Just disable it anyway.
	 */
out:
	static_branch_disable(&virt_spin_lock_key);
}

#endif	/* CONFIG_PARAVIRT_SPINLOCKS */

#ifdef CONFIG_ARCH_CPUIDLE_HALTPOLL

static void kvm_disable_host_haltpoll(void *i)
{
	wrmsrl(MSR_KVM_POLL_CONTROL, 0);
}

static void kvm_enable_host_haltpoll(void *i)
{
	wrmsrl(MSR_KVM_POLL_CONTROL, 1);
}

void arch_haltpoll_enable(unsigned int cpu)
{
	if (!kvm_para_has_feature(KVM_FEATURE_POLL_CONTROL)) {
		pr_err_once("host does not support poll control\n");
		pr_err_once("host upgrade recommended\n");
		return;
	}

	/* Enable guest halt poll disables host halt poll */
	smp_call_function_single(cpu, kvm_disable_host_haltpoll, NULL, 1);
}
EXPORT_SYMBOL_GPL(arch_haltpoll_enable);

void arch_haltpoll_disable(unsigned int cpu)
{
	if (!kvm_para_has_feature(KVM_FEATURE_POLL_CONTROL))
		return;

	/* Enable guest halt poll disables host halt poll */
	smp_call_function_single(cpu, kvm_enable_host_haltpoll, NULL, 1);
}
EXPORT_SYMBOL_GPL(arch_haltpoll_disable);
#endif<|MERGE_RESOLUTION|>--- conflicted
+++ resolved
@@ -235,13 +235,8 @@
 
 noinstr bool __kvm_handle_async_pf(struct pt_regs *regs, u32 token)
 {
-<<<<<<< HEAD
-	u32 reason = kvm_read_and_reset_apf_flags();
+	u32 flags = kvm_read_and_reset_apf_flags();
 	irqentry_state_t state;
-=======
-	u32 flags = kvm_read_and_reset_apf_flags();
-	bool rcu_exit;
->>>>>>> f3633c26
 
 	if (!flags)
 		return false;
@@ -275,9 +270,9 @@
 {
 	struct pt_regs *old_regs = set_irq_regs(regs);
 	u32 token;
-	bool rcu_exit;
-
-	rcu_exit = idtentry_enter_cond_rcu(regs);
+	irqentry_state_t state;
+
+	state = irqentry_enter(regs);
 
 	inc_irq_stat(irq_hv_callback_count);
 
@@ -288,7 +283,7 @@
 		wrmsrl(MSR_KVM_ASYNC_PF_ACK, 1);
 	}
 
-	idtentry_exit_cond_rcu(regs, rcu_exit);
+	irqentry_exit(regs, state);
 	set_irq_regs(old_regs);
 }
 
