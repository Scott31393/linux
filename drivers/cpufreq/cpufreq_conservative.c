--- conflicted
+++ resolved
@@ -67,12 +67,9 @@
 			return;
 
 		dbs_info->requested_freq += get_freq_target(cs_tuners, policy);
-<<<<<<< HEAD
-=======
 
 		if (dbs_info->requested_freq > policy->max)
 			dbs_info->requested_freq = policy->max;
->>>>>>> d8ec26d7
 
 		__cpufreq_driver_target(policy, dbs_info->requested_freq,
 			CPUFREQ_RELATION_H);
@@ -93,15 +90,11 @@
 		if (policy->cur == policy->min)
 			return;
 
-<<<<<<< HEAD
-		dbs_info->requested_freq -= get_freq_target(cs_tuners, policy);
-=======
 		freq_target = get_freq_target(cs_tuners, policy);
 		if (dbs_info->requested_freq > freq_target)
 			dbs_info->requested_freq -= freq_target;
 		else
 			dbs_info->requested_freq = policy->min;
->>>>>>> d8ec26d7
 
 		__cpufreq_driver_target(policy, dbs_info->requested_freq,
 				CPUFREQ_RELATION_L);
