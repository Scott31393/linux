// SPDX-License-Identifier: GPL-2.0 or MIT
/* Copyright 2023 Collabora ltd. */

#ifdef CONFIG_ARM_ARCH_TIMER
#include <asm/arch_timer.h>
#endif

#include <linux/clk.h>
#include <linux/dma-mapping.h>
#include <linux/firmware.h>
#include <linux/iopoll.h>
#include <linux/iosys-map.h>
#include <linux/mutex.h>
#include <linux/platform_device.h>
#include <linux/pm_runtime.h>

#include <drm/drm_drv.h>
#include <drm/drm_managed.h>

#include "panthor_device.h"
#include "panthor_fw.h"
#include "panthor_gem.h"
#include "panthor_gpu.h"
#include "panthor_mmu.h"
#include "panthor_regs.h"
#include "panthor_sched.h"

#define CSF_FW_NAME "mali_csffw.bin"

#define PING_INTERVAL_MS			12000
#define PROGRESS_TIMEOUT_CYCLES			(5ull * 500 * 1024 * 1024)
#define PROGRESS_TIMEOUT_SCALE_SHIFT		10
#define IDLE_HYSTERESIS_US			800
#define PWROFF_HYSTERESIS_US			10000

/**
 * struct panthor_fw_binary_hdr - Firmware binary header.
 */
struct panthor_fw_binary_hdr {
	/** @magic: Magic value to check binary validity. */
	u32 magic;
#define CSF_FW_BINARY_HEADER_MAGIC		0xc3f13a6e

	/** @minor: Minor FW version. */
	u8 minor;

	/** @major: Major FW version. */
	u8 major;
#define CSF_FW_BINARY_HEADER_MAJOR_MAX		0

	/** @padding1: MBZ. */
	u16 padding1;

	/** @version_hash: FW version hash. */
	u32 version_hash;

	/** @padding2: MBZ. */
	u32 padding2;

	/** @size: FW binary size. */
	u32 size;
};

/**
 * enum panthor_fw_binary_entry_type - Firmware binary entry type
 */
enum panthor_fw_binary_entry_type {
	/** @CSF_FW_BINARY_ENTRY_TYPE_IFACE: Host <-> FW interface. */
	CSF_FW_BINARY_ENTRY_TYPE_IFACE = 0,

	/** @CSF_FW_BINARY_ENTRY_TYPE_CONFIG: FW config. */
	CSF_FW_BINARY_ENTRY_TYPE_CONFIG = 1,

	/** @CSF_FW_BINARY_ENTRY_TYPE_FUTF_TEST: Unit-tests. */
	CSF_FW_BINARY_ENTRY_TYPE_FUTF_TEST = 2,

	/** @CSF_FW_BINARY_ENTRY_TYPE_TRACE_BUFFER: Trace buffer interface. */
	CSF_FW_BINARY_ENTRY_TYPE_TRACE_BUFFER = 3,

	/** @CSF_FW_BINARY_ENTRY_TYPE_TIMELINE_METADATA: Timeline metadata interface. */
	CSF_FW_BINARY_ENTRY_TYPE_TIMELINE_METADATA = 4,

	/**
	 * @CSF_FW_BINARY_ENTRY_TYPE_BUILD_INFO_METADATA: Metadata about how
	 * the FW binary was built.
	 */
	CSF_FW_BINARY_ENTRY_TYPE_BUILD_INFO_METADATA = 6
};

#define CSF_FW_BINARY_ENTRY_TYPE(ehdr)					((ehdr) & 0xff)
#define CSF_FW_BINARY_ENTRY_SIZE(ehdr)					(((ehdr) >> 8) & 0xff)
#define CSF_FW_BINARY_ENTRY_UPDATE					BIT(30)
#define CSF_FW_BINARY_ENTRY_OPTIONAL					BIT(31)

#define CSF_FW_BINARY_IFACE_ENTRY_RD					BIT(0)
#define CSF_FW_BINARY_IFACE_ENTRY_WR					BIT(1)
#define CSF_FW_BINARY_IFACE_ENTRY_EX					BIT(2)
#define CSF_FW_BINARY_IFACE_ENTRY_CACHE_MODE_NONE			(0 << 3)
#define CSF_FW_BINARY_IFACE_ENTRY_CACHE_MODE_CACHED			(1 << 3)
#define CSF_FW_BINARY_IFACE_ENTRY_CACHE_MODE_UNCACHED_COHERENT		(2 << 3)
#define CSF_FW_BINARY_IFACE_ENTRY_CACHE_MODE_CACHED_COHERENT		(3 << 3)
#define CSF_FW_BINARY_IFACE_ENTRY_CACHE_MODE_MASK			GENMASK(4, 3)
#define CSF_FW_BINARY_IFACE_ENTRY_PROT					BIT(5)
#define CSF_FW_BINARY_IFACE_ENTRY_SHARED				BIT(30)
#define CSF_FW_BINARY_IFACE_ENTRY_ZERO					BIT(31)

#define CSF_FW_BINARY_IFACE_ENTRY_SUPPORTED_FLAGS			\
	(CSF_FW_BINARY_IFACE_ENTRY_RD |					\
	 CSF_FW_BINARY_IFACE_ENTRY_WR |					\
	 CSF_FW_BINARY_IFACE_ENTRY_EX |					\
	 CSF_FW_BINARY_IFACE_ENTRY_CACHE_MODE_MASK |			\
	 CSF_FW_BINARY_IFACE_ENTRY_PROT |				\
	 CSF_FW_BINARY_IFACE_ENTRY_SHARED  |				\
	 CSF_FW_BINARY_IFACE_ENTRY_ZERO)

/**
 * struct panthor_fw_binary_section_entry_hdr - Describes a section of FW binary
 */
struct panthor_fw_binary_section_entry_hdr {
	/** @flags: Section flags. */
	u32 flags;

	/** @va: MCU virtual range to map this binary section to. */
	struct {
		/** @start: Start address. */
		u32 start;

		/** @end: End address. */
		u32 end;
	} va;

	/** @data: Data to initialize the FW section with. */
	struct {
		/** @start: Start offset in the FW binary. */
		u32 start;

		/** @end: End offset in the FW binary. */
		u32 end;
	} data;
};

struct panthor_fw_build_info_hdr {
	/** @meta_start: Offset of the build info data in the FW binary */
	u32 meta_start;
	/** @meta_size: Size of the build info data in the FW binary */
	u32 meta_size;
};

/**
 * struct panthor_fw_binary_iter - Firmware binary iterator
 *
 * Used to parse a firmware binary.
 */
struct panthor_fw_binary_iter {
	/** @data: FW binary data. */
	const void *data;

	/** @size: FW binary size. */
	size_t size;

	/** @offset: Iterator offset. */
	size_t offset;
};

/**
 * struct panthor_fw_section - FW section
 */
struct panthor_fw_section {
	/** @node: Used to keep track of FW sections. */
	struct list_head node;

	/** @flags: Section flags, as encoded in the FW binary. */
	u32 flags;

	/** @mem: Section memory. */
	struct panthor_kernel_bo *mem;

	/**
	 * @name: Name of the section, as specified in the binary.
	 *
	 * Can be NULL.
	 */
	const char *name;

	/**
	 * @data: Initial data copied to the FW memory.
	 *
	 * We keep data around so we can reload sections after a reset.
	 */
	struct {
		/** @buf: Buffed used to store init data. */
		const void *buf;

		/** @size: Size of @buf in bytes. */
		size_t size;
	} data;
};

#define CSF_MCU_SHARED_REGION_START		0x04000000ULL
#define CSF_MCU_SHARED_REGION_SIZE		0x04000000ULL

#define MIN_CS_PER_CSG				8
#define MIN_CSGS				3
#define MAX_CSG_PRIO				0xf

#define CSF_IFACE_VERSION(major, minor, patch)	\
	(((major) << 24) | ((minor) << 16) | (patch))
#define CSF_IFACE_VERSION_MAJOR(v)		((v) >> 24)
#define CSF_IFACE_VERSION_MINOR(v)		(((v) >> 16) & 0xff)
#define CSF_IFACE_VERSION_PATCH(v)		((v) & 0xffff)

#define CSF_GROUP_CONTROL_OFFSET		0x1000
#define CSF_STREAM_CONTROL_OFFSET		0x40
#define CSF_UNPRESERVED_REG_COUNT		4

/**
 * struct panthor_fw_iface - FW interfaces
 */
struct panthor_fw_iface {
	/** @global: Global interface. */
	struct panthor_fw_global_iface global;

	/** @groups: Group slot interfaces. */
	struct panthor_fw_csg_iface groups[MAX_CSGS];

	/** @streams: Command stream slot interfaces. */
	struct panthor_fw_cs_iface streams[MAX_CSGS][MAX_CS_PER_CSG];
};

/**
 * struct panthor_fw - Firmware management
 */
struct panthor_fw {
	/** @vm: MCU VM. */
	struct panthor_vm *vm;

	/** @sections: List of FW sections. */
	struct list_head sections;

	/** @shared_section: The section containing the FW interfaces. */
	struct panthor_fw_section *shared_section;

	/** @iface: FW interfaces. */
	struct panthor_fw_iface iface;

	/** @watchdog: Collection of fields relating to the FW watchdog. */
	struct {
		/** @ping_work: Delayed work used to ping the FW. */
		struct delayed_work ping_work;
	} watchdog;

	/**
	 * @req_waitqueue: FW request waitqueue.
	 *
	 * Everytime a request is sent to a command stream group or the global
	 * interface, the caller will first busy wait for the request to be
	 * acknowledged, and then fallback to a sleeping wait.
	 *
	 * This wait queue is here to support the sleeping wait flavor.
	 */
	wait_queue_head_t req_waitqueue;

	/** @booted: True is the FW is booted */
	bool booted;

	/** @irq: Job irq data. */
	struct panthor_irq irq;
};

struct panthor_vm *panthor_fw_vm(struct panthor_device *ptdev)
{
	return ptdev->fw->vm;
}

/**
 * panthor_fw_get_glb_iface() - Get the global interface
 * @ptdev: Device.
 *
 * Return: The global interface.
 */
struct panthor_fw_global_iface *
panthor_fw_get_glb_iface(struct panthor_device *ptdev)
{
	return &ptdev->fw->iface.global;
}

/**
 * panthor_fw_get_csg_iface() - Get a command stream group slot interface
 * @ptdev: Device.
 * @csg_slot: Index of the command stream group slot.
 *
 * Return: The command stream group slot interface.
 */
struct panthor_fw_csg_iface *
panthor_fw_get_csg_iface(struct panthor_device *ptdev, u32 csg_slot)
{
	if (drm_WARN_ON(&ptdev->base, csg_slot >= MAX_CSGS))
		return NULL;

	return &ptdev->fw->iface.groups[csg_slot];
}

/**
 * panthor_fw_get_cs_iface() - Get a command stream slot interface
 * @ptdev: Device.
 * @csg_slot: Index of the command stream group slot.
 * @cs_slot: Index of the command stream slot.
 *
 * Return: The command stream slot interface.
 */
struct panthor_fw_cs_iface *
panthor_fw_get_cs_iface(struct panthor_device *ptdev, u32 csg_slot, u32 cs_slot)
{
	if (drm_WARN_ON(&ptdev->base, csg_slot >= MAX_CSGS || cs_slot >= MAX_CS_PER_CSG))
		return NULL;

	return &ptdev->fw->iface.streams[csg_slot][cs_slot];
}

/**
 * panthor_fw_conv_timeout() - Convert a timeout into a cycle-count
 * @ptdev: Device.
 * @timeout_us: Timeout expressed in micro-seconds.
 *
 * The FW has two timer sources: the GPU counter or arch-timer. We need
 * to express timeouts in term of number of cycles and specify which
 * timer source should be used.
 *
 * Return: A value suitable for timeout fields in the global interface.
 */
static u32 panthor_fw_conv_timeout(struct panthor_device *ptdev, u32 timeout_us)
{
	bool use_cycle_counter = false;
	u32 timer_rate = 0;
	u64 mod_cycles;

#ifdef CONFIG_ARM_ARCH_TIMER
	timer_rate = arch_timer_get_cntfrq();
#endif

	if (!timer_rate) {
		use_cycle_counter = true;
		timer_rate = clk_get_rate(ptdev->clks.core);
	}

	if (drm_WARN_ON(&ptdev->base, !timer_rate)) {
		/* We couldn't get a valid clock rate, let's just pick the
		 * maximum value so the FW still handles the core
		 * power on/off requests.
		 */
		return GLB_TIMER_VAL(~0) |
		       GLB_TIMER_SOURCE_GPU_COUNTER;
	}

	mod_cycles = DIV_ROUND_UP_ULL((u64)timeout_us * timer_rate,
				      1000000ull << 10);
	if (drm_WARN_ON(&ptdev->base, mod_cycles > GLB_TIMER_VAL(~0)))
		mod_cycles = GLB_TIMER_VAL(~0);

	return GLB_TIMER_VAL(mod_cycles) |
	       (use_cycle_counter ? GLB_TIMER_SOURCE_GPU_COUNTER : 0);
}

static int panthor_fw_binary_iter_read(struct panthor_device *ptdev,
				       struct panthor_fw_binary_iter *iter,
				       void *out, size_t size)
{
	size_t new_offset = iter->offset + size;

	if (new_offset > iter->size || new_offset < iter->offset) {
		drm_err(&ptdev->base, "Firmware too small\n");
		return -EINVAL;
	}

	memcpy(out, iter->data + iter->offset, size);
	iter->offset = new_offset;
	return 0;
}

static int panthor_fw_binary_sub_iter_init(struct panthor_device *ptdev,
					   struct panthor_fw_binary_iter *iter,
					   struct panthor_fw_binary_iter *sub_iter,
					   size_t size)
{
	size_t new_offset = iter->offset + size;

	if (new_offset > iter->size || new_offset < iter->offset) {
		drm_err(&ptdev->base, "Firmware entry too long\n");
		return -EINVAL;
	}

	sub_iter->offset = 0;
	sub_iter->data = iter->data + iter->offset;
	sub_iter->size = size;
	iter->offset = new_offset;
	return 0;
}

static void panthor_fw_init_section_mem(struct panthor_device *ptdev,
					struct panthor_fw_section *section)
{
	bool was_mapped = !!section->mem->kmap;
	int ret;

	if (!section->data.size &&
	    !(section->flags & CSF_FW_BINARY_IFACE_ENTRY_ZERO))
		return;

	ret = panthor_kernel_bo_vmap(section->mem);
	if (drm_WARN_ON(&ptdev->base, ret))
		return;

	memcpy(section->mem->kmap, section->data.buf, section->data.size);
	if (section->flags & CSF_FW_BINARY_IFACE_ENTRY_ZERO) {
		memset(section->mem->kmap + section->data.size, 0,
		       panthor_kernel_bo_size(section->mem) - section->data.size);
	}

	if (!was_mapped)
		panthor_kernel_bo_vunmap(section->mem);
}

/**
 * panthor_fw_alloc_queue_iface_mem() - Allocate a ring-buffer interfaces.
 * @ptdev: Device.
 * @input: Pointer holding the input interface on success.
 * Should be ignored on failure.
 * @output: Pointer holding the output interface on success.
 * Should be ignored on failure.
 * @input_fw_va: Pointer holding the input interface FW VA on success.
 * Should be ignored on failure.
 * @output_fw_va: Pointer holding the output interface FW VA on success.
 * Should be ignored on failure.
 *
 * Allocates panthor_fw_ringbuf_{input,out}_iface interfaces. The input
 * interface is at offset 0, and the output interface at offset 4096.
 *
 * Return: A valid pointer in case of success, an ERR_PTR() otherwise.
 */
struct panthor_kernel_bo *
panthor_fw_alloc_queue_iface_mem(struct panthor_device *ptdev,
				 struct panthor_fw_ringbuf_input_iface **input,
				 const struct panthor_fw_ringbuf_output_iface **output,
				 u32 *input_fw_va, u32 *output_fw_va)
{
	struct panthor_kernel_bo *mem;
	int ret;

	mem = panthor_kernel_bo_create(ptdev, ptdev->fw->vm, SZ_8K,
				       DRM_PANTHOR_BO_NO_MMAP,
				       DRM_PANTHOR_VM_BIND_OP_MAP_NOEXEC |
				       DRM_PANTHOR_VM_BIND_OP_MAP_UNCACHED,
				       PANTHOR_VM_KERNEL_AUTO_VA);
	if (IS_ERR(mem))
		return mem;

	ret = panthor_kernel_bo_vmap(mem);
	if (ret) {
		panthor_kernel_bo_destroy(mem);
		return ERR_PTR(ret);
	}

	memset(mem->kmap, 0, panthor_kernel_bo_size(mem));
	*input = mem->kmap;
	*output = mem->kmap + SZ_4K;
	*input_fw_va = panthor_kernel_bo_gpuva(mem);
	*output_fw_va = *input_fw_va + SZ_4K;

	return mem;
}

/**
 * panthor_fw_alloc_suspend_buf_mem() - Allocate a suspend buffer for a command stream group.
 * @ptdev: Device.
 * @size: Size of the suspend buffer.
 *
 * Return: A valid pointer in case of success, an ERR_PTR() otherwise.
 */
struct panthor_kernel_bo *
panthor_fw_alloc_suspend_buf_mem(struct panthor_device *ptdev, size_t size)
{
	return panthor_kernel_bo_create(ptdev, panthor_fw_vm(ptdev), size,
					DRM_PANTHOR_BO_NO_MMAP,
					DRM_PANTHOR_VM_BIND_OP_MAP_NOEXEC,
					PANTHOR_VM_KERNEL_AUTO_VA);
}

static int panthor_fw_load_section_entry(struct panthor_device *ptdev,
					 const struct firmware *fw,
					 struct panthor_fw_binary_iter *iter,
					 u32 ehdr)
{
	ssize_t vm_pgsz = panthor_vm_page_size(ptdev->fw->vm);
	struct panthor_fw_binary_section_entry_hdr hdr;
	struct panthor_fw_section *section;
	u32 section_size;
	u32 name_len;
	int ret;

	ret = panthor_fw_binary_iter_read(ptdev, iter, &hdr, sizeof(hdr));
	if (ret)
		return ret;

	if (hdr.data.end < hdr.data.start) {
		drm_err(&ptdev->base, "Firmware corrupted, data.end < data.start (0x%x < 0x%x)\n",
			hdr.data.end, hdr.data.start);
		return -EINVAL;
	}

	if (hdr.va.end < hdr.va.start) {
		drm_err(&ptdev->base, "Firmware corrupted, hdr.va.end < hdr.va.start (0x%x < 0x%x)\n",
			hdr.va.end, hdr.va.start);
		return -EINVAL;
	}

	if (hdr.data.end > fw->size) {
		drm_err(&ptdev->base, "Firmware corrupted, file truncated? data_end=0x%x > fw size=0x%zx\n",
			hdr.data.end, fw->size);
		return -EINVAL;
	}

	if (!IS_ALIGNED(hdr.va.start, vm_pgsz) || !IS_ALIGNED(hdr.va.end, vm_pgsz)) {
		drm_err(&ptdev->base, "Firmware corrupted, virtual addresses not page aligned: 0x%x-0x%x\n",
			hdr.va.start, hdr.va.end);
		return -EINVAL;
	}

	if (hdr.flags & ~CSF_FW_BINARY_IFACE_ENTRY_SUPPORTED_FLAGS) {
		drm_err(&ptdev->base, "Firmware contains interface with unsupported flags (0x%x)\n",
			hdr.flags);
		return -EINVAL;
	}

	if (hdr.flags & CSF_FW_BINARY_IFACE_ENTRY_PROT) {
		drm_warn(&ptdev->base,
			 "Firmware protected mode entry not be supported, ignoring");
		return 0;
	}

	if (hdr.va.start == CSF_MCU_SHARED_REGION_START &&
	    !(hdr.flags & CSF_FW_BINARY_IFACE_ENTRY_SHARED)) {
		drm_err(&ptdev->base,
			"Interface at 0x%llx must be shared", CSF_MCU_SHARED_REGION_START);
		return -EINVAL;
	}

	name_len = iter->size - iter->offset;

	section = drmm_kzalloc(&ptdev->base, sizeof(*section), GFP_KERNEL);
	if (!section)
		return -ENOMEM;

	list_add_tail(&section->node, &ptdev->fw->sections);
	section->flags = hdr.flags;
	section->data.size = hdr.data.end - hdr.data.start;

	if (section->data.size > 0) {
		void *data = drmm_kmalloc(&ptdev->base, section->data.size, GFP_KERNEL);

		if (!data)
			return -ENOMEM;

		memcpy(data, fw->data + hdr.data.start, section->data.size);
		section->data.buf = data;
	}

	if (name_len > 0) {
		char *name = drmm_kmalloc(&ptdev->base, name_len + 1, GFP_KERNEL);

		if (!name)
			return -ENOMEM;

		memcpy(name, iter->data + iter->offset, name_len);
		name[name_len] = '\0';
		section->name = name;
	}

	section_size = hdr.va.end - hdr.va.start;
	if (section_size) {
		u32 cache_mode = hdr.flags & CSF_FW_BINARY_IFACE_ENTRY_CACHE_MODE_MASK;
		struct panthor_gem_object *bo;
		u32 vm_map_flags = 0;
		struct sg_table *sgt;
		u64 va = hdr.va.start;

		if (!(hdr.flags & CSF_FW_BINARY_IFACE_ENTRY_WR))
			vm_map_flags |= DRM_PANTHOR_VM_BIND_OP_MAP_READONLY;

		if (!(hdr.flags & CSF_FW_BINARY_IFACE_ENTRY_EX))
			vm_map_flags |= DRM_PANTHOR_VM_BIND_OP_MAP_NOEXEC;

		/* TODO: CSF_FW_BINARY_IFACE_ENTRY_CACHE_MODE_*_COHERENT are mapped to
		 * non-cacheable for now. We might want to introduce a new
		 * IOMMU_xxx flag (or abuse IOMMU_MMIO, which maps to device
		 * memory and is currently not used by our driver) for
		 * AS_MEMATTR_AARCH64_SHARED memory, so we can take benefit
		 * of IO-coherent systems.
		 */
		if (cache_mode != CSF_FW_BINARY_IFACE_ENTRY_CACHE_MODE_CACHED)
			vm_map_flags |= DRM_PANTHOR_VM_BIND_OP_MAP_UNCACHED;

		section->mem = panthor_kernel_bo_create(ptdev, panthor_fw_vm(ptdev),
							section_size,
							DRM_PANTHOR_BO_NO_MMAP,
							vm_map_flags, va);
		if (IS_ERR(section->mem))
			return PTR_ERR(section->mem);

		if (drm_WARN_ON(&ptdev->base, section->mem->va_node.start != hdr.va.start))
			return -EINVAL;

		if (section->flags & CSF_FW_BINARY_IFACE_ENTRY_SHARED) {
			ret = panthor_kernel_bo_vmap(section->mem);
			if (ret)
				return ret;
		}

		panthor_fw_init_section_mem(ptdev, section);

		bo = to_panthor_bo(section->mem->obj);
		sgt = drm_gem_shmem_get_pages_sgt(&bo->base);
		if (IS_ERR(sgt))
			return PTR_ERR(sgt);

		dma_sync_sgtable_for_device(ptdev->base.dev, sgt, DMA_TO_DEVICE);
	}

	if (hdr.va.start == CSF_MCU_SHARED_REGION_START)
		ptdev->fw->shared_section = section;

	return 0;
}

static int panthor_fw_read_build_info(struct panthor_device *ptdev,
				      const struct firmware *fw,
				      struct panthor_fw_binary_iter *iter,
				      u32 ehdr)
{
	struct panthor_fw_build_info_hdr hdr;
	char header[9];
	const char git_sha_header[sizeof(header)] = "git_sha: ";
	int ret;

	ret = panthor_fw_binary_iter_read(ptdev, iter, &hdr, sizeof(hdr));
	if (ret)
		return ret;

	if (hdr.meta_start > fw->size ||
	    hdr.meta_start + hdr.meta_size > fw->size) {
		drm_err(&ptdev->base, "Firmware build info corrupt\n");
		/* We don't need the build info, so continue */
		return 0;
	}

	if (memcmp(git_sha_header, fw->data + hdr.meta_start,
		   sizeof(git_sha_header))) {
		/* Not the expected header, this isn't metadata we understand */
		return 0;
	}

	/* Check that the git SHA is NULL terminated as expected */
	if (fw->data[hdr.meta_start + hdr.meta_size - 1] != '\0') {
		drm_warn(&ptdev->base, "Firmware's git sha is not NULL terminated\n");
		/* Don't treat as fatal */
		return 0;
	}

	drm_info(&ptdev->base, "Firmware git sha: %s\n",
		 fw->data + hdr.meta_start + sizeof(git_sha_header));

	return 0;
}

static void
panthor_reload_fw_sections(struct panthor_device *ptdev, bool full_reload)
{
	struct panthor_fw_section *section;

	list_for_each_entry(section, &ptdev->fw->sections, node) {
		struct sg_table *sgt;

		if (!full_reload && !(section->flags & CSF_FW_BINARY_IFACE_ENTRY_WR))
			continue;

		panthor_fw_init_section_mem(ptdev, section);
		sgt = drm_gem_shmem_get_pages_sgt(&to_panthor_bo(section->mem->obj)->base);
		if (!drm_WARN_ON(&ptdev->base, IS_ERR_OR_NULL(sgt)))
			dma_sync_sgtable_for_device(ptdev->base.dev, sgt, DMA_TO_DEVICE);
	}
}

static int panthor_fw_load_entry(struct panthor_device *ptdev,
				 const struct firmware *fw,
				 struct panthor_fw_binary_iter *iter)
{
	struct panthor_fw_binary_iter eiter;
	u32 ehdr;
	int ret;

	ret = panthor_fw_binary_iter_read(ptdev, iter, &ehdr, sizeof(ehdr));
	if (ret)
		return ret;

	if ((iter->offset % sizeof(u32)) ||
	    (CSF_FW_BINARY_ENTRY_SIZE(ehdr) % sizeof(u32))) {
		drm_err(&ptdev->base, "Firmware entry isn't 32 bit aligned, offset=0x%x size=0x%x\n",
			(u32)(iter->offset - sizeof(u32)), CSF_FW_BINARY_ENTRY_SIZE(ehdr));
		return -EINVAL;
	}

	if (panthor_fw_binary_sub_iter_init(ptdev, iter, &eiter,
					    CSF_FW_BINARY_ENTRY_SIZE(ehdr) - sizeof(ehdr)))
		return -EINVAL;

	switch (CSF_FW_BINARY_ENTRY_TYPE(ehdr)) {
	case CSF_FW_BINARY_ENTRY_TYPE_IFACE:
		return panthor_fw_load_section_entry(ptdev, fw, &eiter, ehdr);
	case CSF_FW_BINARY_ENTRY_TYPE_BUILD_INFO_METADATA:
		return panthor_fw_read_build_info(ptdev, fw, &eiter, ehdr);

	/* FIXME: handle those entry types? */
	case CSF_FW_BINARY_ENTRY_TYPE_CONFIG:
	case CSF_FW_BINARY_ENTRY_TYPE_FUTF_TEST:
	case CSF_FW_BINARY_ENTRY_TYPE_TRACE_BUFFER:
	case CSF_FW_BINARY_ENTRY_TYPE_TIMELINE_METADATA:
		return 0;
	default:
		break;
	}

	if (ehdr & CSF_FW_BINARY_ENTRY_OPTIONAL)
		return 0;

	drm_err(&ptdev->base,
		"Unsupported non-optional entry type %u in firmware\n",
		CSF_FW_BINARY_ENTRY_TYPE(ehdr));
	return -EINVAL;
}

static int panthor_fw_load(struct panthor_device *ptdev)
{
	const struct firmware *fw = NULL;
	struct panthor_fw_binary_iter iter = {};
	struct panthor_fw_binary_hdr hdr;
	char fw_path[128];
	int ret;

	snprintf(fw_path, sizeof(fw_path), "arm/mali/arch%d.%d/%s",
		 (u32)GPU_ARCH_MAJOR(ptdev->gpu_info.gpu_id),
		 (u32)GPU_ARCH_MINOR(ptdev->gpu_info.gpu_id),
		 CSF_FW_NAME);

	ret = request_firmware(&fw, fw_path, ptdev->base.dev);
	if (ret) {
		drm_err(&ptdev->base, "Failed to load firmware image '%s'\n",
			CSF_FW_NAME);
		return ret;
	}

	iter.data = fw->data;
	iter.size = fw->size;
	ret = panthor_fw_binary_iter_read(ptdev, &iter, &hdr, sizeof(hdr));
	if (ret)
		goto out;

	if (hdr.magic != CSF_FW_BINARY_HEADER_MAGIC) {
		ret = -EINVAL;
		drm_err(&ptdev->base, "Invalid firmware magic\n");
		goto out;
	}

	if (hdr.major != CSF_FW_BINARY_HEADER_MAJOR_MAX) {
		ret = -EINVAL;
		drm_err(&ptdev->base, "Unsupported firmware binary header version %d.%d (expected %d.x)\n",
			hdr.major, hdr.minor, CSF_FW_BINARY_HEADER_MAJOR_MAX);
		goto out;
	}

	if (hdr.size > iter.size) {
		drm_err(&ptdev->base, "Firmware image is truncated\n");
		goto out;
	}

	iter.size = hdr.size;

	while (iter.offset < hdr.size) {
		ret = panthor_fw_load_entry(ptdev, fw, &iter);
		if (ret)
			goto out;
	}

	if (!ptdev->fw->shared_section) {
		drm_err(&ptdev->base, "Shared interface region not found\n");
		ret = -EINVAL;
		goto out;
	}

out:
	release_firmware(fw);
	return ret;
}

/**
 * iface_fw_to_cpu_addr() - Turn an MCU address into a CPU address
 * @ptdev: Device.
 * @mcu_va: MCU address.
 *
 * Return: NULL if the address is not part of the shared section, non-NULL otherwise.
 */
static void *iface_fw_to_cpu_addr(struct panthor_device *ptdev, u32 mcu_va)
{
	u64 shared_mem_start = panthor_kernel_bo_gpuva(ptdev->fw->shared_section->mem);
	u64 shared_mem_end = shared_mem_start +
			     panthor_kernel_bo_size(ptdev->fw->shared_section->mem);
	if (mcu_va < shared_mem_start || mcu_va >= shared_mem_end)
		return NULL;

	return ptdev->fw->shared_section->mem->kmap + (mcu_va - shared_mem_start);
}

static int panthor_init_cs_iface(struct panthor_device *ptdev,
				 unsigned int csg_idx, unsigned int cs_idx)
{
	struct panthor_fw_global_iface *glb_iface = panthor_fw_get_glb_iface(ptdev);
	struct panthor_fw_csg_iface *csg_iface = panthor_fw_get_csg_iface(ptdev, csg_idx);
	struct panthor_fw_cs_iface *cs_iface = &ptdev->fw->iface.streams[csg_idx][cs_idx];
	u64 shared_section_sz = panthor_kernel_bo_size(ptdev->fw->shared_section->mem);
	u32 iface_offset = CSF_GROUP_CONTROL_OFFSET +
			   (csg_idx * glb_iface->control->group_stride) +
			   CSF_STREAM_CONTROL_OFFSET +
			   (cs_idx * csg_iface->control->stream_stride);
	struct panthor_fw_cs_iface *first_cs_iface =
		panthor_fw_get_cs_iface(ptdev, 0, 0);

	if (iface_offset + sizeof(*cs_iface) >= shared_section_sz)
		return -EINVAL;

	spin_lock_init(&cs_iface->lock);
	cs_iface->control = ptdev->fw->shared_section->mem->kmap + iface_offset;
	cs_iface->input = iface_fw_to_cpu_addr(ptdev, cs_iface->control->input_va);
	cs_iface->output = iface_fw_to_cpu_addr(ptdev, cs_iface->control->output_va);

	if (!cs_iface->input || !cs_iface->output) {
		drm_err(&ptdev->base, "Invalid stream control interface input/output VA");
		return -EINVAL;
	}

	if (cs_iface != first_cs_iface) {
		if (cs_iface->control->features != first_cs_iface->control->features) {
			drm_err(&ptdev->base, "Expecting identical CS slots");
			return -EINVAL;
		}
	} else {
		u32 reg_count = CS_FEATURES_WORK_REGS(cs_iface->control->features);

		ptdev->csif_info.cs_reg_count = reg_count;
		ptdev->csif_info.unpreserved_cs_reg_count = CSF_UNPRESERVED_REG_COUNT;
	}

	return 0;
}

static bool compare_csg(const struct panthor_fw_csg_control_iface *a,
			const struct panthor_fw_csg_control_iface *b)
{
	if (a->features != b->features)
		return false;
	if (a->suspend_size != b->suspend_size)
		return false;
	if (a->protm_suspend_size != b->protm_suspend_size)
		return false;
	if (a->stream_num != b->stream_num)
		return false;
	return true;
}

static int panthor_init_csg_iface(struct panthor_device *ptdev,
				  unsigned int csg_idx)
{
	struct panthor_fw_global_iface *glb_iface = panthor_fw_get_glb_iface(ptdev);
	struct panthor_fw_csg_iface *csg_iface = &ptdev->fw->iface.groups[csg_idx];
	u64 shared_section_sz = panthor_kernel_bo_size(ptdev->fw->shared_section->mem);
	u32 iface_offset = CSF_GROUP_CONTROL_OFFSET + (csg_idx * glb_iface->control->group_stride);
	unsigned int i;

	if (iface_offset + sizeof(*csg_iface) >= shared_section_sz)
		return -EINVAL;

	spin_lock_init(&csg_iface->lock);
	csg_iface->control = ptdev->fw->shared_section->mem->kmap + iface_offset;
	csg_iface->input = iface_fw_to_cpu_addr(ptdev, csg_iface->control->input_va);
	csg_iface->output = iface_fw_to_cpu_addr(ptdev, csg_iface->control->output_va);

	if (csg_iface->control->stream_num < MIN_CS_PER_CSG ||
	    csg_iface->control->stream_num > MAX_CS_PER_CSG)
		return -EINVAL;

	if (!csg_iface->input || !csg_iface->output) {
		drm_err(&ptdev->base, "Invalid group control interface input/output VA");
		return -EINVAL;
	}

	if (csg_idx > 0) {
		struct panthor_fw_csg_iface *first_csg_iface =
			panthor_fw_get_csg_iface(ptdev, 0);

		if (!compare_csg(first_csg_iface->control, csg_iface->control)) {
			drm_err(&ptdev->base, "Expecting identical CSG slots");
			return -EINVAL;
		}
	}

	for (i = 0; i < csg_iface->control->stream_num; i++) {
		int ret = panthor_init_cs_iface(ptdev, csg_idx, i);

		if (ret)
			return ret;
	}

	return 0;
}

static u32 panthor_get_instr_features(struct panthor_device *ptdev)
{
	struct panthor_fw_global_iface *glb_iface = panthor_fw_get_glb_iface(ptdev);

	if (glb_iface->control->version < CSF_IFACE_VERSION(1, 1, 0))
		return 0;

	return glb_iface->control->instr_features;
}

static int panthor_fw_init_ifaces(struct panthor_device *ptdev)
{
	struct panthor_fw_global_iface *glb_iface = &ptdev->fw->iface.global;
	unsigned int i;

	if (!ptdev->fw->shared_section->mem->kmap)
		return -EINVAL;

	spin_lock_init(&glb_iface->lock);
	glb_iface->control = ptdev->fw->shared_section->mem->kmap;

	if (!glb_iface->control->version) {
		drm_err(&ptdev->base, "Firmware version is 0. Firmware may have failed to boot");
		return -EINVAL;
	}

	glb_iface->input = iface_fw_to_cpu_addr(ptdev, glb_iface->control->input_va);
	glb_iface->output = iface_fw_to_cpu_addr(ptdev, glb_iface->control->output_va);
	if (!glb_iface->input || !glb_iface->output) {
		drm_err(&ptdev->base, "Invalid global control interface input/output VA");
		return -EINVAL;
	}

	if (glb_iface->control->group_num > MAX_CSGS ||
	    glb_iface->control->group_num < MIN_CSGS) {
		drm_err(&ptdev->base, "Invalid number of control groups");
		return -EINVAL;
	}

	for (i = 0; i < glb_iface->control->group_num; i++) {
		int ret = panthor_init_csg_iface(ptdev, i);

		if (ret)
			return ret;
	}

	drm_info(&ptdev->base, "CSF FW using interface v%d.%d.%d, Features %#x Instrumentation features %#x",
		 CSF_IFACE_VERSION_MAJOR(glb_iface->control->version),
		 CSF_IFACE_VERSION_MINOR(glb_iface->control->version),
		 CSF_IFACE_VERSION_PATCH(glb_iface->control->version),
		 glb_iface->control->features,
		 panthor_get_instr_features(ptdev));
	return 0;
}

static void panthor_fw_init_global_iface(struct panthor_device *ptdev)
{
	struct panthor_fw_global_iface *glb_iface = panthor_fw_get_glb_iface(ptdev);

	/* Enable all cores. */
	glb_iface->input->core_en_mask = ptdev->gpu_info.shader_present;

	/* Setup timers. */
	glb_iface->input->poweroff_timer = panthor_fw_conv_timeout(ptdev, PWROFF_HYSTERESIS_US);
	glb_iface->input->progress_timer = PROGRESS_TIMEOUT_CYCLES >> PROGRESS_TIMEOUT_SCALE_SHIFT;
	glb_iface->input->idle_timer = panthor_fw_conv_timeout(ptdev, IDLE_HYSTERESIS_US);

	/* Enable interrupts we care about. */
	glb_iface->input->ack_irq_mask = GLB_CFG_ALLOC_EN |
					 GLB_PING |
					 GLB_CFG_PROGRESS_TIMER |
					 GLB_CFG_POWEROFF_TIMER |
					 GLB_IDLE_EN |
					 GLB_IDLE;

	panthor_fw_update_reqs(glb_iface, req, GLB_IDLE_EN, GLB_IDLE_EN);
	panthor_fw_toggle_reqs(glb_iface, req, ack,
			       GLB_CFG_ALLOC_EN |
			       GLB_CFG_POWEROFF_TIMER |
			       GLB_CFG_PROGRESS_TIMER);

	gpu_write(ptdev, CSF_DOORBELL(CSF_GLB_DOORBELL_ID), 1);

	/* Kick the watchdog. */
	mod_delayed_work(ptdev->reset.wq, &ptdev->fw->watchdog.ping_work,
			 msecs_to_jiffies(PING_INTERVAL_MS));
}

static void panthor_job_irq_handler(struct panthor_device *ptdev, u32 status)
{
	if (!ptdev->fw->booted && (status & JOB_INT_GLOBAL_IF))
		ptdev->fw->booted = true;

	wake_up_all(&ptdev->fw->req_waitqueue);

	/* If the FW is not booted, don't process IRQs, just flag the FW as booted. */
	if (!ptdev->fw->booted)
		return;

	panthor_sched_report_fw_events(ptdev, status);
}
PANTHOR_IRQ_HANDLER(job, JOB, panthor_job_irq_handler);

static int panthor_fw_start(struct panthor_device *ptdev)
{
	bool timedout = false;

	ptdev->fw->booted = false;
	panthor_job_irq_resume(&ptdev->fw->irq, ~0);
	gpu_write(ptdev, MCU_CONTROL, MCU_CONTROL_AUTO);

	if (!wait_event_timeout(ptdev->fw->req_waitqueue,
				ptdev->fw->booted,
				msecs_to_jiffies(1000))) {
		if (!ptdev->fw->booted &&
		    !(gpu_read(ptdev, JOB_INT_STAT) & JOB_INT_GLOBAL_IF))
			timedout = true;
	}

	if (timedout) {
		static const char * const status_str[] = {
			[MCU_STATUS_DISABLED] = "disabled",
			[MCU_STATUS_ENABLED] = "enabled",
			[MCU_STATUS_HALT] = "halt",
			[MCU_STATUS_FATAL] = "fatal",
		};
		u32 status = gpu_read(ptdev, MCU_STATUS);

		drm_err(&ptdev->base, "Failed to boot MCU (status=%s)",
			status < ARRAY_SIZE(status_str) ? status_str[status] : "unknown");
		return -ETIMEDOUT;
	}

	return 0;
}

static void panthor_fw_stop(struct panthor_device *ptdev)
{
	u32 status;

	gpu_write(ptdev, MCU_CONTROL, MCU_CONTROL_DISABLE);
	if (readl_poll_timeout(ptdev->iomem + MCU_STATUS, status,
			       status == MCU_STATUS_DISABLED, 10, 100000))
		drm_err(&ptdev->base, "Failed to stop MCU");
}

/**
 * panthor_fw_pre_reset() - Call before a reset.
 * @ptdev: Device.
 * @on_hang: true if the reset was triggered on a GPU hang.
 *
 * If the reset is not triggered on a hang, we try to gracefully halt the
 * MCU, so we can do a fast-reset when panthor_fw_post_reset() is called.
 */
void panthor_fw_pre_reset(struct panthor_device *ptdev, bool on_hang)
{
	/* Make sure we won't be woken up by a ping. */
	cancel_delayed_work_sync(&ptdev->fw->watchdog.ping_work);

	ptdev->reset.fast = false;

	if (!on_hang) {
		struct panthor_fw_global_iface *glb_iface = panthor_fw_get_glb_iface(ptdev);
		u32 status;

		panthor_fw_update_reqs(glb_iface, req, GLB_HALT, GLB_HALT);
		gpu_write(ptdev, CSF_DOORBELL(CSF_GLB_DOORBELL_ID), 1);
		if (!readl_poll_timeout(ptdev->iomem + MCU_STATUS, status,
					status == MCU_STATUS_HALT, 10, 100000)) {
<<<<<<< HEAD
			ptdev->fw->fast_reset = true;
=======
			ptdev->reset.fast = true;
>>>>>>> 1e93f594
		} else {
			drm_warn(&ptdev->base, "Failed to cleanly suspend MCU");
		}
	}

	panthor_job_irq_suspend(&ptdev->fw->irq);
}

/**
 * panthor_fw_post_reset() - Call after a reset.
 * @ptdev: Device.
 *
 * Start the FW. If this is not a fast reset, all FW sections are reloaded to
 * make sure we can recover from a memory corruption.
 */
int panthor_fw_post_reset(struct panthor_device *ptdev)
{
	int ret;

	/* Make the MCU VM active. */
	ret = panthor_vm_active(ptdev->fw->vm);
	if (ret)
		return ret;

<<<<<<< HEAD
	/* If this is a fast reset, try to start the MCU without reloading
	 * the FW sections. If it fails, go for a full reset.
	 */
	if (ptdev->fw->fast_reset) {
		/* The FW detects 0 -> 1 transitions. Make sure we reset
		 * the HALT bit before the FW is rebooted.
		 * This is not needed on a slow reset because FW sections are
		 * re-initialized.
		 */
		struct panthor_fw_global_iface *glb_iface = panthor_fw_get_glb_iface(ptdev);
		panthor_fw_update_reqs(glb_iface, req, 0, GLB_HALT);

		ret = panthor_fw_start(ptdev);
		if (!ret)
			goto out;

		/* Forcibly reset the MCU and force a slow reset, so we get a
		 * fresh boot on the next panthor_fw_start() call.
=======
	if (!ptdev->reset.fast) {
		/* On a slow reset, reload all sections, including RO ones.
		 * We're not supposed to end up here anyway, let's just assume
		 * the overhead of reloading everything is acceptable.
>>>>>>> 1e93f594
		 */
		panthor_reload_fw_sections(ptdev, true);
	} else {
		/* The FW detects 0 -> 1 transitions. Make sure we reset
		 * the HALT bit before the FW is rebooted.
		 * This is not needed on a slow reset because FW sections are
		 * re-initialized.
		 */
		struct panthor_fw_global_iface *glb_iface = panthor_fw_get_glb_iface(ptdev);

		panthor_fw_update_reqs(glb_iface, req, 0, GLB_HALT);
	}

	ret = panthor_fw_start(ptdev);
	if (ret) {
		drm_err(&ptdev->base, "FW %s reset failed",
			ptdev->reset.fast ?  "fast" : "slow");
		return ret;
	}

	/* We must re-initialize the global interface even on fast-reset. */
	panthor_fw_init_global_iface(ptdev);
	return 0;
}

/**
 * panthor_fw_unplug() - Called when the device is unplugged.
 * @ptdev: Device.
 *
 * This function must make sure all pending operations are flushed before
 * will release device resources, thus preventing any interaction with
 * the HW.
 *
 * If there is still FW-related work running after this function returns,
 * they must use drm_dev_{enter,exit}() and skip any HW access when
 * drm_dev_enter() returns false.
 */
void panthor_fw_unplug(struct panthor_device *ptdev)
{
	struct panthor_fw_section *section;

	cancel_delayed_work_sync(&ptdev->fw->watchdog.ping_work);

	if (!IS_ENABLED(CONFIG_PM) || pm_runtime_active(ptdev->base.dev)) {
		/* Make sure the IRQ handler cannot be called after that point. */
		if (ptdev->fw->irq.irq)
			panthor_job_irq_suspend(&ptdev->fw->irq);

		panthor_fw_stop(ptdev);
	}

	list_for_each_entry(section, &ptdev->fw->sections, node)
		panthor_kernel_bo_destroy(section->mem);

	/* We intentionally don't call panthor_vm_idle() and let
	 * panthor_mmu_unplug() release the AS we acquired with
	 * panthor_vm_active() so we don't have to track the VM active/idle
	 * state to keep the active_refcnt balanced.
	 */
	panthor_vm_put(ptdev->fw->vm);
	ptdev->fw->vm = NULL;

	if (!IS_ENABLED(CONFIG_PM) || pm_runtime_active(ptdev->base.dev))
		panthor_gpu_power_off(ptdev, L2, ptdev->gpu_info.l2_present, 20000);
}

/**
 * panthor_fw_wait_acks() - Wait for requests to be acknowledged by the FW.
 * @req_ptr: Pointer to the req register.
 * @ack_ptr: Pointer to the ack register.
 * @wq: Wait queue to use for the sleeping wait.
 * @req_mask: Mask of requests to wait for.
 * @acked: Pointer to field that's updated with the acked requests.
 * If the function returns 0, *acked == req_mask.
 * @timeout_ms: Timeout expressed in milliseconds.
 *
 * Return: 0 on success, -ETIMEDOUT otherwise.
 */
static int panthor_fw_wait_acks(const u32 *req_ptr, const u32 *ack_ptr,
				wait_queue_head_t *wq,
				u32 req_mask, u32 *acked,
				u32 timeout_ms)
{
	u32 ack, req = READ_ONCE(*req_ptr) & req_mask;
	int ret;

	/* Busy wait for a few µsecs before falling back to a sleeping wait. */
	*acked = req_mask;
	ret = read_poll_timeout_atomic(READ_ONCE, ack,
				       (ack & req_mask) == req,
				       0, 10, 0,
				       *ack_ptr);
	if (!ret)
		return 0;

	if (wait_event_timeout(*wq, (READ_ONCE(*ack_ptr) & req_mask) == req,
			       msecs_to_jiffies(timeout_ms)))
		return 0;

	/* Check one last time, in case we were not woken up for some reason. */
	ack = READ_ONCE(*ack_ptr);
	if ((ack & req_mask) == req)
		return 0;

	*acked = ~(req ^ ack) & req_mask;
	return -ETIMEDOUT;
}

/**
 * panthor_fw_glb_wait_acks() - Wait for global requests to be acknowledged.
 * @ptdev: Device.
 * @req_mask: Mask of requests to wait for.
 * @acked: Pointer to field that's updated with the acked requests.
 * If the function returns 0, *acked == req_mask.
 * @timeout_ms: Timeout expressed in milliseconds.
 *
 * Return: 0 on success, -ETIMEDOUT otherwise.
 */
int panthor_fw_glb_wait_acks(struct panthor_device *ptdev,
			     u32 req_mask, u32 *acked,
			     u32 timeout_ms)
{
	struct panthor_fw_global_iface *glb_iface = panthor_fw_get_glb_iface(ptdev);

	/* GLB_HALT doesn't get acked through the FW interface. */
	if (drm_WARN_ON(&ptdev->base, req_mask & (~GLB_REQ_MASK | GLB_HALT)))
		return -EINVAL;

	return panthor_fw_wait_acks(&glb_iface->input->req,
				    &glb_iface->output->ack,
				    &ptdev->fw->req_waitqueue,
				    req_mask, acked, timeout_ms);
}

/**
 * panthor_fw_csg_wait_acks() - Wait for command stream group requests to be acknowledged.
 * @ptdev: Device.
 * @csg_slot: CSG slot ID.
 * @req_mask: Mask of requests to wait for.
 * @acked: Pointer to field that's updated with the acked requests.
 * If the function returns 0, *acked == req_mask.
 * @timeout_ms: Timeout expressed in milliseconds.
 *
 * Return: 0 on success, -ETIMEDOUT otherwise.
 */
int panthor_fw_csg_wait_acks(struct panthor_device *ptdev, u32 csg_slot,
			     u32 req_mask, u32 *acked, u32 timeout_ms)
{
	struct panthor_fw_csg_iface *csg_iface = panthor_fw_get_csg_iface(ptdev, csg_slot);
	int ret;

	if (drm_WARN_ON(&ptdev->base, req_mask & ~CSG_REQ_MASK))
		return -EINVAL;

	ret = panthor_fw_wait_acks(&csg_iface->input->req,
				   &csg_iface->output->ack,
				   &ptdev->fw->req_waitqueue,
				   req_mask, acked, timeout_ms);

	/*
	 * Check that all bits in the state field were updated, if any mismatch
	 * then clear all bits in the state field. This allows code to do
	 * (acked & CSG_STATE_MASK) and get the right value.
	 */

	if ((*acked & CSG_STATE_MASK) != CSG_STATE_MASK)
		*acked &= ~CSG_STATE_MASK;

	return ret;
}

/**
 * panthor_fw_ring_csg_doorbells() - Ring command stream group doorbells.
 * @ptdev: Device.
 * @csg_mask: Bitmask encoding the command stream group doorbells to ring.
 *
 * This function is toggling bits in the doorbell_req and ringing the
 * global doorbell. It doesn't require a user doorbell to be attached to
 * the group.
 */
void panthor_fw_ring_csg_doorbells(struct panthor_device *ptdev, u32 csg_mask)
{
	struct panthor_fw_global_iface *glb_iface = panthor_fw_get_glb_iface(ptdev);

	panthor_fw_toggle_reqs(glb_iface, doorbell_req, doorbell_ack, csg_mask);
	gpu_write(ptdev, CSF_DOORBELL(CSF_GLB_DOORBELL_ID), 1);
}

static void panthor_fw_ping_work(struct work_struct *work)
{
	struct panthor_fw *fw = container_of(work, struct panthor_fw, watchdog.ping_work.work);
	struct panthor_device *ptdev = fw->irq.ptdev;
	struct panthor_fw_global_iface *glb_iface = panthor_fw_get_glb_iface(ptdev);
	u32 acked;
	int ret;

	if (panthor_device_reset_is_pending(ptdev))
		return;

	panthor_fw_toggle_reqs(glb_iface, req, ack, GLB_PING);
	gpu_write(ptdev, CSF_DOORBELL(CSF_GLB_DOORBELL_ID), 1);

	ret = panthor_fw_glb_wait_acks(ptdev, GLB_PING, &acked, 100);
	if (ret) {
		panthor_device_schedule_reset(ptdev);
		drm_err(&ptdev->base, "FW ping timeout, scheduling a reset");
	} else {
		mod_delayed_work(ptdev->reset.wq, &fw->watchdog.ping_work,
				 msecs_to_jiffies(PING_INTERVAL_MS));
	}
}

/**
 * panthor_fw_init() - Initialize FW related data.
 * @ptdev: Device.
 *
 * Return: 0 on success, a negative error code otherwise.
 */
int panthor_fw_init(struct panthor_device *ptdev)
{
	struct panthor_fw *fw;
	int ret, irq;

	fw = drmm_kzalloc(&ptdev->base, sizeof(*fw), GFP_KERNEL);
	if (!fw)
		return -ENOMEM;

	ptdev->fw = fw;
	init_waitqueue_head(&fw->req_waitqueue);
	INIT_LIST_HEAD(&fw->sections);
	INIT_DELAYED_WORK(&fw->watchdog.ping_work, panthor_fw_ping_work);

	irq = platform_get_irq_byname(to_platform_device(ptdev->base.dev), "job");
	if (irq <= 0)
		return -ENODEV;

	ret = panthor_request_job_irq(ptdev, &fw->irq, irq, 0);
	if (ret) {
		drm_err(&ptdev->base, "failed to request job irq");
		return ret;
	}

	ret = panthor_gpu_l2_power_on(ptdev);
	if (ret)
		return ret;

	fw->vm = panthor_vm_create(ptdev, true,
				   0, SZ_4G,
				   CSF_MCU_SHARED_REGION_START,
				   CSF_MCU_SHARED_REGION_SIZE);
	if (IS_ERR(fw->vm)) {
		ret = PTR_ERR(fw->vm);
		fw->vm = NULL;
		goto err_unplug_fw;
	}

	ret = panthor_fw_load(ptdev);
	if (ret)
		goto err_unplug_fw;

	ret = panthor_vm_active(fw->vm);
	if (ret)
		goto err_unplug_fw;

	ret = panthor_fw_start(ptdev);
	if (ret)
		goto err_unplug_fw;

	ret = panthor_fw_init_ifaces(ptdev);
	if (ret)
		goto err_unplug_fw;

	panthor_fw_init_global_iface(ptdev);
	return 0;

err_unplug_fw:
	panthor_fw_unplug(ptdev);
	return ret;
}

MODULE_FIRMWARE("arm/mali/arch10.8/mali_csffw.bin");<|MERGE_RESOLUTION|>--- conflicted
+++ resolved
@@ -1089,11 +1089,7 @@
 		gpu_write(ptdev, CSF_DOORBELL(CSF_GLB_DOORBELL_ID), 1);
 		if (!readl_poll_timeout(ptdev->iomem + MCU_STATUS, status,
 					status == MCU_STATUS_HALT, 10, 100000)) {
-<<<<<<< HEAD
-			ptdev->fw->fast_reset = true;
-=======
 			ptdev->reset.fast = true;
->>>>>>> 1e93f594
 		} else {
 			drm_warn(&ptdev->base, "Failed to cleanly suspend MCU");
 		}
@@ -1118,31 +1114,10 @@
 	if (ret)
 		return ret;
 
-<<<<<<< HEAD
-	/* If this is a fast reset, try to start the MCU without reloading
-	 * the FW sections. If it fails, go for a full reset.
-	 */
-	if (ptdev->fw->fast_reset) {
-		/* The FW detects 0 -> 1 transitions. Make sure we reset
-		 * the HALT bit before the FW is rebooted.
-		 * This is not needed on a slow reset because FW sections are
-		 * re-initialized.
-		 */
-		struct panthor_fw_global_iface *glb_iface = panthor_fw_get_glb_iface(ptdev);
-		panthor_fw_update_reqs(glb_iface, req, 0, GLB_HALT);
-
-		ret = panthor_fw_start(ptdev);
-		if (!ret)
-			goto out;
-
-		/* Forcibly reset the MCU and force a slow reset, so we get a
-		 * fresh boot on the next panthor_fw_start() call.
-=======
 	if (!ptdev->reset.fast) {
 		/* On a slow reset, reload all sections, including RO ones.
 		 * We're not supposed to end up here anyway, let's just assume
 		 * the overhead of reloading everything is acceptable.
->>>>>>> 1e93f594
 		 */
 		panthor_reload_fw_sections(ptdev, true);
 	} else {
