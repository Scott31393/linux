--- conflicted
+++ resolved
@@ -463,13 +463,10 @@
 	radeon_ring_write(ring, DMA_PACKET(DMA_PACKET_SRBM_WRITE, 0, 0, 0));
 	radeon_ring_write(ring, (0xf << 16) | (VM_INVALIDATE_REQUEST >> 2));
 	radeon_ring_write(ring, 1 << vm_id);
-<<<<<<< HEAD
-=======
 
 	/* wait for invalidate to complete */
 	radeon_ring_write(ring, DMA_SRBM_READ_PACKET);
 	radeon_ring_write(ring, (0xff << 20) | (VM_INVALIDATE_REQUEST >> 2));
 	radeon_ring_write(ring, 0); /* mask */
 	radeon_ring_write(ring, 0); /* value */
->>>>>>> 59343cd7
-}
+}
