// SPDX-License-Identifier: GPL-2.0
/*
 * Copyright (C) 2005, Intec Automation Inc.
 * Copyright (C) 2014, Freescale Semiconductor, Inc.
 */

#include <linux/mtd/spi-nor.h>

#include "core.h"

#define XILINX_OP_SE		0x50	/* Sector erase */
#define XILINX_OP_PP		0x82	/* Page program */
#define XILINX_OP_RDSR		0xd7	/* Read status register */

#define XSR_PAGESIZE		BIT(0)	/* Page size in Po2 or Linear */
#define XSR_RDY			BIT(7)	/* Ready */

<<<<<<< HEAD
=======
#define XILINX_RDSR_OP(buf)						\
	SPI_MEM_OP(SPI_MEM_OP_CMD(XILINX_OP_RDSR, 0),			\
		   SPI_MEM_OP_NO_ADDR,					\
		   SPI_MEM_OP_NO_DUMMY,					\
		   SPI_MEM_OP_DATA_IN(1, buf, 0))

>>>>>>> 88084a3d
#define S3AN_INFO(_jedec_id, _n_sectors, _page_size)			\
		.id = {							\
			((_jedec_id) >> 16) & 0xff,			\
			((_jedec_id) >> 8) & 0xff,			\
			(_jedec_id) & 0xff				\
			},						\
		.id_len = 3,						\
		.sector_size = (8 * (_page_size)),			\
		.n_sectors = (_n_sectors),				\
		.page_size = (_page_size),				\
		.addr_width = 3,					\
		.flags = SPI_NOR_NO_FR

/* Xilinx S3AN share MFR with Atmel SPI NOR */
static const struct flash_info xilinx_nor_parts[] = {
	/* Xilinx S3AN Internal Flash */
	{ "3S50AN", S3AN_INFO(0x1f2200, 64, 264) },
	{ "3S200AN", S3AN_INFO(0x1f2400, 256, 264) },
	{ "3S400AN", S3AN_INFO(0x1f2400, 256, 264) },
	{ "3S700AN", S3AN_INFO(0x1f2500, 512, 264) },
	{ "3S1400AN", S3AN_INFO(0x1f2600, 512, 528) },
};

/*
 * This code converts an address to the Default Address Mode, that has non
 * power of two page sizes. We must support this mode because it is the default
 * mode supported by Xilinx tools, it can access the whole flash area and
 * changing over to the Power-of-two mode is irreversible and corrupts the
 * original data.
 * Addr can safely be unsigned int, the biggest S3AN device is smaller than
 * 4 MiB.
 */
static u32 s3an_nor_convert_addr(struct spi_nor *nor, u32 addr)
{
	u32 page_size = nor->params->page_size;
	u32 offset, page;

	offset = addr % page_size;
	page = addr / page_size;
	page <<= (page_size > 512) ? 10 : 9;

	return page | offset;
}

/**
 * xilinx_nor_read_sr() - Read the Status Register on S3AN flashes.
 * @nor:	pointer to 'struct spi_nor'.
 * @sr:		pointer to a DMA-able buffer where the value of the
 *              Status Register will be written.
 *
 * Return: 0 on success, -errno otherwise.
 */
static int xilinx_nor_read_sr(struct spi_nor *nor, u8 *sr)
{
	int ret;

	if (nor->spimem) {
<<<<<<< HEAD
		struct spi_mem_op op =
			SPI_MEM_OP(SPI_MEM_OP_CMD(XILINX_OP_RDSR, 0),
				   SPI_MEM_OP_NO_ADDR,
				   SPI_MEM_OP_NO_DUMMY,
				   SPI_MEM_OP_DATA_IN(1, sr, 0));
=======
		struct spi_mem_op op = XILINX_RDSR_OP(sr);
>>>>>>> 88084a3d

		spi_nor_spimem_setup_op(nor, &op, nor->reg_proto);

		ret = spi_mem_exec_op(nor->spimem, &op);
	} else {
		ret = spi_nor_controller_ops_read_reg(nor, XILINX_OP_RDSR, sr,
						      1);
	}

	if (ret)
		dev_dbg(nor->dev, "error %d reading SR\n", ret);

	return ret;
}

/**
 * xilinx_nor_sr_ready() - Query the Status Register of the S3AN flash to see
 * if the flash is ready for new commands.
 * @nor:	pointer to 'struct spi_nor'.
 *
 * Return: 1 if ready, 0 if not ready, -errno on errors.
 */
static int xilinx_nor_sr_ready(struct spi_nor *nor)
{
	int ret;

	ret = xilinx_nor_read_sr(nor, nor->bouncebuf);
	if (ret)
		return ret;

	return !!(nor->bouncebuf[0] & XSR_RDY);
}

static int xilinx_nor_setup(struct spi_nor *nor,
			    const struct spi_nor_hwcaps *hwcaps)
{
	u32 page_size;
	int ret;

	ret = xilinx_nor_read_sr(nor, nor->bouncebuf);
	if (ret)
		return ret;

	nor->erase_opcode = XILINX_OP_SE;
	nor->program_opcode = XILINX_OP_PP;
	nor->read_opcode = SPINOR_OP_READ;
	nor->flags |= SNOR_F_NO_OP_CHIP_ERASE;

	/*
	 * This flashes have a page size of 264 or 528 bytes (known as
	 * Default addressing mode). It can be changed to a more standard
	 * Power of two mode where the page size is 256/512. This comes
	 * with a price: there is 3% less of space, the data is corrupted
	 * and the page size cannot be changed back to default addressing
	 * mode.
	 *
	 * The current addressing mode can be read from the XRDSR register
	 * and should not be changed, because is a destructive operation.
	 */
	if (nor->bouncebuf[0] & XSR_PAGESIZE) {
		/* Flash in Power of 2 mode */
		page_size = (nor->params->page_size == 264) ? 256 : 512;
		nor->params->page_size = page_size;
		nor->mtd.writebufsize = page_size;
		nor->params->size = 8 * page_size * nor->info->n_sectors;
		nor->mtd.erasesize = 8 * page_size;
	} else {
		/* Flash in Default addressing mode */
		nor->params->convert_addr = s3an_nor_convert_addr;
		nor->mtd.erasesize = nor->info->sector_size;
	}

	return 0;
}

static void xilinx_nor_late_init(struct spi_nor *nor)
{
	nor->params->setup = xilinx_nor_setup;
	nor->params->ready = xilinx_nor_sr_ready;
}

static const struct spi_nor_fixups xilinx_nor_fixups = {
	.late_init = xilinx_nor_late_init,
};

const struct spi_nor_manufacturer spi_nor_xilinx = {
	.name = "xilinx",
	.parts = xilinx_nor_parts,
	.nparts = ARRAY_SIZE(xilinx_nor_parts),
	.fixups = &xilinx_nor_fixups,
};<|MERGE_RESOLUTION|>--- conflicted
+++ resolved
@@ -15,15 +15,12 @@
 #define XSR_PAGESIZE		BIT(0)	/* Page size in Po2 or Linear */
 #define XSR_RDY			BIT(7)	/* Ready */
 
-<<<<<<< HEAD
-=======
 #define XILINX_RDSR_OP(buf)						\
 	SPI_MEM_OP(SPI_MEM_OP_CMD(XILINX_OP_RDSR, 0),			\
 		   SPI_MEM_OP_NO_ADDR,					\
 		   SPI_MEM_OP_NO_DUMMY,					\
 		   SPI_MEM_OP_DATA_IN(1, buf, 0))
 
->>>>>>> 88084a3d
 #define S3AN_INFO(_jedec_id, _n_sectors, _page_size)			\
 		.id = {							\
 			((_jedec_id) >> 16) & 0xff,			\
@@ -81,15 +78,7 @@
 	int ret;
 
 	if (nor->spimem) {
-<<<<<<< HEAD
-		struct spi_mem_op op =
-			SPI_MEM_OP(SPI_MEM_OP_CMD(XILINX_OP_RDSR, 0),
-				   SPI_MEM_OP_NO_ADDR,
-				   SPI_MEM_OP_NO_DUMMY,
-				   SPI_MEM_OP_DATA_IN(1, sr, 0));
-=======
 		struct spi_mem_op op = XILINX_RDSR_OP(sr);
->>>>>>> 88084a3d
 
 		spi_nor_spimem_setup_op(nor, &op, nor->reg_proto);
 
