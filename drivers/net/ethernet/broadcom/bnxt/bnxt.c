/* Broadcom NetXtreme-C/E network driver.
 *
 * Copyright (c) 2014-2016 Broadcom Corporation
 * Copyright (c) 2016-2019 Broadcom Limited
 *
 * This program is free software; you can redistribute it and/or modify
 * it under the terms of the GNU General Public License as published by
 * the Free Software Foundation.
 */

#include <linux/module.h>

#include <linux/stringify.h>
#include <linux/kernel.h>
#include <linux/timer.h>
#include <linux/errno.h>
#include <linux/ioport.h>
#include <linux/slab.h>
#include <linux/vmalloc.h>
#include <linux/interrupt.h>
#include <linux/pci.h>
#include <linux/netdevice.h>
#include <linux/etherdevice.h>
#include <linux/skbuff.h>
#include <linux/dma-mapping.h>
#include <linux/bitops.h>
#include <linux/io.h>
#include <linux/irq.h>
#include <linux/delay.h>
#include <asm/byteorder.h>
#include <asm/page.h>
#include <linux/time.h>
#include <linux/mii.h>
#include <linux/mdio.h>
#include <linux/if.h>
#include <linux/if_vlan.h>
#include <linux/if_bridge.h>
#include <linux/rtc.h>
#include <linux/bpf.h>
#include <net/gro.h>
#include <net/ip.h>
#include <net/tcp.h>
#include <net/udp.h>
#include <net/checksum.h>
#include <net/ip6_checksum.h>
#include <net/udp_tunnel.h>
#include <linux/workqueue.h>
#include <linux/prefetch.h>
#include <linux/cache.h>
#include <linux/log2.h>
#include <linux/aer.h>
#include <linux/bitmap.h>
#include <linux/cpu_rmap.h>
#include <linux/cpumask.h>
#include <net/pkt_cls.h>
#include <linux/hwmon.h>
#include <linux/hwmon-sysfs.h>
#include <net/page_pool.h>
#include <linux/align.h>

#include "bnxt_hsi.h"
#include "bnxt.h"
#include "bnxt_hwrm.h"
#include "bnxt_ulp.h"
#include "bnxt_sriov.h"
#include "bnxt_ethtool.h"
#include "bnxt_dcb.h"
#include "bnxt_xdp.h"
#include "bnxt_ptp.h"
#include "bnxt_vfr.h"
#include "bnxt_tc.h"
#include "bnxt_devlink.h"
#include "bnxt_debugfs.h"

#define BNXT_TX_TIMEOUT		(5 * HZ)
#define BNXT_DEF_MSG_ENABLE	(NETIF_MSG_DRV | NETIF_MSG_HW | \
				 NETIF_MSG_TX_ERR)

MODULE_LICENSE("GPL");
MODULE_DESCRIPTION("Broadcom BCM573xx network driver");

#define BNXT_RX_OFFSET (NET_SKB_PAD + NET_IP_ALIGN)
#define BNXT_RX_DMA_OFFSET NET_SKB_PAD
#define BNXT_RX_COPY_THRESH 256

#define BNXT_TX_PUSH_THRESH 164

/* indexed by enum board_idx */
static const struct {
	char *name;
} board_info[] = {
	[BCM57301] = { "Broadcom BCM57301 NetXtreme-C 10Gb Ethernet" },
	[BCM57302] = { "Broadcom BCM57302 NetXtreme-C 10Gb/25Gb Ethernet" },
	[BCM57304] = { "Broadcom BCM57304 NetXtreme-C 10Gb/25Gb/40Gb/50Gb Ethernet" },
	[BCM57417_NPAR] = { "Broadcom BCM57417 NetXtreme-E Ethernet Partition" },
	[BCM58700] = { "Broadcom BCM58700 Nitro 1Gb/2.5Gb/10Gb Ethernet" },
	[BCM57311] = { "Broadcom BCM57311 NetXtreme-C 10Gb Ethernet" },
	[BCM57312] = { "Broadcom BCM57312 NetXtreme-C 10Gb/25Gb Ethernet" },
	[BCM57402] = { "Broadcom BCM57402 NetXtreme-E 10Gb Ethernet" },
	[BCM57404] = { "Broadcom BCM57404 NetXtreme-E 10Gb/25Gb Ethernet" },
	[BCM57406] = { "Broadcom BCM57406 NetXtreme-E 10GBase-T Ethernet" },
	[BCM57402_NPAR] = { "Broadcom BCM57402 NetXtreme-E Ethernet Partition" },
	[BCM57407] = { "Broadcom BCM57407 NetXtreme-E 10GBase-T Ethernet" },
	[BCM57412] = { "Broadcom BCM57412 NetXtreme-E 10Gb Ethernet" },
	[BCM57414] = { "Broadcom BCM57414 NetXtreme-E 10Gb/25Gb Ethernet" },
	[BCM57416] = { "Broadcom BCM57416 NetXtreme-E 10GBase-T Ethernet" },
	[BCM57417] = { "Broadcom BCM57417 NetXtreme-E 10GBase-T Ethernet" },
	[BCM57412_NPAR] = { "Broadcom BCM57412 NetXtreme-E Ethernet Partition" },
	[BCM57314] = { "Broadcom BCM57314 NetXtreme-C 10Gb/25Gb/40Gb/50Gb Ethernet" },
	[BCM57417_SFP] = { "Broadcom BCM57417 NetXtreme-E 10Gb/25Gb Ethernet" },
	[BCM57416_SFP] = { "Broadcom BCM57416 NetXtreme-E 10Gb Ethernet" },
	[BCM57404_NPAR] = { "Broadcom BCM57404 NetXtreme-E Ethernet Partition" },
	[BCM57406_NPAR] = { "Broadcom BCM57406 NetXtreme-E Ethernet Partition" },
	[BCM57407_SFP] = { "Broadcom BCM57407 NetXtreme-E 25Gb Ethernet" },
	[BCM57407_NPAR] = { "Broadcom BCM57407 NetXtreme-E Ethernet Partition" },
	[BCM57414_NPAR] = { "Broadcom BCM57414 NetXtreme-E Ethernet Partition" },
	[BCM57416_NPAR] = { "Broadcom BCM57416 NetXtreme-E Ethernet Partition" },
	[BCM57452] = { "Broadcom BCM57452 NetXtreme-E 10Gb/25Gb/40Gb/50Gb Ethernet" },
	[BCM57454] = { "Broadcom BCM57454 NetXtreme-E 10Gb/25Gb/40Gb/50Gb/100Gb Ethernet" },
	[BCM5745x_NPAR] = { "Broadcom BCM5745x NetXtreme-E Ethernet Partition" },
	[BCM57508] = { "Broadcom BCM57508 NetXtreme-E 10Gb/25Gb/50Gb/100Gb/200Gb Ethernet" },
	[BCM57504] = { "Broadcom BCM57504 NetXtreme-E 10Gb/25Gb/50Gb/100Gb/200Gb Ethernet" },
	[BCM57502] = { "Broadcom BCM57502 NetXtreme-E 10Gb/25Gb/50Gb Ethernet" },
	[BCM57508_NPAR] = { "Broadcom BCM57508 NetXtreme-E Ethernet Partition" },
	[BCM57504_NPAR] = { "Broadcom BCM57504 NetXtreme-E Ethernet Partition" },
	[BCM57502_NPAR] = { "Broadcom BCM57502 NetXtreme-E Ethernet Partition" },
	[BCM58802] = { "Broadcom BCM58802 NetXtreme-S 10Gb/25Gb/40Gb/50Gb Ethernet" },
	[BCM58804] = { "Broadcom BCM58804 NetXtreme-S 10Gb/25Gb/40Gb/50Gb/100Gb Ethernet" },
	[BCM58808] = { "Broadcom BCM58808 NetXtreme-S 10Gb/25Gb/40Gb/50Gb/100Gb Ethernet" },
	[NETXTREME_E_VF] = { "Broadcom NetXtreme-E Ethernet Virtual Function" },
	[NETXTREME_C_VF] = { "Broadcom NetXtreme-C Ethernet Virtual Function" },
	[NETXTREME_S_VF] = { "Broadcom NetXtreme-S Ethernet Virtual Function" },
	[NETXTREME_C_VF_HV] = { "Broadcom NetXtreme-C Virtual Function for Hyper-V" },
	[NETXTREME_E_VF_HV] = { "Broadcom NetXtreme-E Virtual Function for Hyper-V" },
	[NETXTREME_E_P5_VF] = { "Broadcom BCM5750X NetXtreme-E Ethernet Virtual Function" },
	[NETXTREME_E_P5_VF_HV] = { "Broadcom BCM5750X NetXtreme-E Virtual Function for Hyper-V" },
};

static const struct pci_device_id bnxt_pci_tbl[] = {
	{ PCI_VDEVICE(BROADCOM, 0x1604), .driver_data = BCM5745x_NPAR },
	{ PCI_VDEVICE(BROADCOM, 0x1605), .driver_data = BCM5745x_NPAR },
	{ PCI_VDEVICE(BROADCOM, 0x1614), .driver_data = BCM57454 },
	{ PCI_VDEVICE(BROADCOM, 0x16c0), .driver_data = BCM57417_NPAR },
	{ PCI_VDEVICE(BROADCOM, 0x16c8), .driver_data = BCM57301 },
	{ PCI_VDEVICE(BROADCOM, 0x16c9), .driver_data = BCM57302 },
	{ PCI_VDEVICE(BROADCOM, 0x16ca), .driver_data = BCM57304 },
	{ PCI_VDEVICE(BROADCOM, 0x16cc), .driver_data = BCM57417_NPAR },
	{ PCI_VDEVICE(BROADCOM, 0x16cd), .driver_data = BCM58700 },
	{ PCI_VDEVICE(BROADCOM, 0x16ce), .driver_data = BCM57311 },
	{ PCI_VDEVICE(BROADCOM, 0x16cf), .driver_data = BCM57312 },
	{ PCI_VDEVICE(BROADCOM, 0x16d0), .driver_data = BCM57402 },
	{ PCI_VDEVICE(BROADCOM, 0x16d1), .driver_data = BCM57404 },
	{ PCI_VDEVICE(BROADCOM, 0x16d2), .driver_data = BCM57406 },
	{ PCI_VDEVICE(BROADCOM, 0x16d4), .driver_data = BCM57402_NPAR },
	{ PCI_VDEVICE(BROADCOM, 0x16d5), .driver_data = BCM57407 },
	{ PCI_VDEVICE(BROADCOM, 0x16d6), .driver_data = BCM57412 },
	{ PCI_VDEVICE(BROADCOM, 0x16d7), .driver_data = BCM57414 },
	{ PCI_VDEVICE(BROADCOM, 0x16d8), .driver_data = BCM57416 },
	{ PCI_VDEVICE(BROADCOM, 0x16d9), .driver_data = BCM57417 },
	{ PCI_VDEVICE(BROADCOM, 0x16de), .driver_data = BCM57412_NPAR },
	{ PCI_VDEVICE(BROADCOM, 0x16df), .driver_data = BCM57314 },
	{ PCI_VDEVICE(BROADCOM, 0x16e2), .driver_data = BCM57417_SFP },
	{ PCI_VDEVICE(BROADCOM, 0x16e3), .driver_data = BCM57416_SFP },
	{ PCI_VDEVICE(BROADCOM, 0x16e7), .driver_data = BCM57404_NPAR },
	{ PCI_VDEVICE(BROADCOM, 0x16e8), .driver_data = BCM57406_NPAR },
	{ PCI_VDEVICE(BROADCOM, 0x16e9), .driver_data = BCM57407_SFP },
	{ PCI_VDEVICE(BROADCOM, 0x16ea), .driver_data = BCM57407_NPAR },
	{ PCI_VDEVICE(BROADCOM, 0x16eb), .driver_data = BCM57412_NPAR },
	{ PCI_VDEVICE(BROADCOM, 0x16ec), .driver_data = BCM57414_NPAR },
	{ PCI_VDEVICE(BROADCOM, 0x16ed), .driver_data = BCM57414_NPAR },
	{ PCI_VDEVICE(BROADCOM, 0x16ee), .driver_data = BCM57416_NPAR },
	{ PCI_VDEVICE(BROADCOM, 0x16ef), .driver_data = BCM57416_NPAR },
	{ PCI_VDEVICE(BROADCOM, 0x16f0), .driver_data = BCM58808 },
	{ PCI_VDEVICE(BROADCOM, 0x16f1), .driver_data = BCM57452 },
	{ PCI_VDEVICE(BROADCOM, 0x1750), .driver_data = BCM57508 },
	{ PCI_VDEVICE(BROADCOM, 0x1751), .driver_data = BCM57504 },
	{ PCI_VDEVICE(BROADCOM, 0x1752), .driver_data = BCM57502 },
	{ PCI_VDEVICE(BROADCOM, 0x1800), .driver_data = BCM57508_NPAR },
	{ PCI_VDEVICE(BROADCOM, 0x1801), .driver_data = BCM57504_NPAR },
	{ PCI_VDEVICE(BROADCOM, 0x1802), .driver_data = BCM57502_NPAR },
	{ PCI_VDEVICE(BROADCOM, 0x1803), .driver_data = BCM57508_NPAR },
	{ PCI_VDEVICE(BROADCOM, 0x1804), .driver_data = BCM57504_NPAR },
	{ PCI_VDEVICE(BROADCOM, 0x1805), .driver_data = BCM57502_NPAR },
	{ PCI_VDEVICE(BROADCOM, 0xd802), .driver_data = BCM58802 },
	{ PCI_VDEVICE(BROADCOM, 0xd804), .driver_data = BCM58804 },
#ifdef CONFIG_BNXT_SRIOV
	{ PCI_VDEVICE(BROADCOM, 0x1606), .driver_data = NETXTREME_E_VF },
	{ PCI_VDEVICE(BROADCOM, 0x1607), .driver_data = NETXTREME_E_VF_HV },
	{ PCI_VDEVICE(BROADCOM, 0x1608), .driver_data = NETXTREME_E_VF_HV },
	{ PCI_VDEVICE(BROADCOM, 0x1609), .driver_data = NETXTREME_E_VF },
	{ PCI_VDEVICE(BROADCOM, 0x16bd), .driver_data = NETXTREME_E_VF_HV },
	{ PCI_VDEVICE(BROADCOM, 0x16c1), .driver_data = NETXTREME_E_VF },
	{ PCI_VDEVICE(BROADCOM, 0x16c2), .driver_data = NETXTREME_C_VF_HV },
	{ PCI_VDEVICE(BROADCOM, 0x16c3), .driver_data = NETXTREME_C_VF_HV },
	{ PCI_VDEVICE(BROADCOM, 0x16c4), .driver_data = NETXTREME_E_VF_HV },
	{ PCI_VDEVICE(BROADCOM, 0x16c5), .driver_data = NETXTREME_E_VF_HV },
	{ PCI_VDEVICE(BROADCOM, 0x16cb), .driver_data = NETXTREME_C_VF },
	{ PCI_VDEVICE(BROADCOM, 0x16d3), .driver_data = NETXTREME_E_VF },
	{ PCI_VDEVICE(BROADCOM, 0x16dc), .driver_data = NETXTREME_E_VF },
	{ PCI_VDEVICE(BROADCOM, 0x16e1), .driver_data = NETXTREME_C_VF },
	{ PCI_VDEVICE(BROADCOM, 0x16e5), .driver_data = NETXTREME_C_VF },
	{ PCI_VDEVICE(BROADCOM, 0x16e6), .driver_data = NETXTREME_C_VF_HV },
	{ PCI_VDEVICE(BROADCOM, 0x1806), .driver_data = NETXTREME_E_P5_VF },
	{ PCI_VDEVICE(BROADCOM, 0x1807), .driver_data = NETXTREME_E_P5_VF },
	{ PCI_VDEVICE(BROADCOM, 0x1808), .driver_data = NETXTREME_E_P5_VF_HV },
	{ PCI_VDEVICE(BROADCOM, 0x1809), .driver_data = NETXTREME_E_P5_VF_HV },
	{ PCI_VDEVICE(BROADCOM, 0xd800), .driver_data = NETXTREME_S_VF },
#endif
	{ 0 }
};

MODULE_DEVICE_TABLE(pci, bnxt_pci_tbl);

static const u16 bnxt_vf_req_snif[] = {
	HWRM_FUNC_CFG,
	HWRM_FUNC_VF_CFG,
	HWRM_PORT_PHY_QCFG,
	HWRM_CFA_L2_FILTER_ALLOC,
};

static const u16 bnxt_async_events_arr[] = {
	ASYNC_EVENT_CMPL_EVENT_ID_LINK_STATUS_CHANGE,
	ASYNC_EVENT_CMPL_EVENT_ID_LINK_SPEED_CHANGE,
	ASYNC_EVENT_CMPL_EVENT_ID_PF_DRVR_UNLOAD,
	ASYNC_EVENT_CMPL_EVENT_ID_PORT_CONN_NOT_ALLOWED,
	ASYNC_EVENT_CMPL_EVENT_ID_VF_CFG_CHANGE,
	ASYNC_EVENT_CMPL_EVENT_ID_LINK_SPEED_CFG_CHANGE,
	ASYNC_EVENT_CMPL_EVENT_ID_PORT_PHY_CFG_CHANGE,
	ASYNC_EVENT_CMPL_EVENT_ID_RESET_NOTIFY,
	ASYNC_EVENT_CMPL_EVENT_ID_ERROR_RECOVERY,
	ASYNC_EVENT_CMPL_EVENT_ID_DEBUG_NOTIFICATION,
	ASYNC_EVENT_CMPL_EVENT_ID_DEFERRED_RESPONSE,
	ASYNC_EVENT_CMPL_EVENT_ID_RING_MONITOR_MSG,
	ASYNC_EVENT_CMPL_EVENT_ID_ECHO_REQUEST,
	ASYNC_EVENT_CMPL_EVENT_ID_PPS_TIMESTAMP,
	ASYNC_EVENT_CMPL_EVENT_ID_ERROR_REPORT,
	ASYNC_EVENT_CMPL_EVENT_ID_PHC_UPDATE,
};

static struct workqueue_struct *bnxt_pf_wq;

static bool bnxt_vf_pciid(enum board_idx idx)
{
	return (idx == NETXTREME_C_VF || idx == NETXTREME_E_VF ||
		idx == NETXTREME_S_VF || idx == NETXTREME_C_VF_HV ||
		idx == NETXTREME_E_VF_HV || idx == NETXTREME_E_P5_VF ||
		idx == NETXTREME_E_P5_VF_HV);
}

#define DB_CP_REARM_FLAGS	(DB_KEY_CP | DB_IDX_VALID)
#define DB_CP_FLAGS		(DB_KEY_CP | DB_IDX_VALID | DB_IRQ_DIS)
#define DB_CP_IRQ_DIS_FLAGS	(DB_KEY_CP | DB_IRQ_DIS)

#define BNXT_CP_DB_IRQ_DIS(db)						\
		writel(DB_CP_IRQ_DIS_FLAGS, db)

#define BNXT_DB_CQ(db, idx)						\
	writel(DB_CP_FLAGS | RING_CMP(idx), (db)->doorbell)

#define BNXT_DB_NQ_P5(db, idx)						\
	bnxt_writeq(bp, (db)->db_key64 | DBR_TYPE_NQ | RING_CMP(idx),	\
		    (db)->doorbell)

#define BNXT_DB_CQ_ARM(db, idx)						\
	writel(DB_CP_REARM_FLAGS | RING_CMP(idx), (db)->doorbell)

#define BNXT_DB_NQ_ARM_P5(db, idx)					\
	bnxt_writeq(bp, (db)->db_key64 | DBR_TYPE_NQ_ARM | RING_CMP(idx),\
		    (db)->doorbell)

static void bnxt_db_nq(struct bnxt *bp, struct bnxt_db_info *db, u32 idx)
{
	if (bp->flags & BNXT_FLAG_CHIP_P5)
		BNXT_DB_NQ_P5(db, idx);
	else
		BNXT_DB_CQ(db, idx);
}

static void bnxt_db_nq_arm(struct bnxt *bp, struct bnxt_db_info *db, u32 idx)
{
	if (bp->flags & BNXT_FLAG_CHIP_P5)
		BNXT_DB_NQ_ARM_P5(db, idx);
	else
		BNXT_DB_CQ_ARM(db, idx);
}

static void bnxt_db_cq(struct bnxt *bp, struct bnxt_db_info *db, u32 idx)
{
	if (bp->flags & BNXT_FLAG_CHIP_P5)
		bnxt_writeq(bp, db->db_key64 | DBR_TYPE_CQ_ARMALL |
			    RING_CMP(idx), db->doorbell);
	else
		BNXT_DB_CQ(db, idx);
}

const u16 bnxt_lhint_arr[] = {
	TX_BD_FLAGS_LHINT_512_AND_SMALLER,
	TX_BD_FLAGS_LHINT_512_TO_1023,
	TX_BD_FLAGS_LHINT_1024_TO_2047,
	TX_BD_FLAGS_LHINT_1024_TO_2047,
	TX_BD_FLAGS_LHINT_2048_AND_LARGER,
	TX_BD_FLAGS_LHINT_2048_AND_LARGER,
	TX_BD_FLAGS_LHINT_2048_AND_LARGER,
	TX_BD_FLAGS_LHINT_2048_AND_LARGER,
	TX_BD_FLAGS_LHINT_2048_AND_LARGER,
	TX_BD_FLAGS_LHINT_2048_AND_LARGER,
	TX_BD_FLAGS_LHINT_2048_AND_LARGER,
	TX_BD_FLAGS_LHINT_2048_AND_LARGER,
	TX_BD_FLAGS_LHINT_2048_AND_LARGER,
	TX_BD_FLAGS_LHINT_2048_AND_LARGER,
	TX_BD_FLAGS_LHINT_2048_AND_LARGER,
	TX_BD_FLAGS_LHINT_2048_AND_LARGER,
	TX_BD_FLAGS_LHINT_2048_AND_LARGER,
	TX_BD_FLAGS_LHINT_2048_AND_LARGER,
	TX_BD_FLAGS_LHINT_2048_AND_LARGER,
};

static u16 bnxt_xmit_get_cfa_action(struct sk_buff *skb)
{
	struct metadata_dst *md_dst = skb_metadata_dst(skb);

	if (!md_dst || md_dst->type != METADATA_HW_PORT_MUX)
		return 0;

	return md_dst->u.port_info.port_id;
}

static void bnxt_txr_db_kick(struct bnxt *bp, struct bnxt_tx_ring_info *txr,
			     u16 prod)
{
	bnxt_db_write(bp, &txr->tx_db, prod);
	txr->kick_pending = 0;
}

static bool bnxt_txr_netif_try_stop_queue(struct bnxt *bp,
					  struct bnxt_tx_ring_info *txr,
					  struct netdev_queue *txq)
{
	netif_tx_stop_queue(txq);

	/* netif_tx_stop_queue() must be done before checking
	 * tx index in bnxt_tx_avail() below, because in
	 * bnxt_tx_int(), we update tx index before checking for
	 * netif_tx_queue_stopped().
	 */
	smp_mb();
	if (bnxt_tx_avail(bp, txr) >= bp->tx_wake_thresh) {
		netif_tx_wake_queue(txq);
		return false;
	}

	return true;
}

static netdev_tx_t bnxt_start_xmit(struct sk_buff *skb, struct net_device *dev)
{
	struct bnxt *bp = netdev_priv(dev);
	struct tx_bd *txbd;
	struct tx_bd_ext *txbd1;
	struct netdev_queue *txq;
	int i;
	dma_addr_t mapping;
	unsigned int length, pad = 0;
	u32 len, free_size, vlan_tag_flags, cfa_action, flags;
	u16 prod, last_frag;
	struct pci_dev *pdev = bp->pdev;
	struct bnxt_tx_ring_info *txr;
	struct bnxt_sw_tx_bd *tx_buf;
	__le32 lflags = 0;

	i = skb_get_queue_mapping(skb);
	if (unlikely(i >= bp->tx_nr_rings)) {
		dev_kfree_skb_any(skb);
		dev_core_stats_tx_dropped_inc(dev);
		return NETDEV_TX_OK;
	}

	txq = netdev_get_tx_queue(dev, i);
	txr = &bp->tx_ring[bp->tx_ring_map[i]];
	prod = txr->tx_prod;

	free_size = bnxt_tx_avail(bp, txr);
	if (unlikely(free_size < skb_shinfo(skb)->nr_frags + 2)) {
		/* We must have raced with NAPI cleanup */
		if (net_ratelimit() && txr->kick_pending)
			netif_warn(bp, tx_err, dev,
				   "bnxt: ring busy w/ flush pending!\n");
		if (bnxt_txr_netif_try_stop_queue(bp, txr, txq))
			return NETDEV_TX_BUSY;
	}

	length = skb->len;
	len = skb_headlen(skb);
	last_frag = skb_shinfo(skb)->nr_frags;

	txbd = &txr->tx_desc_ring[TX_RING(prod)][TX_IDX(prod)];

	txbd->tx_bd_opaque = prod;

	tx_buf = &txr->tx_buf_ring[prod];
	tx_buf->skb = skb;
	tx_buf->nr_frags = last_frag;

	vlan_tag_flags = 0;
	cfa_action = bnxt_xmit_get_cfa_action(skb);
	if (skb_vlan_tag_present(skb)) {
		vlan_tag_flags = TX_BD_CFA_META_KEY_VLAN |
				 skb_vlan_tag_get(skb);
		/* Currently supports 8021Q, 8021AD vlan offloads
		 * QINQ1, QINQ2, QINQ3 vlan headers are deprecated
		 */
		if (skb->vlan_proto == htons(ETH_P_8021Q))
			vlan_tag_flags |= 1 << TX_BD_CFA_META_TPID_SHIFT;
	}

	if (unlikely(skb_shinfo(skb)->tx_flags & SKBTX_HW_TSTAMP)) {
		struct bnxt_ptp_cfg *ptp = bp->ptp_cfg;

		if (ptp && ptp->tx_tstamp_en && !skb_is_gso(skb) &&
		    atomic_dec_if_positive(&ptp->tx_avail) >= 0) {
			if (!bnxt_ptp_parse(skb, &ptp->tx_seqid,
					    &ptp->tx_hdr_off)) {
				if (vlan_tag_flags)
					ptp->tx_hdr_off += VLAN_HLEN;
				lflags |= cpu_to_le32(TX_BD_FLAGS_STAMP);
				skb_shinfo(skb)->tx_flags |= SKBTX_IN_PROGRESS;
			} else {
				atomic_inc(&bp->ptp_cfg->tx_avail);
			}
		}
	}

	if (unlikely(skb->no_fcs))
		lflags |= cpu_to_le32(TX_BD_FLAGS_NO_CRC);

	if (free_size == bp->tx_ring_size && length <= bp->tx_push_thresh &&
	    !lflags) {
		struct tx_push_buffer *tx_push_buf = txr->tx_push;
		struct tx_push_bd *tx_push = &tx_push_buf->push_bd;
		struct tx_bd_ext *tx_push1 = &tx_push->txbd2;
		void __iomem *db = txr->tx_db.doorbell;
		void *pdata = tx_push_buf->data;
		u64 *end;
		int j, push_len;

		/* Set COAL_NOW to be ready quickly for the next push */
		tx_push->tx_bd_len_flags_type =
			cpu_to_le32((length << TX_BD_LEN_SHIFT) |
					TX_BD_TYPE_LONG_TX_BD |
					TX_BD_FLAGS_LHINT_512_AND_SMALLER |
					TX_BD_FLAGS_COAL_NOW |
					TX_BD_FLAGS_PACKET_END |
					(2 << TX_BD_FLAGS_BD_CNT_SHIFT));

		if (skb->ip_summed == CHECKSUM_PARTIAL)
			tx_push1->tx_bd_hsize_lflags =
					cpu_to_le32(TX_BD_FLAGS_TCP_UDP_CHKSUM);
		else
			tx_push1->tx_bd_hsize_lflags = 0;

		tx_push1->tx_bd_cfa_meta = cpu_to_le32(vlan_tag_flags);
		tx_push1->tx_bd_cfa_action =
			cpu_to_le32(cfa_action << TX_BD_CFA_ACTION_SHIFT);

		end = pdata + length;
		end = PTR_ALIGN(end, 8) - 1;
		*end = 0;

		skb_copy_from_linear_data(skb, pdata, len);
		pdata += len;
		for (j = 0; j < last_frag; j++) {
			skb_frag_t *frag = &skb_shinfo(skb)->frags[j];
			void *fptr;

			fptr = skb_frag_address_safe(frag);
			if (!fptr)
				goto normal_tx;

			memcpy(pdata, fptr, skb_frag_size(frag));
			pdata += skb_frag_size(frag);
		}

		txbd->tx_bd_len_flags_type = tx_push->tx_bd_len_flags_type;
		txbd->tx_bd_haddr = txr->data_mapping;
		prod = NEXT_TX(prod);
		txbd = &txr->tx_desc_ring[TX_RING(prod)][TX_IDX(prod)];
		memcpy(txbd, tx_push1, sizeof(*txbd));
		prod = NEXT_TX(prod);
		tx_push->doorbell =
			cpu_to_le32(DB_KEY_TX_PUSH | DB_LONG_TX_PUSH | prod);
		txr->tx_prod = prod;

		tx_buf->is_push = 1;
		netdev_tx_sent_queue(txq, skb->len);
		wmb();	/* Sync is_push and byte queue before pushing data */

		push_len = (length + sizeof(*tx_push) + 7) / 8;
		if (push_len > 16) {
			__iowrite64_copy(db, tx_push_buf, 16);
			__iowrite32_copy(db + 4, tx_push_buf + 1,
					 (push_len - 16) << 1);
		} else {
			__iowrite64_copy(db, tx_push_buf, push_len);
		}

		goto tx_done;
	}

normal_tx:
	if (length < BNXT_MIN_PKT_SIZE) {
		pad = BNXT_MIN_PKT_SIZE - length;
		if (skb_pad(skb, pad))
			/* SKB already freed. */
			goto tx_kick_pending;
		length = BNXT_MIN_PKT_SIZE;
	}

	mapping = dma_map_single(&pdev->dev, skb->data, len, DMA_TO_DEVICE);

	if (unlikely(dma_mapping_error(&pdev->dev, mapping)))
		goto tx_free;

	dma_unmap_addr_set(tx_buf, mapping, mapping);
	flags = (len << TX_BD_LEN_SHIFT) | TX_BD_TYPE_LONG_TX_BD |
		((last_frag + 2) << TX_BD_FLAGS_BD_CNT_SHIFT);

	txbd->tx_bd_haddr = cpu_to_le64(mapping);

	prod = NEXT_TX(prod);
	txbd1 = (struct tx_bd_ext *)
		&txr->tx_desc_ring[TX_RING(prod)][TX_IDX(prod)];

	txbd1->tx_bd_hsize_lflags = lflags;
	if (skb_is_gso(skb)) {
		u32 hdr_len;

		if (skb->encapsulation)
			hdr_len = skb_inner_network_offset(skb) +
				skb_inner_network_header_len(skb) +
				inner_tcp_hdrlen(skb);
		else
			hdr_len = skb_transport_offset(skb) +
				tcp_hdrlen(skb);

		txbd1->tx_bd_hsize_lflags |= cpu_to_le32(TX_BD_FLAGS_LSO |
					TX_BD_FLAGS_T_IPID |
					(hdr_len << (TX_BD_HSIZE_SHIFT - 1)));
		length = skb_shinfo(skb)->gso_size;
		txbd1->tx_bd_mss = cpu_to_le32(length);
		length += hdr_len;
	} else if (skb->ip_summed == CHECKSUM_PARTIAL) {
		txbd1->tx_bd_hsize_lflags |=
			cpu_to_le32(TX_BD_FLAGS_TCP_UDP_CHKSUM);
		txbd1->tx_bd_mss = 0;
	}

	length >>= 9;
	if (unlikely(length >= ARRAY_SIZE(bnxt_lhint_arr))) {
		dev_warn_ratelimited(&pdev->dev, "Dropped oversize %d bytes TX packet.\n",
				     skb->len);
		i = 0;
		goto tx_dma_error;
	}
	flags |= bnxt_lhint_arr[length];
	txbd->tx_bd_len_flags_type = cpu_to_le32(flags);

	txbd1->tx_bd_cfa_meta = cpu_to_le32(vlan_tag_flags);
	txbd1->tx_bd_cfa_action =
			cpu_to_le32(cfa_action << TX_BD_CFA_ACTION_SHIFT);
	for (i = 0; i < last_frag; i++) {
		skb_frag_t *frag = &skb_shinfo(skb)->frags[i];

		prod = NEXT_TX(prod);
		txbd = &txr->tx_desc_ring[TX_RING(prod)][TX_IDX(prod)];

		len = skb_frag_size(frag);
		mapping = skb_frag_dma_map(&pdev->dev, frag, 0, len,
					   DMA_TO_DEVICE);

		if (unlikely(dma_mapping_error(&pdev->dev, mapping)))
			goto tx_dma_error;

		tx_buf = &txr->tx_buf_ring[prod];
		dma_unmap_addr_set(tx_buf, mapping, mapping);

		txbd->tx_bd_haddr = cpu_to_le64(mapping);

		flags = len << TX_BD_LEN_SHIFT;
		txbd->tx_bd_len_flags_type = cpu_to_le32(flags);
	}

	flags &= ~TX_BD_LEN;
	txbd->tx_bd_len_flags_type =
		cpu_to_le32(((len + pad) << TX_BD_LEN_SHIFT) | flags |
			    TX_BD_FLAGS_PACKET_END);

	netdev_tx_sent_queue(txq, skb->len);

	skb_tx_timestamp(skb);

	/* Sync BD data before updating doorbell */
	wmb();

	prod = NEXT_TX(prod);
	txr->tx_prod = prod;

	if (!netdev_xmit_more() || netif_xmit_stopped(txq))
		bnxt_txr_db_kick(bp, txr, prod);
	else
		txr->kick_pending = 1;

tx_done:

	if (unlikely(bnxt_tx_avail(bp, txr) <= MAX_SKB_FRAGS + 1)) {
		if (netdev_xmit_more() && !tx_buf->is_push)
			bnxt_txr_db_kick(bp, txr, prod);

		bnxt_txr_netif_try_stop_queue(bp, txr, txq);
	}
	return NETDEV_TX_OK;

tx_dma_error:
	if (BNXT_TX_PTP_IS_SET(lflags))
		atomic_inc(&bp->ptp_cfg->tx_avail);

	last_frag = i;

	/* start back at beginning and unmap skb */
	prod = txr->tx_prod;
	tx_buf = &txr->tx_buf_ring[prod];
	dma_unmap_single(&pdev->dev, dma_unmap_addr(tx_buf, mapping),
			 skb_headlen(skb), DMA_TO_DEVICE);
	prod = NEXT_TX(prod);

	/* unmap remaining mapped pages */
	for (i = 0; i < last_frag; i++) {
		prod = NEXT_TX(prod);
		tx_buf = &txr->tx_buf_ring[prod];
		dma_unmap_page(&pdev->dev, dma_unmap_addr(tx_buf, mapping),
			       skb_frag_size(&skb_shinfo(skb)->frags[i]),
			       DMA_TO_DEVICE);
	}

tx_free:
	dev_kfree_skb_any(skb);
tx_kick_pending:
	if (txr->kick_pending)
		bnxt_txr_db_kick(bp, txr, txr->tx_prod);
	txr->tx_buf_ring[txr->tx_prod].skb = NULL;
	dev_core_stats_tx_dropped_inc(dev);
	return NETDEV_TX_OK;
}

static void bnxt_tx_int(struct bnxt *bp, struct bnxt_napi *bnapi, int nr_pkts)
{
	struct bnxt_tx_ring_info *txr = bnapi->tx_ring;
	struct netdev_queue *txq = netdev_get_tx_queue(bp->dev, txr->txq_index);
	u16 cons = txr->tx_cons;
	struct pci_dev *pdev = bp->pdev;
	int i;
	unsigned int tx_bytes = 0;

	for (i = 0; i < nr_pkts; i++) {
		struct bnxt_sw_tx_bd *tx_buf;
		bool compl_deferred = false;
		struct sk_buff *skb;
		int j, last;

		tx_buf = &txr->tx_buf_ring[cons];
		cons = NEXT_TX(cons);
		skb = tx_buf->skb;
		tx_buf->skb = NULL;

		if (tx_buf->is_push) {
			tx_buf->is_push = 0;
			goto next_tx_int;
		}

		dma_unmap_single(&pdev->dev, dma_unmap_addr(tx_buf, mapping),
				 skb_headlen(skb), DMA_TO_DEVICE);
		last = tx_buf->nr_frags;

		for (j = 0; j < last; j++) {
			cons = NEXT_TX(cons);
			tx_buf = &txr->tx_buf_ring[cons];
			dma_unmap_page(
				&pdev->dev,
				dma_unmap_addr(tx_buf, mapping),
				skb_frag_size(&skb_shinfo(skb)->frags[j]),
				DMA_TO_DEVICE);
		}
		if (unlikely(skb_shinfo(skb)->tx_flags & SKBTX_IN_PROGRESS)) {
			if (bp->flags & BNXT_FLAG_CHIP_P5) {
				if (!bnxt_get_tx_ts_p5(bp, skb))
					compl_deferred = true;
				else
					atomic_inc(&bp->ptp_cfg->tx_avail);
			}
		}

next_tx_int:
		cons = NEXT_TX(cons);

		tx_bytes += skb->len;
		if (!compl_deferred)
			dev_kfree_skb_any(skb);
	}

	netdev_tx_completed_queue(txq, nr_pkts, tx_bytes);
	txr->tx_cons = cons;

	/* Need to make the tx_cons update visible to bnxt_start_xmit()
	 * before checking for netif_tx_queue_stopped().  Without the
	 * memory barrier, there is a small possibility that bnxt_start_xmit()
	 * will miss it and cause the queue to be stopped forever.
	 */
	smp_mb();

	if (unlikely(netif_tx_queue_stopped(txq)) &&
	    bnxt_tx_avail(bp, txr) >= bp->tx_wake_thresh &&
	    READ_ONCE(txr->dev_state) != BNXT_DEV_STATE_CLOSING)
		netif_tx_wake_queue(txq);
}

static struct page *__bnxt_alloc_rx_page(struct bnxt *bp, dma_addr_t *mapping,
					 struct bnxt_rx_ring_info *rxr,
					 gfp_t gfp)
{
	struct device *dev = &bp->pdev->dev;
	struct page *page;

	page = page_pool_dev_alloc_pages(rxr->page_pool);
	if (!page)
		return NULL;

	*mapping = dma_map_page_attrs(dev, page, 0, PAGE_SIZE, bp->rx_dir,
				      DMA_ATTR_WEAK_ORDERING);
	if (dma_mapping_error(dev, *mapping)) {
		page_pool_recycle_direct(rxr->page_pool, page);
		return NULL;
	}
	return page;
}

static inline u8 *__bnxt_alloc_rx_frag(struct bnxt *bp, dma_addr_t *mapping,
				       gfp_t gfp)
{
	u8 *data;
	struct pci_dev *pdev = bp->pdev;

	if (gfp == GFP_ATOMIC)
		data = napi_alloc_frag(bp->rx_buf_size);
	else
		data = netdev_alloc_frag(bp->rx_buf_size);
	if (!data)
		return NULL;

	*mapping = dma_map_single_attrs(&pdev->dev, data + bp->rx_dma_offset,
					bp->rx_buf_use_size, bp->rx_dir,
					DMA_ATTR_WEAK_ORDERING);

	if (dma_mapping_error(&pdev->dev, *mapping)) {
		skb_free_frag(data);
		data = NULL;
	}
	return data;
}

int bnxt_alloc_rx_data(struct bnxt *bp, struct bnxt_rx_ring_info *rxr,
		       u16 prod, gfp_t gfp)
{
	struct rx_bd *rxbd = &rxr->rx_desc_ring[RX_RING(prod)][RX_IDX(prod)];
	struct bnxt_sw_rx_bd *rx_buf = &rxr->rx_buf_ring[prod];
	dma_addr_t mapping;

	if (BNXT_RX_PAGE_MODE(bp)) {
		struct page *page =
			__bnxt_alloc_rx_page(bp, &mapping, rxr, gfp);

		if (!page)
			return -ENOMEM;

		mapping += bp->rx_dma_offset;
		rx_buf->data = page;
		rx_buf->data_ptr = page_address(page) + bp->rx_offset;
	} else {
		u8 *data = __bnxt_alloc_rx_frag(bp, &mapping, gfp);

		if (!data)
			return -ENOMEM;

		rx_buf->data = data;
		rx_buf->data_ptr = data + bp->rx_offset;
	}
	rx_buf->mapping = mapping;

	rxbd->rx_bd_haddr = cpu_to_le64(mapping);
	return 0;
}

void bnxt_reuse_rx_data(struct bnxt_rx_ring_info *rxr, u16 cons, void *data)
{
	u16 prod = rxr->rx_prod;
	struct bnxt_sw_rx_bd *cons_rx_buf, *prod_rx_buf;
	struct rx_bd *cons_bd, *prod_bd;

	prod_rx_buf = &rxr->rx_buf_ring[prod];
	cons_rx_buf = &rxr->rx_buf_ring[cons];

	prod_rx_buf->data = data;
	prod_rx_buf->data_ptr = cons_rx_buf->data_ptr;

	prod_rx_buf->mapping = cons_rx_buf->mapping;

	prod_bd = &rxr->rx_desc_ring[RX_RING(prod)][RX_IDX(prod)];
	cons_bd = &rxr->rx_desc_ring[RX_RING(cons)][RX_IDX(cons)];

	prod_bd->rx_bd_haddr = cons_bd->rx_bd_haddr;
}

static inline u16 bnxt_find_next_agg_idx(struct bnxt_rx_ring_info *rxr, u16 idx)
{
	u16 next, max = rxr->rx_agg_bmap_size;

	next = find_next_zero_bit(rxr->rx_agg_bmap, max, idx);
	if (next >= max)
		next = find_first_zero_bit(rxr->rx_agg_bmap, max);
	return next;
}

static inline int bnxt_alloc_rx_page(struct bnxt *bp,
				     struct bnxt_rx_ring_info *rxr,
				     u16 prod, gfp_t gfp)
{
	struct rx_bd *rxbd =
		&rxr->rx_agg_desc_ring[RX_RING(prod)][RX_IDX(prod)];
	struct bnxt_sw_rx_agg_bd *rx_agg_buf;
	struct pci_dev *pdev = bp->pdev;
	struct page *page;
	dma_addr_t mapping;
	u16 sw_prod = rxr->rx_sw_agg_prod;
	unsigned int offset = 0;

	if (BNXT_RX_PAGE_MODE(bp)) {
		page = __bnxt_alloc_rx_page(bp, &mapping, rxr, gfp);

		if (!page)
			return -ENOMEM;

	} else {
		if (PAGE_SIZE > BNXT_RX_PAGE_SIZE) {
			page = rxr->rx_page;
			if (!page) {
				page = alloc_page(gfp);
				if (!page)
					return -ENOMEM;
				rxr->rx_page = page;
				rxr->rx_page_offset = 0;
			}
			offset = rxr->rx_page_offset;
			rxr->rx_page_offset += BNXT_RX_PAGE_SIZE;
			if (rxr->rx_page_offset == PAGE_SIZE)
				rxr->rx_page = NULL;
			else
				get_page(page);
		} else {
			page = alloc_page(gfp);
			if (!page)
				return -ENOMEM;
		}

		mapping = dma_map_page_attrs(&pdev->dev, page, offset,
					     BNXT_RX_PAGE_SIZE, DMA_FROM_DEVICE,
					     DMA_ATTR_WEAK_ORDERING);
		if (dma_mapping_error(&pdev->dev, mapping)) {
			__free_page(page);
			return -EIO;
		}
	}

	if (unlikely(test_bit(sw_prod, rxr->rx_agg_bmap)))
		sw_prod = bnxt_find_next_agg_idx(rxr, sw_prod);

	__set_bit(sw_prod, rxr->rx_agg_bmap);
	rx_agg_buf = &rxr->rx_agg_ring[sw_prod];
	rxr->rx_sw_agg_prod = NEXT_RX_AGG(sw_prod);

	rx_agg_buf->page = page;
	rx_agg_buf->offset = offset;
	rx_agg_buf->mapping = mapping;
	rxbd->rx_bd_haddr = cpu_to_le64(mapping);
	rxbd->rx_bd_opaque = sw_prod;
	return 0;
}

static struct rx_agg_cmp *bnxt_get_agg(struct bnxt *bp,
				       struct bnxt_cp_ring_info *cpr,
				       u16 cp_cons, u16 curr)
{
	struct rx_agg_cmp *agg;

	cp_cons = RING_CMP(ADV_RAW_CMP(cp_cons, curr));
	agg = (struct rx_agg_cmp *)
		&cpr->cp_desc_ring[CP_RING(cp_cons)][CP_IDX(cp_cons)];
	return agg;
}

static struct rx_agg_cmp *bnxt_get_tpa_agg_p5(struct bnxt *bp,
					      struct bnxt_rx_ring_info *rxr,
					      u16 agg_id, u16 curr)
{
	struct bnxt_tpa_info *tpa_info = &rxr->rx_tpa[agg_id];

	return &tpa_info->agg_arr[curr];
}

static void bnxt_reuse_rx_agg_bufs(struct bnxt_cp_ring_info *cpr, u16 idx,
				   u16 start, u32 agg_bufs, bool tpa)
{
	struct bnxt_napi *bnapi = cpr->bnapi;
	struct bnxt *bp = bnapi->bp;
	struct bnxt_rx_ring_info *rxr = bnapi->rx_ring;
	u16 prod = rxr->rx_agg_prod;
	u16 sw_prod = rxr->rx_sw_agg_prod;
	bool p5_tpa = false;
	u32 i;

	if ((bp->flags & BNXT_FLAG_CHIP_P5) && tpa)
		p5_tpa = true;

	for (i = 0; i < agg_bufs; i++) {
		u16 cons;
		struct rx_agg_cmp *agg;
		struct bnxt_sw_rx_agg_bd *cons_rx_buf, *prod_rx_buf;
		struct rx_bd *prod_bd;
		struct page *page;

		if (p5_tpa)
			agg = bnxt_get_tpa_agg_p5(bp, rxr, idx, start + i);
		else
			agg = bnxt_get_agg(bp, cpr, idx, start + i);
		cons = agg->rx_agg_cmp_opaque;
		__clear_bit(cons, rxr->rx_agg_bmap);

		if (unlikely(test_bit(sw_prod, rxr->rx_agg_bmap)))
			sw_prod = bnxt_find_next_agg_idx(rxr, sw_prod);

		__set_bit(sw_prod, rxr->rx_agg_bmap);
		prod_rx_buf = &rxr->rx_agg_ring[sw_prod];
		cons_rx_buf = &rxr->rx_agg_ring[cons];

		/* It is possible for sw_prod to be equal to cons, so
		 * set cons_rx_buf->page to NULL first.
		 */
		page = cons_rx_buf->page;
		cons_rx_buf->page = NULL;
		prod_rx_buf->page = page;
		prod_rx_buf->offset = cons_rx_buf->offset;

		prod_rx_buf->mapping = cons_rx_buf->mapping;

		prod_bd = &rxr->rx_agg_desc_ring[RX_RING(prod)][RX_IDX(prod)];

		prod_bd->rx_bd_haddr = cpu_to_le64(cons_rx_buf->mapping);
		prod_bd->rx_bd_opaque = sw_prod;

		prod = NEXT_RX_AGG(prod);
		sw_prod = NEXT_RX_AGG(sw_prod);
	}
	rxr->rx_agg_prod = prod;
	rxr->rx_sw_agg_prod = sw_prod;
}

static struct sk_buff *bnxt_rx_multi_page_skb(struct bnxt *bp,
					      struct bnxt_rx_ring_info *rxr,
					      u16 cons, void *data, u8 *data_ptr,
					      dma_addr_t dma_addr,
					      unsigned int offset_and_len)
{
	unsigned int len = offset_and_len & 0xffff;
	struct page *page = data;
	u16 prod = rxr->rx_prod;
	struct sk_buff *skb;
	int err;

	err = bnxt_alloc_rx_data(bp, rxr, prod, GFP_ATOMIC);
	if (unlikely(err)) {
		bnxt_reuse_rx_data(rxr, cons, data);
		return NULL;
	}
	dma_addr -= bp->rx_dma_offset;
	dma_unmap_page_attrs(&bp->pdev->dev, dma_addr, PAGE_SIZE, bp->rx_dir,
			     DMA_ATTR_WEAK_ORDERING);
	skb = build_skb(page_address(page), BNXT_PAGE_MODE_BUF_SIZE +
					    bp->rx_dma_offset);
	if (!skb) {
		__free_page(page);
		return NULL;
	}
	skb_mark_for_recycle(skb);
	skb_reserve(skb, bp->rx_dma_offset);
	__skb_put(skb, len);

	return skb;
}

static struct sk_buff *bnxt_rx_page_skb(struct bnxt *bp,
					struct bnxt_rx_ring_info *rxr,
					u16 cons, void *data, u8 *data_ptr,
					dma_addr_t dma_addr,
					unsigned int offset_and_len)
{
	unsigned int payload = offset_and_len >> 16;
	unsigned int len = offset_and_len & 0xffff;
	skb_frag_t *frag;
	struct page *page = data;
	u16 prod = rxr->rx_prod;
	struct sk_buff *skb;
	int off, err;

	err = bnxt_alloc_rx_data(bp, rxr, prod, GFP_ATOMIC);
	if (unlikely(err)) {
		bnxt_reuse_rx_data(rxr, cons, data);
		return NULL;
	}
	dma_addr -= bp->rx_dma_offset;
	dma_unmap_page_attrs(&bp->pdev->dev, dma_addr, PAGE_SIZE, bp->rx_dir,
			     DMA_ATTR_WEAK_ORDERING);

	if (unlikely(!payload))
		payload = eth_get_headlen(bp->dev, data_ptr, len);

	skb = napi_alloc_skb(&rxr->bnapi->napi, payload);
	if (!skb) {
		__free_page(page);
		return NULL;
	}

	skb_mark_for_recycle(skb);
	off = (void *)data_ptr - page_address(page);
	skb_add_rx_frag(skb, 0, page, off, len, PAGE_SIZE);
	memcpy(skb->data - NET_IP_ALIGN, data_ptr - NET_IP_ALIGN,
	       payload + NET_IP_ALIGN);

	frag = &skb_shinfo(skb)->frags[0];
	skb_frag_size_sub(frag, payload);
	skb_frag_off_add(frag, payload);
	skb->data_len -= payload;
	skb->tail += payload;

	return skb;
}

static struct sk_buff *bnxt_rx_skb(struct bnxt *bp,
				   struct bnxt_rx_ring_info *rxr, u16 cons,
				   void *data, u8 *data_ptr,
				   dma_addr_t dma_addr,
				   unsigned int offset_and_len)
{
	u16 prod = rxr->rx_prod;
	struct sk_buff *skb;
	int err;

	err = bnxt_alloc_rx_data(bp, rxr, prod, GFP_ATOMIC);
	if (unlikely(err)) {
		bnxt_reuse_rx_data(rxr, cons, data);
		return NULL;
	}

	skb = build_skb(data, bp->rx_buf_size);
	dma_unmap_single_attrs(&bp->pdev->dev, dma_addr, bp->rx_buf_use_size,
			       bp->rx_dir, DMA_ATTR_WEAK_ORDERING);
	if (!skb) {
		skb_free_frag(data);
		return NULL;
	}

	skb_reserve(skb, bp->rx_offset);
	skb_put(skb, offset_and_len & 0xffff);
	return skb;
}

static u32 __bnxt_rx_agg_pages(struct bnxt *bp,
			       struct bnxt_cp_ring_info *cpr,
			       struct skb_shared_info *shinfo,
			       u16 idx, u32 agg_bufs, bool tpa,
			       struct xdp_buff *xdp)
{
	struct bnxt_napi *bnapi = cpr->bnapi;
	struct pci_dev *pdev = bp->pdev;
	struct bnxt_rx_ring_info *rxr = bnapi->rx_ring;
	u16 prod = rxr->rx_agg_prod;
	u32 i, total_frag_len = 0;
	bool p5_tpa = false;

	if ((bp->flags & BNXT_FLAG_CHIP_P5) && tpa)
		p5_tpa = true;

	for (i = 0; i < agg_bufs; i++) {
		skb_frag_t *frag = &shinfo->frags[i];
		u16 cons, frag_len;
		struct rx_agg_cmp *agg;
		struct bnxt_sw_rx_agg_bd *cons_rx_buf;
		struct page *page;
		dma_addr_t mapping;

		if (p5_tpa)
			agg = bnxt_get_tpa_agg_p5(bp, rxr, idx, i);
		else
			agg = bnxt_get_agg(bp, cpr, idx, i);
		cons = agg->rx_agg_cmp_opaque;
		frag_len = (le32_to_cpu(agg->rx_agg_cmp_len_flags_type) &
			    RX_AGG_CMP_LEN) >> RX_AGG_CMP_LEN_SHIFT;

		cons_rx_buf = &rxr->rx_agg_ring[cons];
		skb_frag_off_set(frag, cons_rx_buf->offset);
		skb_frag_size_set(frag, frag_len);
		__skb_frag_set_page(frag, cons_rx_buf->page);
		shinfo->nr_frags = i + 1;
		__clear_bit(cons, rxr->rx_agg_bmap);

		/* It is possible for bnxt_alloc_rx_page() to allocate
		 * a sw_prod index that equals the cons index, so we
		 * need to clear the cons entry now.
		 */
		mapping = cons_rx_buf->mapping;
		page = cons_rx_buf->page;
		cons_rx_buf->page = NULL;

		if (xdp && page_is_pfmemalloc(page))
			xdp_buff_set_frag_pfmemalloc(xdp);

		if (bnxt_alloc_rx_page(bp, rxr, prod, GFP_ATOMIC) != 0) {
			unsigned int nr_frags;

			nr_frags = --shinfo->nr_frags;
			__skb_frag_set_page(&shinfo->frags[nr_frags], NULL);
			cons_rx_buf->page = page;

			/* Update prod since possibly some pages have been
			 * allocated already.
			 */
			rxr->rx_agg_prod = prod;
			bnxt_reuse_rx_agg_bufs(cpr, idx, i, agg_bufs - i, tpa);
			return 0;
		}

		dma_unmap_page_attrs(&pdev->dev, mapping, BNXT_RX_PAGE_SIZE,
				     bp->rx_dir,
				     DMA_ATTR_WEAK_ORDERING);

		total_frag_len += frag_len;
		prod = NEXT_RX_AGG(prod);
	}
	rxr->rx_agg_prod = prod;
	return total_frag_len;
}

static struct sk_buff *bnxt_rx_agg_pages_skb(struct bnxt *bp,
					     struct bnxt_cp_ring_info *cpr,
					     struct sk_buff *skb, u16 idx,
					     u32 agg_bufs, bool tpa)
{
	struct skb_shared_info *shinfo = skb_shinfo(skb);
	u32 total_frag_len = 0;

	total_frag_len = __bnxt_rx_agg_pages(bp, cpr, shinfo, idx,
					     agg_bufs, tpa, NULL);
	if (!total_frag_len) {
		dev_kfree_skb(skb);
		return NULL;
	}

	skb->data_len += total_frag_len;
	skb->len += total_frag_len;
	skb->truesize += PAGE_SIZE * agg_bufs;
	return skb;
}

static u32 bnxt_rx_agg_pages_xdp(struct bnxt *bp,
				 struct bnxt_cp_ring_info *cpr,
				 struct xdp_buff *xdp, u16 idx,
				 u32 agg_bufs, bool tpa)
{
	struct skb_shared_info *shinfo = xdp_get_shared_info_from_buff(xdp);
	u32 total_frag_len = 0;

	if (!xdp_buff_has_frags(xdp))
		shinfo->nr_frags = 0;

	total_frag_len = __bnxt_rx_agg_pages(bp, cpr, shinfo,
					     idx, agg_bufs, tpa, xdp);
	if (total_frag_len) {
		xdp_buff_set_frags_flag(xdp);
		shinfo->nr_frags = agg_bufs;
		shinfo->xdp_frags_size = total_frag_len;
	}
	return total_frag_len;
}

static int bnxt_agg_bufs_valid(struct bnxt *bp, struct bnxt_cp_ring_info *cpr,
			       u8 agg_bufs, u32 *raw_cons)
{
	u16 last;
	struct rx_agg_cmp *agg;

	*raw_cons = ADV_RAW_CMP(*raw_cons, agg_bufs);
	last = RING_CMP(*raw_cons);
	agg = (struct rx_agg_cmp *)
		&cpr->cp_desc_ring[CP_RING(last)][CP_IDX(last)];
	return RX_AGG_CMP_VALID(agg, *raw_cons);
}

static inline struct sk_buff *bnxt_copy_skb(struct bnxt_napi *bnapi, u8 *data,
					    unsigned int len,
					    dma_addr_t mapping)
{
	struct bnxt *bp = bnapi->bp;
	struct pci_dev *pdev = bp->pdev;
	struct sk_buff *skb;

	skb = napi_alloc_skb(&bnapi->napi, len);
	if (!skb)
		return NULL;

	dma_sync_single_for_cpu(&pdev->dev, mapping, bp->rx_copy_thresh,
				bp->rx_dir);

	memcpy(skb->data - NET_IP_ALIGN, data - NET_IP_ALIGN,
	       len + NET_IP_ALIGN);

	dma_sync_single_for_device(&pdev->dev, mapping, bp->rx_copy_thresh,
				   bp->rx_dir);

	skb_put(skb, len);
	return skb;
}

static int bnxt_discard_rx(struct bnxt *bp, struct bnxt_cp_ring_info *cpr,
			   u32 *raw_cons, void *cmp)
{
	struct rx_cmp *rxcmp = cmp;
	u32 tmp_raw_cons = *raw_cons;
	u8 cmp_type, agg_bufs = 0;

	cmp_type = RX_CMP_TYPE(rxcmp);

	if (cmp_type == CMP_TYPE_RX_L2_CMP) {
		agg_bufs = (le32_to_cpu(rxcmp->rx_cmp_misc_v1) &
			    RX_CMP_AGG_BUFS) >>
			   RX_CMP_AGG_BUFS_SHIFT;
	} else if (cmp_type == CMP_TYPE_RX_L2_TPA_END_CMP) {
		struct rx_tpa_end_cmp *tpa_end = cmp;

		if (bp->flags & BNXT_FLAG_CHIP_P5)
			return 0;

		agg_bufs = TPA_END_AGG_BUFS(tpa_end);
	}

	if (agg_bufs) {
		if (!bnxt_agg_bufs_valid(bp, cpr, agg_bufs, &tmp_raw_cons))
			return -EBUSY;
	}
	*raw_cons = tmp_raw_cons;
	return 0;
}

static void bnxt_queue_fw_reset_work(struct bnxt *bp, unsigned long delay)
{
	if (!(test_bit(BNXT_STATE_IN_FW_RESET, &bp->state)))
		return;

	if (BNXT_PF(bp))
		queue_delayed_work(bnxt_pf_wq, &bp->fw_reset_task, delay);
	else
		schedule_delayed_work(&bp->fw_reset_task, delay);
}

static void bnxt_queue_sp_work(struct bnxt *bp)
{
	if (BNXT_PF(bp))
		queue_work(bnxt_pf_wq, &bp->sp_task);
	else
		schedule_work(&bp->sp_task);
}

static void bnxt_sched_reset(struct bnxt *bp, struct bnxt_rx_ring_info *rxr)
{
	if (!rxr->bnapi->in_reset) {
		rxr->bnapi->in_reset = true;
		if (bp->flags & BNXT_FLAG_CHIP_P5)
			set_bit(BNXT_RESET_TASK_SP_EVENT, &bp->sp_event);
		else
			set_bit(BNXT_RST_RING_SP_EVENT, &bp->sp_event);
		bnxt_queue_sp_work(bp);
	}
	rxr->rx_next_cons = 0xffff;
}

static u16 bnxt_alloc_agg_idx(struct bnxt_rx_ring_info *rxr, u16 agg_id)
{
	struct bnxt_tpa_idx_map *map = rxr->rx_tpa_idx_map;
	u16 idx = agg_id & MAX_TPA_P5_MASK;

	if (test_bit(idx, map->agg_idx_bmap))
		idx = find_first_zero_bit(map->agg_idx_bmap,
					  BNXT_AGG_IDX_BMAP_SIZE);
	__set_bit(idx, map->agg_idx_bmap);
	map->agg_id_tbl[agg_id] = idx;
	return idx;
}

static void bnxt_free_agg_idx(struct bnxt_rx_ring_info *rxr, u16 idx)
{
	struct bnxt_tpa_idx_map *map = rxr->rx_tpa_idx_map;

	__clear_bit(idx, map->agg_idx_bmap);
}

static u16 bnxt_lookup_agg_idx(struct bnxt_rx_ring_info *rxr, u16 agg_id)
{
	struct bnxt_tpa_idx_map *map = rxr->rx_tpa_idx_map;

	return map->agg_id_tbl[agg_id];
}

static void bnxt_tpa_start(struct bnxt *bp, struct bnxt_rx_ring_info *rxr,
			   struct rx_tpa_start_cmp *tpa_start,
			   struct rx_tpa_start_cmp_ext *tpa_start1)
{
	struct bnxt_sw_rx_bd *cons_rx_buf, *prod_rx_buf;
	struct bnxt_tpa_info *tpa_info;
	u16 cons, prod, agg_id;
	struct rx_bd *prod_bd;
	dma_addr_t mapping;

	if (bp->flags & BNXT_FLAG_CHIP_P5) {
		agg_id = TPA_START_AGG_ID_P5(tpa_start);
		agg_id = bnxt_alloc_agg_idx(rxr, agg_id);
	} else {
		agg_id = TPA_START_AGG_ID(tpa_start);
	}
	cons = tpa_start->rx_tpa_start_cmp_opaque;
	prod = rxr->rx_prod;
	cons_rx_buf = &rxr->rx_buf_ring[cons];
	prod_rx_buf = &rxr->rx_buf_ring[prod];
	tpa_info = &rxr->rx_tpa[agg_id];

	if (unlikely(cons != rxr->rx_next_cons ||
		     TPA_START_ERROR(tpa_start))) {
		netdev_warn(bp->dev, "TPA cons %x, expected cons %x, error code %x\n",
			    cons, rxr->rx_next_cons,
			    TPA_START_ERROR_CODE(tpa_start1));
		bnxt_sched_reset(bp, rxr);
		return;
	}
	/* Store cfa_code in tpa_info to use in tpa_end
	 * completion processing.
	 */
	tpa_info->cfa_code = TPA_START_CFA_CODE(tpa_start1);
	prod_rx_buf->data = tpa_info->data;
	prod_rx_buf->data_ptr = tpa_info->data_ptr;

	mapping = tpa_info->mapping;
	prod_rx_buf->mapping = mapping;

	prod_bd = &rxr->rx_desc_ring[RX_RING(prod)][RX_IDX(prod)];

	prod_bd->rx_bd_haddr = cpu_to_le64(mapping);

	tpa_info->data = cons_rx_buf->data;
	tpa_info->data_ptr = cons_rx_buf->data_ptr;
	cons_rx_buf->data = NULL;
	tpa_info->mapping = cons_rx_buf->mapping;

	tpa_info->len =
		le32_to_cpu(tpa_start->rx_tpa_start_cmp_len_flags_type) >>
				RX_TPA_START_CMP_LEN_SHIFT;
	if (likely(TPA_START_HASH_VALID(tpa_start))) {
		u32 hash_type = TPA_START_HASH_TYPE(tpa_start);

		tpa_info->hash_type = PKT_HASH_TYPE_L4;
		tpa_info->gso_type = SKB_GSO_TCPV4;
		/* RSS profiles 1 and 3 with extract code 0 for inner 4-tuple */
		if (hash_type == 3 || TPA_START_IS_IPV6(tpa_start1))
			tpa_info->gso_type = SKB_GSO_TCPV6;
		tpa_info->rss_hash =
			le32_to_cpu(tpa_start->rx_tpa_start_cmp_rss_hash);
	} else {
		tpa_info->hash_type = PKT_HASH_TYPE_NONE;
		tpa_info->gso_type = 0;
		netif_warn(bp, rx_err, bp->dev, "TPA packet without valid hash\n");
	}
	tpa_info->flags2 = le32_to_cpu(tpa_start1->rx_tpa_start_cmp_flags2);
	tpa_info->metadata = le32_to_cpu(tpa_start1->rx_tpa_start_cmp_metadata);
	tpa_info->hdr_info = le32_to_cpu(tpa_start1->rx_tpa_start_cmp_hdr_info);
	tpa_info->agg_count = 0;

	rxr->rx_prod = NEXT_RX(prod);
	cons = NEXT_RX(cons);
	rxr->rx_next_cons = NEXT_RX(cons);
	cons_rx_buf = &rxr->rx_buf_ring[cons];

	bnxt_reuse_rx_data(rxr, cons, cons_rx_buf->data);
	rxr->rx_prod = NEXT_RX(rxr->rx_prod);
	cons_rx_buf->data = NULL;
}

static void bnxt_abort_tpa(struct bnxt_cp_ring_info *cpr, u16 idx, u32 agg_bufs)
{
	if (agg_bufs)
		bnxt_reuse_rx_agg_bufs(cpr, idx, 0, agg_bufs, true);
}

#ifdef CONFIG_INET
static void bnxt_gro_tunnel(struct sk_buff *skb, __be16 ip_proto)
{
	struct udphdr *uh = NULL;

	if (ip_proto == htons(ETH_P_IP)) {
		struct iphdr *iph = (struct iphdr *)skb->data;

		if (iph->protocol == IPPROTO_UDP)
			uh = (struct udphdr *)(iph + 1);
	} else {
		struct ipv6hdr *iph = (struct ipv6hdr *)skb->data;

		if (iph->nexthdr == IPPROTO_UDP)
			uh = (struct udphdr *)(iph + 1);
	}
	if (uh) {
		if (uh->check)
			skb_shinfo(skb)->gso_type |= SKB_GSO_UDP_TUNNEL_CSUM;
		else
			skb_shinfo(skb)->gso_type |= SKB_GSO_UDP_TUNNEL;
	}
}
#endif

static struct sk_buff *bnxt_gro_func_5731x(struct bnxt_tpa_info *tpa_info,
					   int payload_off, int tcp_ts,
					   struct sk_buff *skb)
{
#ifdef CONFIG_INET
	struct tcphdr *th;
	int len, nw_off;
	u16 outer_ip_off, inner_ip_off, inner_mac_off;
	u32 hdr_info = tpa_info->hdr_info;
	bool loopback = false;

	inner_ip_off = BNXT_TPA_INNER_L3_OFF(hdr_info);
	inner_mac_off = BNXT_TPA_INNER_L2_OFF(hdr_info);
	outer_ip_off = BNXT_TPA_OUTER_L3_OFF(hdr_info);

	/* If the packet is an internal loopback packet, the offsets will
	 * have an extra 4 bytes.
	 */
	if (inner_mac_off == 4) {
		loopback = true;
	} else if (inner_mac_off > 4) {
		__be16 proto = *((__be16 *)(skb->data + inner_ip_off -
					    ETH_HLEN - 2));

		/* We only support inner iPv4/ipv6.  If we don't see the
		 * correct protocol ID, it must be a loopback packet where
		 * the offsets are off by 4.
		 */
		if (proto != htons(ETH_P_IP) && proto != htons(ETH_P_IPV6))
			loopback = true;
	}
	if (loopback) {
		/* internal loopback packet, subtract all offsets by 4 */
		inner_ip_off -= 4;
		inner_mac_off -= 4;
		outer_ip_off -= 4;
	}

	nw_off = inner_ip_off - ETH_HLEN;
	skb_set_network_header(skb, nw_off);
	if (tpa_info->flags2 & RX_TPA_START_CMP_FLAGS2_IP_TYPE) {
		struct ipv6hdr *iph = ipv6_hdr(skb);

		skb_set_transport_header(skb, nw_off + sizeof(struct ipv6hdr));
		len = skb->len - skb_transport_offset(skb);
		th = tcp_hdr(skb);
		th->check = ~tcp_v6_check(len, &iph->saddr, &iph->daddr, 0);
	} else {
		struct iphdr *iph = ip_hdr(skb);

		skb_set_transport_header(skb, nw_off + sizeof(struct iphdr));
		len = skb->len - skb_transport_offset(skb);
		th = tcp_hdr(skb);
		th->check = ~tcp_v4_check(len, iph->saddr, iph->daddr, 0);
	}

	if (inner_mac_off) { /* tunnel */
		__be16 proto = *((__be16 *)(skb->data + outer_ip_off -
					    ETH_HLEN - 2));

		bnxt_gro_tunnel(skb, proto);
	}
#endif
	return skb;
}

static struct sk_buff *bnxt_gro_func_5750x(struct bnxt_tpa_info *tpa_info,
					   int payload_off, int tcp_ts,
					   struct sk_buff *skb)
{
#ifdef CONFIG_INET
	u16 outer_ip_off, inner_ip_off, inner_mac_off;
	u32 hdr_info = tpa_info->hdr_info;
	int iphdr_len, nw_off;

	inner_ip_off = BNXT_TPA_INNER_L3_OFF(hdr_info);
	inner_mac_off = BNXT_TPA_INNER_L2_OFF(hdr_info);
	outer_ip_off = BNXT_TPA_OUTER_L3_OFF(hdr_info);

	nw_off = inner_ip_off - ETH_HLEN;
	skb_set_network_header(skb, nw_off);
	iphdr_len = (tpa_info->flags2 & RX_TPA_START_CMP_FLAGS2_IP_TYPE) ?
		     sizeof(struct ipv6hdr) : sizeof(struct iphdr);
	skb_set_transport_header(skb, nw_off + iphdr_len);

	if (inner_mac_off) { /* tunnel */
		__be16 proto = *((__be16 *)(skb->data + outer_ip_off -
					    ETH_HLEN - 2));

		bnxt_gro_tunnel(skb, proto);
	}
#endif
	return skb;
}

#define BNXT_IPV4_HDR_SIZE	(sizeof(struct iphdr) + sizeof(struct tcphdr))
#define BNXT_IPV6_HDR_SIZE	(sizeof(struct ipv6hdr) + sizeof(struct tcphdr))

static struct sk_buff *bnxt_gro_func_5730x(struct bnxt_tpa_info *tpa_info,
					   int payload_off, int tcp_ts,
					   struct sk_buff *skb)
{
#ifdef CONFIG_INET
	struct tcphdr *th;
	int len, nw_off, tcp_opt_len = 0;

	if (tcp_ts)
		tcp_opt_len = 12;

	if (tpa_info->gso_type == SKB_GSO_TCPV4) {
		struct iphdr *iph;

		nw_off = payload_off - BNXT_IPV4_HDR_SIZE - tcp_opt_len -
			 ETH_HLEN;
		skb_set_network_header(skb, nw_off);
		iph = ip_hdr(skb);
		skb_set_transport_header(skb, nw_off + sizeof(struct iphdr));
		len = skb->len - skb_transport_offset(skb);
		th = tcp_hdr(skb);
		th->check = ~tcp_v4_check(len, iph->saddr, iph->daddr, 0);
	} else if (tpa_info->gso_type == SKB_GSO_TCPV6) {
		struct ipv6hdr *iph;

		nw_off = payload_off - BNXT_IPV6_HDR_SIZE - tcp_opt_len -
			 ETH_HLEN;
		skb_set_network_header(skb, nw_off);
		iph = ipv6_hdr(skb);
		skb_set_transport_header(skb, nw_off + sizeof(struct ipv6hdr));
		len = skb->len - skb_transport_offset(skb);
		th = tcp_hdr(skb);
		th->check = ~tcp_v6_check(len, &iph->saddr, &iph->daddr, 0);
	} else {
		dev_kfree_skb_any(skb);
		return NULL;
	}

	if (nw_off) /* tunnel */
		bnxt_gro_tunnel(skb, skb->protocol);
#endif
	return skb;
}

static inline struct sk_buff *bnxt_gro_skb(struct bnxt *bp,
					   struct bnxt_tpa_info *tpa_info,
					   struct rx_tpa_end_cmp *tpa_end,
					   struct rx_tpa_end_cmp_ext *tpa_end1,
					   struct sk_buff *skb)
{
#ifdef CONFIG_INET
	int payload_off;
	u16 segs;

	segs = TPA_END_TPA_SEGS(tpa_end);
	if (segs == 1)
		return skb;

	NAPI_GRO_CB(skb)->count = segs;
	skb_shinfo(skb)->gso_size =
		le32_to_cpu(tpa_end1->rx_tpa_end_cmp_seg_len);
	skb_shinfo(skb)->gso_type = tpa_info->gso_type;
	if (bp->flags & BNXT_FLAG_CHIP_P5)
		payload_off = TPA_END_PAYLOAD_OFF_P5(tpa_end1);
	else
		payload_off = TPA_END_PAYLOAD_OFF(tpa_end);
	skb = bp->gro_func(tpa_info, payload_off, TPA_END_GRO_TS(tpa_end), skb);
	if (likely(skb))
		tcp_gro_complete(skb);
#endif
	return skb;
}

/* Given the cfa_code of a received packet determine which
 * netdev (vf-rep or PF) the packet is destined to.
 */
static struct net_device *bnxt_get_pkt_dev(struct bnxt *bp, u16 cfa_code)
{
	struct net_device *dev = bnxt_get_vf_rep(bp, cfa_code);

	/* if vf-rep dev is NULL, the must belongs to the PF */
	return dev ? dev : bp->dev;
}

static inline struct sk_buff *bnxt_tpa_end(struct bnxt *bp,
					   struct bnxt_cp_ring_info *cpr,
					   u32 *raw_cons,
					   struct rx_tpa_end_cmp *tpa_end,
					   struct rx_tpa_end_cmp_ext *tpa_end1,
					   u8 *event)
{
	struct bnxt_napi *bnapi = cpr->bnapi;
	struct bnxt_rx_ring_info *rxr = bnapi->rx_ring;
	u8 *data_ptr, agg_bufs;
	unsigned int len;
	struct bnxt_tpa_info *tpa_info;
	dma_addr_t mapping;
	struct sk_buff *skb;
	u16 idx = 0, agg_id;
	void *data;
	bool gro;

	if (unlikely(bnapi->in_reset)) {
		int rc = bnxt_discard_rx(bp, cpr, raw_cons, tpa_end);

		if (rc < 0)
			return ERR_PTR(-EBUSY);
		return NULL;
	}

	if (bp->flags & BNXT_FLAG_CHIP_P5) {
		agg_id = TPA_END_AGG_ID_P5(tpa_end);
		agg_id = bnxt_lookup_agg_idx(rxr, agg_id);
		agg_bufs = TPA_END_AGG_BUFS_P5(tpa_end1);
		tpa_info = &rxr->rx_tpa[agg_id];
		if (unlikely(agg_bufs != tpa_info->agg_count)) {
			netdev_warn(bp->dev, "TPA end agg_buf %d != expected agg_bufs %d\n",
				    agg_bufs, tpa_info->agg_count);
			agg_bufs = tpa_info->agg_count;
		}
		tpa_info->agg_count = 0;
		*event |= BNXT_AGG_EVENT;
		bnxt_free_agg_idx(rxr, agg_id);
		idx = agg_id;
		gro = !!(bp->flags & BNXT_FLAG_GRO);
	} else {
		agg_id = TPA_END_AGG_ID(tpa_end);
		agg_bufs = TPA_END_AGG_BUFS(tpa_end);
		tpa_info = &rxr->rx_tpa[agg_id];
		idx = RING_CMP(*raw_cons);
		if (agg_bufs) {
			if (!bnxt_agg_bufs_valid(bp, cpr, agg_bufs, raw_cons))
				return ERR_PTR(-EBUSY);

			*event |= BNXT_AGG_EVENT;
			idx = NEXT_CMP(idx);
		}
		gro = !!TPA_END_GRO(tpa_end);
	}
	data = tpa_info->data;
	data_ptr = tpa_info->data_ptr;
	prefetch(data_ptr);
	len = tpa_info->len;
	mapping = tpa_info->mapping;

	if (unlikely(agg_bufs > MAX_SKB_FRAGS || TPA_END_ERRORS(tpa_end1))) {
		bnxt_abort_tpa(cpr, idx, agg_bufs);
		if (agg_bufs > MAX_SKB_FRAGS)
			netdev_warn(bp->dev, "TPA frags %d exceeded MAX_SKB_FRAGS %d\n",
				    agg_bufs, (int)MAX_SKB_FRAGS);
		return NULL;
	}

	if (len <= bp->rx_copy_thresh) {
		skb = bnxt_copy_skb(bnapi, data_ptr, len, mapping);
		if (!skb) {
			bnxt_abort_tpa(cpr, idx, agg_bufs);
			cpr->sw_stats.rx.rx_oom_discards += 1;
			return NULL;
		}
	} else {
		u8 *new_data;
		dma_addr_t new_mapping;

		new_data = __bnxt_alloc_rx_frag(bp, &new_mapping, GFP_ATOMIC);
		if (!new_data) {
			bnxt_abort_tpa(cpr, idx, agg_bufs);
			cpr->sw_stats.rx.rx_oom_discards += 1;
			return NULL;
		}

		tpa_info->data = new_data;
		tpa_info->data_ptr = new_data + bp->rx_offset;
		tpa_info->mapping = new_mapping;

		skb = build_skb(data, bp->rx_buf_size);
		dma_unmap_single_attrs(&bp->pdev->dev, mapping,
				       bp->rx_buf_use_size, bp->rx_dir,
				       DMA_ATTR_WEAK_ORDERING);

		if (!skb) {
			skb_free_frag(data);
			bnxt_abort_tpa(cpr, idx, agg_bufs);
			cpr->sw_stats.rx.rx_oom_discards += 1;
			return NULL;
		}
		skb_reserve(skb, bp->rx_offset);
		skb_put(skb, len);
	}

	if (agg_bufs) {
		skb = bnxt_rx_agg_pages_skb(bp, cpr, skb, idx, agg_bufs, true);
		if (!skb) {
			/* Page reuse already handled by bnxt_rx_pages(). */
			cpr->sw_stats.rx.rx_oom_discards += 1;
			return NULL;
		}
	}

	skb->protocol =
		eth_type_trans(skb, bnxt_get_pkt_dev(bp, tpa_info->cfa_code));

	if (tpa_info->hash_type != PKT_HASH_TYPE_NONE)
		skb_set_hash(skb, tpa_info->rss_hash, tpa_info->hash_type);

	if ((tpa_info->flags2 & RX_CMP_FLAGS2_META_FORMAT_VLAN) &&
	    (skb->dev->features & BNXT_HW_FEATURE_VLAN_ALL_RX)) {
		__be16 vlan_proto = htons(tpa_info->metadata >>
					  RX_CMP_FLAGS2_METADATA_TPID_SFT);
		u16 vtag = tpa_info->metadata & RX_CMP_FLAGS2_METADATA_TCI_MASK;

		if (eth_type_vlan(vlan_proto)) {
			__vlan_hwaccel_put_tag(skb, vlan_proto, vtag);
		} else {
			dev_kfree_skb(skb);
			return NULL;
		}
	}

	skb_checksum_none_assert(skb);
	if (likely(tpa_info->flags2 & RX_TPA_START_CMP_FLAGS2_L4_CS_CALC)) {
		skb->ip_summed = CHECKSUM_UNNECESSARY;
		skb->csum_level =
			(tpa_info->flags2 & RX_CMP_FLAGS2_T_L4_CS_CALC) >> 3;
	}

	if (gro)
		skb = bnxt_gro_skb(bp, tpa_info, tpa_end, tpa_end1, skb);

	return skb;
}

static void bnxt_tpa_agg(struct bnxt *bp, struct bnxt_rx_ring_info *rxr,
			 struct rx_agg_cmp *rx_agg)
{
	u16 agg_id = TPA_AGG_AGG_ID(rx_agg);
	struct bnxt_tpa_info *tpa_info;

	agg_id = bnxt_lookup_agg_idx(rxr, agg_id);
	tpa_info = &rxr->rx_tpa[agg_id];
	BUG_ON(tpa_info->agg_count >= MAX_SKB_FRAGS);
	tpa_info->agg_arr[tpa_info->agg_count++] = *rx_agg;
}

static void bnxt_deliver_skb(struct bnxt *bp, struct bnxt_napi *bnapi,
			     struct sk_buff *skb)
{
	if (skb->dev != bp->dev) {
		/* this packet belongs to a vf-rep */
		bnxt_vf_rep_rx(bp, skb);
		return;
	}
	skb_record_rx_queue(skb, bnapi->index);
	napi_gro_receive(&bnapi->napi, skb);
}

/* returns the following:
 * 1       - 1 packet successfully received
 * 0       - successful TPA_START, packet not completed yet
 * -EBUSY  - completion ring does not have all the agg buffers yet
 * -ENOMEM - packet aborted due to out of memory
 * -EIO    - packet aborted due to hw error indicated in BD
 */
static int bnxt_rx_pkt(struct bnxt *bp, struct bnxt_cp_ring_info *cpr,
		       u32 *raw_cons, u8 *event)
{
	struct bnxt_napi *bnapi = cpr->bnapi;
	struct bnxt_rx_ring_info *rxr = bnapi->rx_ring;
	struct net_device *dev = bp->dev;
	struct rx_cmp *rxcmp;
	struct rx_cmp_ext *rxcmp1;
	u32 tmp_raw_cons = *raw_cons;
	u16 cfa_code, cons, prod, cp_cons = RING_CMP(tmp_raw_cons);
	struct bnxt_sw_rx_bd *rx_buf;
	unsigned int len;
	u8 *data_ptr, agg_bufs, cmp_type;
	bool xdp_active = false;
	dma_addr_t dma_addr;
	struct sk_buff *skb;
	struct xdp_buff xdp;
	u32 flags, misc;
	void *data;
	int rc = 0;

	rxcmp = (struct rx_cmp *)
			&cpr->cp_desc_ring[CP_RING(cp_cons)][CP_IDX(cp_cons)];

	cmp_type = RX_CMP_TYPE(rxcmp);

	if (cmp_type == CMP_TYPE_RX_TPA_AGG_CMP) {
		bnxt_tpa_agg(bp, rxr, (struct rx_agg_cmp *)rxcmp);
		goto next_rx_no_prod_no_len;
	}

	tmp_raw_cons = NEXT_RAW_CMP(tmp_raw_cons);
	cp_cons = RING_CMP(tmp_raw_cons);
	rxcmp1 = (struct rx_cmp_ext *)
			&cpr->cp_desc_ring[CP_RING(cp_cons)][CP_IDX(cp_cons)];

	if (!RX_CMP_VALID(rxcmp1, tmp_raw_cons))
		return -EBUSY;

	/* The valid test of the entry must be done first before
	 * reading any further.
	 */
	dma_rmb();
	prod = rxr->rx_prod;

	if (cmp_type == CMP_TYPE_RX_L2_TPA_START_CMP) {
		bnxt_tpa_start(bp, rxr, (struct rx_tpa_start_cmp *)rxcmp,
			       (struct rx_tpa_start_cmp_ext *)rxcmp1);

		*event |= BNXT_RX_EVENT;
		goto next_rx_no_prod_no_len;

	} else if (cmp_type == CMP_TYPE_RX_L2_TPA_END_CMP) {
		skb = bnxt_tpa_end(bp, cpr, &tmp_raw_cons,
				   (struct rx_tpa_end_cmp *)rxcmp,
				   (struct rx_tpa_end_cmp_ext *)rxcmp1, event);

		if (IS_ERR(skb))
			return -EBUSY;

		rc = -ENOMEM;
		if (likely(skb)) {
			bnxt_deliver_skb(bp, bnapi, skb);
			rc = 1;
		}
		*event |= BNXT_RX_EVENT;
		goto next_rx_no_prod_no_len;
	}

	cons = rxcmp->rx_cmp_opaque;
	if (unlikely(cons != rxr->rx_next_cons)) {
		int rc1 = bnxt_discard_rx(bp, cpr, &tmp_raw_cons, rxcmp);

		/* 0xffff is forced error, don't print it */
		if (rxr->rx_next_cons != 0xffff)
			netdev_warn(bp->dev, "RX cons %x != expected cons %x\n",
				    cons, rxr->rx_next_cons);
		bnxt_sched_reset(bp, rxr);
		if (rc1)
			return rc1;
		goto next_rx_no_prod_no_len;
	}
	rx_buf = &rxr->rx_buf_ring[cons];
	data = rx_buf->data;
	data_ptr = rx_buf->data_ptr;
	prefetch(data_ptr);

	misc = le32_to_cpu(rxcmp->rx_cmp_misc_v1);
	agg_bufs = (misc & RX_CMP_AGG_BUFS) >> RX_CMP_AGG_BUFS_SHIFT;

	if (agg_bufs) {
		if (!bnxt_agg_bufs_valid(bp, cpr, agg_bufs, &tmp_raw_cons))
			return -EBUSY;

		cp_cons = NEXT_CMP(cp_cons);
		*event |= BNXT_AGG_EVENT;
	}
	*event |= BNXT_RX_EVENT;

	rx_buf->data = NULL;
	if (rxcmp1->rx_cmp_cfa_code_errors_v2 & RX_CMP_L2_ERRORS) {
		u32 rx_err = le32_to_cpu(rxcmp1->rx_cmp_cfa_code_errors_v2);

		bnxt_reuse_rx_data(rxr, cons, data);
		if (agg_bufs)
			bnxt_reuse_rx_agg_bufs(cpr, cp_cons, 0, agg_bufs,
					       false);

		rc = -EIO;
		if (rx_err & RX_CMPL_ERRORS_BUFFER_ERROR_MASK) {
			bnapi->cp_ring.sw_stats.rx.rx_buf_errors++;
			if (!(bp->flags & BNXT_FLAG_CHIP_P5) &&
			    !(bp->fw_cap & BNXT_FW_CAP_RING_MONITOR)) {
				netdev_warn_once(bp->dev, "RX buffer error %x\n",
						 rx_err);
				bnxt_sched_reset(bp, rxr);
			}
		}
		goto next_rx_no_len;
	}

	flags = le32_to_cpu(rxcmp->rx_cmp_len_flags_type);
	len = flags >> RX_CMP_LEN_SHIFT;
	dma_addr = rx_buf->mapping;

	if (bnxt_xdp_attached(bp, rxr)) {
		bnxt_xdp_buff_init(bp, rxr, cons, &data_ptr, &len, &xdp);
		if (agg_bufs) {
			u32 frag_len = bnxt_rx_agg_pages_xdp(bp, cpr, &xdp,
							     cp_cons, agg_bufs,
							     false);
			if (!frag_len) {
				cpr->sw_stats.rx.rx_oom_discards += 1;
				rc = -ENOMEM;
				goto next_rx;
			}
		}
		xdp_active = true;
	}

	if (xdp_active) {
		if (bnxt_rx_xdp(bp, rxr, cons, xdp, data, &len, event)) {
			rc = 1;
			goto next_rx;
		}
	}

	if (len <= bp->rx_copy_thresh) {
		skb = bnxt_copy_skb(bnapi, data_ptr, len, dma_addr);
		bnxt_reuse_rx_data(rxr, cons, data);
		if (!skb) {
			if (agg_bufs) {
				if (!xdp_active)
					bnxt_reuse_rx_agg_bufs(cpr, cp_cons, 0,
							       agg_bufs, false);
				else
					bnxt_xdp_buff_frags_free(rxr, &xdp);
			}
			cpr->sw_stats.rx.rx_oom_discards += 1;
			rc = -ENOMEM;
			goto next_rx;
		}
	} else {
		u32 payload;

		if (rx_buf->data_ptr == data_ptr)
			payload = misc & RX_CMP_PAYLOAD_OFFSET;
		else
			payload = 0;
		skb = bp->rx_skb_func(bp, rxr, cons, data, data_ptr, dma_addr,
				      payload | len);
		if (!skb) {
			cpr->sw_stats.rx.rx_oom_discards += 1;
			rc = -ENOMEM;
			goto next_rx;
		}
	}

	if (agg_bufs) {
		if (!xdp_active) {
			skb = bnxt_rx_agg_pages_skb(bp, cpr, skb, cp_cons, agg_bufs, false);
			if (!skb) {
				cpr->sw_stats.rx.rx_oom_discards += 1;
				rc = -ENOMEM;
				goto next_rx;
			}
		} else {
			skb = bnxt_xdp_build_skb(bp, skb, agg_bufs, rxr->page_pool, &xdp, rxcmp1);
			if (!skb) {
				/* we should be able to free the old skb here */
				bnxt_xdp_buff_frags_free(rxr, &xdp);
				cpr->sw_stats.rx.rx_oom_discards += 1;
				rc = -ENOMEM;
				goto next_rx;
			}
		}
	}

	if (RX_CMP_HASH_VALID(rxcmp)) {
		u32 hash_type = RX_CMP_HASH_TYPE(rxcmp);
		enum pkt_hash_types type = PKT_HASH_TYPE_L4;

		/* RSS profiles 1 and 3 with extract code 0 for inner 4-tuple */
		if (hash_type != 1 && hash_type != 3)
			type = PKT_HASH_TYPE_L3;
		skb_set_hash(skb, le32_to_cpu(rxcmp->rx_cmp_rss_hash), type);
	}

	cfa_code = RX_CMP_CFA_CODE(rxcmp1);
	skb->protocol = eth_type_trans(skb, bnxt_get_pkt_dev(bp, cfa_code));

	if ((rxcmp1->rx_cmp_flags2 &
	     cpu_to_le32(RX_CMP_FLAGS2_META_FORMAT_VLAN)) &&
	    (skb->dev->features & BNXT_HW_FEATURE_VLAN_ALL_RX)) {
		u32 meta_data = le32_to_cpu(rxcmp1->rx_cmp_meta_data);
		u16 vtag = meta_data & RX_CMP_FLAGS2_METADATA_TCI_MASK;
		__be16 vlan_proto = htons(meta_data >>
					  RX_CMP_FLAGS2_METADATA_TPID_SFT);

		if (eth_type_vlan(vlan_proto)) {
			__vlan_hwaccel_put_tag(skb, vlan_proto, vtag);
		} else {
			dev_kfree_skb(skb);
			goto next_rx;
		}
	}

	skb_checksum_none_assert(skb);
	if (RX_CMP_L4_CS_OK(rxcmp1)) {
		if (dev->features & NETIF_F_RXCSUM) {
			skb->ip_summed = CHECKSUM_UNNECESSARY;
			skb->csum_level = RX_CMP_ENCAP(rxcmp1);
		}
	} else {
		if (rxcmp1->rx_cmp_cfa_code_errors_v2 & RX_CMP_L4_CS_ERR_BITS) {
			if (dev->features & NETIF_F_RXCSUM)
				bnapi->cp_ring.sw_stats.rx.rx_l4_csum_errors++;
		}
	}

	if (unlikely((flags & RX_CMP_FLAGS_ITYPES_MASK) ==
		     RX_CMP_FLAGS_ITYPE_PTP_W_TS) || bp->ptp_all_rx_tstamp) {
		if (bp->flags & BNXT_FLAG_CHIP_P5) {
			u32 cmpl_ts = le32_to_cpu(rxcmp1->rx_cmp_timestamp);
			u64 ns, ts;

			if (!bnxt_get_rx_ts_p5(bp, &ts, cmpl_ts)) {
				struct bnxt_ptp_cfg *ptp = bp->ptp_cfg;

				spin_lock_bh(&ptp->ptp_lock);
				ns = timecounter_cyc2time(&ptp->tc, ts);
				spin_unlock_bh(&ptp->ptp_lock);
				memset(skb_hwtstamps(skb), 0,
				       sizeof(*skb_hwtstamps(skb)));
				skb_hwtstamps(skb)->hwtstamp = ns_to_ktime(ns);
			}
		}
	}
	bnxt_deliver_skb(bp, bnapi, skb);
	rc = 1;

next_rx:
	cpr->rx_packets += 1;
	cpr->rx_bytes += len;

next_rx_no_len:
	rxr->rx_prod = NEXT_RX(prod);
	rxr->rx_next_cons = NEXT_RX(cons);

next_rx_no_prod_no_len:
	*raw_cons = tmp_raw_cons;

	return rc;
}

/* In netpoll mode, if we are using a combined completion ring, we need to
 * discard the rx packets and recycle the buffers.
 */
static int bnxt_force_rx_discard(struct bnxt *bp,
				 struct bnxt_cp_ring_info *cpr,
				 u32 *raw_cons, u8 *event)
{
	u32 tmp_raw_cons = *raw_cons;
	struct rx_cmp_ext *rxcmp1;
	struct rx_cmp *rxcmp;
	u16 cp_cons;
	u8 cmp_type;
	int rc;

	cp_cons = RING_CMP(tmp_raw_cons);
	rxcmp = (struct rx_cmp *)
			&cpr->cp_desc_ring[CP_RING(cp_cons)][CP_IDX(cp_cons)];

	tmp_raw_cons = NEXT_RAW_CMP(tmp_raw_cons);
	cp_cons = RING_CMP(tmp_raw_cons);
	rxcmp1 = (struct rx_cmp_ext *)
			&cpr->cp_desc_ring[CP_RING(cp_cons)][CP_IDX(cp_cons)];

	if (!RX_CMP_VALID(rxcmp1, tmp_raw_cons))
		return -EBUSY;

	/* The valid test of the entry must be done first before
	 * reading any further.
	 */
	dma_rmb();
	cmp_type = RX_CMP_TYPE(rxcmp);
	if (cmp_type == CMP_TYPE_RX_L2_CMP) {
		rxcmp1->rx_cmp_cfa_code_errors_v2 |=
			cpu_to_le32(RX_CMPL_ERRORS_CRC_ERROR);
	} else if (cmp_type == CMP_TYPE_RX_L2_TPA_END_CMP) {
		struct rx_tpa_end_cmp_ext *tpa_end1;

		tpa_end1 = (struct rx_tpa_end_cmp_ext *)rxcmp1;
		tpa_end1->rx_tpa_end_cmp_errors_v2 |=
			cpu_to_le32(RX_TPA_END_CMP_ERRORS);
	}
	rc = bnxt_rx_pkt(bp, cpr, raw_cons, event);
	if (rc && rc != -EBUSY)
		cpr->sw_stats.rx.rx_netpoll_discards += 1;
	return rc;
}

u32 bnxt_fw_health_readl(struct bnxt *bp, int reg_idx)
{
	struct bnxt_fw_health *fw_health = bp->fw_health;
	u32 reg = fw_health->regs[reg_idx];
	u32 reg_type, reg_off, val = 0;

	reg_type = BNXT_FW_HEALTH_REG_TYPE(reg);
	reg_off = BNXT_FW_HEALTH_REG_OFF(reg);
	switch (reg_type) {
	case BNXT_FW_HEALTH_REG_TYPE_CFG:
		pci_read_config_dword(bp->pdev, reg_off, &val);
		break;
	case BNXT_FW_HEALTH_REG_TYPE_GRC:
		reg_off = fw_health->mapped_regs[reg_idx];
		fallthrough;
	case BNXT_FW_HEALTH_REG_TYPE_BAR0:
		val = readl(bp->bar0 + reg_off);
		break;
	case BNXT_FW_HEALTH_REG_TYPE_BAR1:
		val = readl(bp->bar1 + reg_off);
		break;
	}
	if (reg_idx == BNXT_FW_RESET_INPROG_REG)
		val &= fw_health->fw_reset_inprog_reg_mask;
	return val;
}

static u16 bnxt_agg_ring_id_to_grp_idx(struct bnxt *bp, u16 ring_id)
{
	int i;

	for (i = 0; i < bp->rx_nr_rings; i++) {
		u16 grp_idx = bp->rx_ring[i].bnapi->index;
		struct bnxt_ring_grp_info *grp_info;

		grp_info = &bp->grp_info[grp_idx];
		if (grp_info->agg_fw_ring_id == ring_id)
			return grp_idx;
	}
	return INVALID_HW_RING_ID;
}

static void bnxt_event_error_report(struct bnxt *bp, u32 data1, u32 data2)
{
	u32 err_type = BNXT_EVENT_ERROR_REPORT_TYPE(data1);

	switch (err_type) {
	case ASYNC_EVENT_CMPL_ERROR_REPORT_BASE_EVENT_DATA1_ERROR_TYPE_INVALID_SIGNAL:
		netdev_err(bp->dev, "1PPS: Received invalid signal on pin%lu from the external source. Please fix the signal and reconfigure the pin\n",
			   BNXT_EVENT_INVALID_SIGNAL_DATA(data2));
		break;
	case ASYNC_EVENT_CMPL_ERROR_REPORT_BASE_EVENT_DATA1_ERROR_TYPE_PAUSE_STORM:
		netdev_warn(bp->dev, "Pause Storm detected!\n");
		break;
	case ASYNC_EVENT_CMPL_ERROR_REPORT_BASE_EVENT_DATA1_ERROR_TYPE_DOORBELL_DROP_THRESHOLD:
		netdev_warn(bp->dev, "One or more MMIO doorbells dropped by the device!\n");
		break;
	default:
		netdev_err(bp->dev, "FW reported unknown error type %u\n",
			   err_type);
		break;
	}
}

#define BNXT_GET_EVENT_PORT(data)	\
	((data) &			\
	 ASYNC_EVENT_CMPL_PORT_CONN_NOT_ALLOWED_EVENT_DATA1_PORT_ID_MASK)

#define BNXT_EVENT_RING_TYPE(data2)	\
	((data2) &			\
	 ASYNC_EVENT_CMPL_RING_MONITOR_MSG_EVENT_DATA2_DISABLE_RING_TYPE_MASK)

#define BNXT_EVENT_RING_TYPE_RX(data2)	\
	(BNXT_EVENT_RING_TYPE(data2) ==	\
	 ASYNC_EVENT_CMPL_RING_MONITOR_MSG_EVENT_DATA2_DISABLE_RING_TYPE_RX)

#define BNXT_EVENT_PHC_EVENT_TYPE(data1)	\
	(((data1) & ASYNC_EVENT_CMPL_PHC_UPDATE_EVENT_DATA1_FLAGS_MASK) >>\
	 ASYNC_EVENT_CMPL_PHC_UPDATE_EVENT_DATA1_FLAGS_SFT)

#define BNXT_EVENT_PHC_RTC_UPDATE(data1)	\
	(((data1) & ASYNC_EVENT_CMPL_PHC_UPDATE_EVENT_DATA1_PHC_TIME_MSB_MASK) >>\
	 ASYNC_EVENT_CMPL_PHC_UPDATE_EVENT_DATA1_PHC_TIME_MSB_SFT)

#define BNXT_PHC_BITS	48

static int bnxt_async_event_process(struct bnxt *bp,
				    struct hwrm_async_event_cmpl *cmpl)
{
	u16 event_id = le16_to_cpu(cmpl->event_id);
	u32 data1 = le32_to_cpu(cmpl->event_data1);
	u32 data2 = le32_to_cpu(cmpl->event_data2);

	netdev_dbg(bp->dev, "hwrm event 0x%x {0x%x, 0x%x}\n",
		   event_id, data1, data2);

	/* TODO CHIMP_FW: Define event id's for link change, error etc */
	switch (event_id) {
	case ASYNC_EVENT_CMPL_EVENT_ID_LINK_SPEED_CFG_CHANGE: {
		struct bnxt_link_info *link_info = &bp->link_info;

		if (BNXT_VF(bp))
			goto async_event_process_exit;

		/* print unsupported speed warning in forced speed mode only */
		if (!(link_info->autoneg & BNXT_AUTONEG_SPEED) &&
		    (data1 & 0x20000)) {
			u16 fw_speed = link_info->force_link_speed;
			u32 speed = bnxt_fw_to_ethtool_speed(fw_speed);

			if (speed != SPEED_UNKNOWN)
				netdev_warn(bp->dev, "Link speed %d no longer supported\n",
					    speed);
		}
		set_bit(BNXT_LINK_SPEED_CHNG_SP_EVENT, &bp->sp_event);
	}
		fallthrough;
	case ASYNC_EVENT_CMPL_EVENT_ID_LINK_SPEED_CHANGE:
	case ASYNC_EVENT_CMPL_EVENT_ID_PORT_PHY_CFG_CHANGE:
		set_bit(BNXT_LINK_CFG_CHANGE_SP_EVENT, &bp->sp_event);
		fallthrough;
	case ASYNC_EVENT_CMPL_EVENT_ID_LINK_STATUS_CHANGE:
		set_bit(BNXT_LINK_CHNG_SP_EVENT, &bp->sp_event);
		break;
	case ASYNC_EVENT_CMPL_EVENT_ID_PF_DRVR_UNLOAD:
		set_bit(BNXT_HWRM_PF_UNLOAD_SP_EVENT, &bp->sp_event);
		break;
	case ASYNC_EVENT_CMPL_EVENT_ID_PORT_CONN_NOT_ALLOWED: {
		u16 port_id = BNXT_GET_EVENT_PORT(data1);

		if (BNXT_VF(bp))
			break;

		if (bp->pf.port_id != port_id)
			break;

		set_bit(BNXT_HWRM_PORT_MODULE_SP_EVENT, &bp->sp_event);
		break;
	}
	case ASYNC_EVENT_CMPL_EVENT_ID_VF_CFG_CHANGE:
		if (BNXT_PF(bp))
			goto async_event_process_exit;
		set_bit(BNXT_RESET_TASK_SILENT_SP_EVENT, &bp->sp_event);
		break;
	case ASYNC_EVENT_CMPL_EVENT_ID_RESET_NOTIFY: {
		char *type_str = "Solicited";

		if (!bp->fw_health)
			goto async_event_process_exit;

		bp->fw_reset_timestamp = jiffies;
		bp->fw_reset_min_dsecs = cmpl->timestamp_lo;
		if (!bp->fw_reset_min_dsecs)
			bp->fw_reset_min_dsecs = BNXT_DFLT_FW_RST_MIN_DSECS;
		bp->fw_reset_max_dsecs = le16_to_cpu(cmpl->timestamp_hi);
		if (!bp->fw_reset_max_dsecs)
			bp->fw_reset_max_dsecs = BNXT_DFLT_FW_RST_MAX_DSECS;
		if (EVENT_DATA1_RESET_NOTIFY_FW_ACTIVATION(data1)) {
			set_bit(BNXT_STATE_FW_ACTIVATE_RESET, &bp->state);
		} else if (EVENT_DATA1_RESET_NOTIFY_FATAL(data1)) {
			type_str = "Fatal";
			bp->fw_health->fatalities++;
			set_bit(BNXT_STATE_FW_FATAL_COND, &bp->state);
		} else if (data2 && BNXT_FW_STATUS_HEALTHY !=
			   EVENT_DATA2_RESET_NOTIFY_FW_STATUS_CODE(data2)) {
			type_str = "Non-fatal";
			bp->fw_health->survivals++;
			set_bit(BNXT_STATE_FW_NON_FATAL_COND, &bp->state);
		}
		netif_warn(bp, hw, bp->dev,
			   "%s firmware reset event, data1: 0x%x, data2: 0x%x, min wait %u ms, max wait %u ms\n",
			   type_str, data1, data2,
			   bp->fw_reset_min_dsecs * 100,
			   bp->fw_reset_max_dsecs * 100);
		set_bit(BNXT_FW_RESET_NOTIFY_SP_EVENT, &bp->sp_event);
		break;
	}
	case ASYNC_EVENT_CMPL_EVENT_ID_ERROR_RECOVERY: {
		struct bnxt_fw_health *fw_health = bp->fw_health;
		char *status_desc = "healthy";
		u32 status;

		if (!fw_health)
			goto async_event_process_exit;

		if (!EVENT_DATA1_RECOVERY_ENABLED(data1)) {
			fw_health->enabled = false;
			netif_info(bp, drv, bp->dev, "Driver recovery watchdog is disabled\n");
			break;
		}
		fw_health->primary = EVENT_DATA1_RECOVERY_MASTER_FUNC(data1);
		fw_health->tmr_multiplier =
			DIV_ROUND_UP(fw_health->polling_dsecs * HZ,
				     bp->current_interval * 10);
		fw_health->tmr_counter = fw_health->tmr_multiplier;
		if (!fw_health->enabled)
			fw_health->last_fw_heartbeat =
				bnxt_fw_health_readl(bp, BNXT_FW_HEARTBEAT_REG);
		fw_health->last_fw_reset_cnt =
			bnxt_fw_health_readl(bp, BNXT_FW_RESET_CNT_REG);
		status = bnxt_fw_health_readl(bp, BNXT_FW_HEALTH_REG);
		if (status != BNXT_FW_STATUS_HEALTHY)
			status_desc = "unhealthy";
		netif_info(bp, drv, bp->dev,
			   "Driver recovery watchdog, role: %s, firmware status: 0x%x (%s), resets: %u\n",
			   fw_health->primary ? "primary" : "backup", status,
			   status_desc, fw_health->last_fw_reset_cnt);
		if (!fw_health->enabled) {
			/* Make sure tmr_counter is set and visible to
			 * bnxt_health_check() before setting enabled to true.
			 */
			smp_wmb();
			fw_health->enabled = true;
		}
		goto async_event_process_exit;
	}
	case ASYNC_EVENT_CMPL_EVENT_ID_DEBUG_NOTIFICATION:
		netif_notice(bp, hw, bp->dev,
			     "Received firmware debug notification, data1: 0x%x, data2: 0x%x\n",
			     data1, data2);
		goto async_event_process_exit;
	case ASYNC_EVENT_CMPL_EVENT_ID_RING_MONITOR_MSG: {
		struct bnxt_rx_ring_info *rxr;
		u16 grp_idx;

		if (bp->flags & BNXT_FLAG_CHIP_P5)
			goto async_event_process_exit;

		netdev_warn(bp->dev, "Ring monitor event, ring type %lu id 0x%x\n",
			    BNXT_EVENT_RING_TYPE(data2), data1);
		if (!BNXT_EVENT_RING_TYPE_RX(data2))
			goto async_event_process_exit;

		grp_idx = bnxt_agg_ring_id_to_grp_idx(bp, data1);
		if (grp_idx == INVALID_HW_RING_ID) {
			netdev_warn(bp->dev, "Unknown RX agg ring id 0x%x\n",
				    data1);
			goto async_event_process_exit;
		}
		rxr = bp->bnapi[grp_idx]->rx_ring;
		bnxt_sched_reset(bp, rxr);
		goto async_event_process_exit;
	}
	case ASYNC_EVENT_CMPL_EVENT_ID_ECHO_REQUEST: {
		struct bnxt_fw_health *fw_health = bp->fw_health;

		netif_notice(bp, hw, bp->dev,
			     "Received firmware echo request, data1: 0x%x, data2: 0x%x\n",
			     data1, data2);
		if (fw_health) {
			fw_health->echo_req_data1 = data1;
			fw_health->echo_req_data2 = data2;
			set_bit(BNXT_FW_ECHO_REQUEST_SP_EVENT, &bp->sp_event);
			break;
		}
		goto async_event_process_exit;
	}
	case ASYNC_EVENT_CMPL_EVENT_ID_PPS_TIMESTAMP: {
		bnxt_ptp_pps_event(bp, data1, data2);
		goto async_event_process_exit;
	}
	case ASYNC_EVENT_CMPL_EVENT_ID_ERROR_REPORT: {
		bnxt_event_error_report(bp, data1, data2);
		goto async_event_process_exit;
	}
	case ASYNC_EVENT_CMPL_EVENT_ID_PHC_UPDATE: {
		switch (BNXT_EVENT_PHC_EVENT_TYPE(data1)) {
		case ASYNC_EVENT_CMPL_PHC_UPDATE_EVENT_DATA1_FLAGS_PHC_RTC_UPDATE:
			if (bp->fw_cap & BNXT_FW_CAP_PTP_RTC) {
				struct bnxt_ptp_cfg *ptp = bp->ptp_cfg;
				u64 ns;

				spin_lock_bh(&ptp->ptp_lock);
				bnxt_ptp_update_current_time(bp);
				ns = (((u64)BNXT_EVENT_PHC_RTC_UPDATE(data1) <<
				       BNXT_PHC_BITS) | ptp->current_time);
				bnxt_ptp_rtc_timecounter_init(ptp, ns);
				spin_unlock_bh(&ptp->ptp_lock);
			}
			break;
		}
		goto async_event_process_exit;
	}
	case ASYNC_EVENT_CMPL_EVENT_ID_DEFERRED_RESPONSE: {
		u16 seq_id = le32_to_cpu(cmpl->event_data2) & 0xffff;

		hwrm_update_token(bp, seq_id, BNXT_HWRM_DEFERRED);
		goto async_event_process_exit;
	}
	default:
		goto async_event_process_exit;
	}
	bnxt_queue_sp_work(bp);
async_event_process_exit:
	bnxt_ulp_async_events(bp, cmpl);
	return 0;
}

static int bnxt_hwrm_handler(struct bnxt *bp, struct tx_cmp *txcmp)
{
	u16 cmpl_type = TX_CMP_TYPE(txcmp), vf_id, seq_id;
	struct hwrm_cmpl *h_cmpl = (struct hwrm_cmpl *)txcmp;
	struct hwrm_fwd_req_cmpl *fwd_req_cmpl =
				(struct hwrm_fwd_req_cmpl *)txcmp;

	switch (cmpl_type) {
	case CMPL_BASE_TYPE_HWRM_DONE:
		seq_id = le16_to_cpu(h_cmpl->sequence_id);
		hwrm_update_token(bp, seq_id, BNXT_HWRM_COMPLETE);
		break;

	case CMPL_BASE_TYPE_HWRM_FWD_REQ:
		vf_id = le16_to_cpu(fwd_req_cmpl->source_id);

		if ((vf_id < bp->pf.first_vf_id) ||
		    (vf_id >= bp->pf.first_vf_id + bp->pf.active_vfs)) {
			netdev_err(bp->dev, "Msg contains invalid VF id %x\n",
				   vf_id);
			return -EINVAL;
		}

		set_bit(vf_id - bp->pf.first_vf_id, bp->pf.vf_event_bmap);
		set_bit(BNXT_HWRM_EXEC_FWD_REQ_SP_EVENT, &bp->sp_event);
		bnxt_queue_sp_work(bp);
		break;

	case CMPL_BASE_TYPE_HWRM_ASYNC_EVENT:
		bnxt_async_event_process(bp,
					 (struct hwrm_async_event_cmpl *)txcmp);
		break;

	default:
		break;
	}

	return 0;
}

static irqreturn_t bnxt_msix(int irq, void *dev_instance)
{
	struct bnxt_napi *bnapi = dev_instance;
	struct bnxt *bp = bnapi->bp;
	struct bnxt_cp_ring_info *cpr = &bnapi->cp_ring;
	u32 cons = RING_CMP(cpr->cp_raw_cons);

	cpr->event_ctr++;
	prefetch(&cpr->cp_desc_ring[CP_RING(cons)][CP_IDX(cons)]);
	napi_schedule(&bnapi->napi);
	return IRQ_HANDLED;
}

static inline int bnxt_has_work(struct bnxt *bp, struct bnxt_cp_ring_info *cpr)
{
	u32 raw_cons = cpr->cp_raw_cons;
	u16 cons = RING_CMP(raw_cons);
	struct tx_cmp *txcmp;

	txcmp = &cpr->cp_desc_ring[CP_RING(cons)][CP_IDX(cons)];

	return TX_CMP_VALID(txcmp, raw_cons);
}

static irqreturn_t bnxt_inta(int irq, void *dev_instance)
{
	struct bnxt_napi *bnapi = dev_instance;
	struct bnxt *bp = bnapi->bp;
	struct bnxt_cp_ring_info *cpr = &bnapi->cp_ring;
	u32 cons = RING_CMP(cpr->cp_raw_cons);
	u32 int_status;

	prefetch(&cpr->cp_desc_ring[CP_RING(cons)][CP_IDX(cons)]);

	if (!bnxt_has_work(bp, cpr)) {
		int_status = readl(bp->bar0 + BNXT_CAG_REG_LEGACY_INT_STATUS);
		/* return if erroneous interrupt */
		if (!(int_status & (0x10000 << cpr->cp_ring_struct.fw_ring_id)))
			return IRQ_NONE;
	}

	/* disable ring IRQ */
	BNXT_CP_DB_IRQ_DIS(cpr->cp_db.doorbell);

	/* Return here if interrupt is shared and is disabled. */
	if (unlikely(atomic_read(&bp->intr_sem) != 0))
		return IRQ_HANDLED;

	napi_schedule(&bnapi->napi);
	return IRQ_HANDLED;
}

static int __bnxt_poll_work(struct bnxt *bp, struct bnxt_cp_ring_info *cpr,
			    int budget)
{
	struct bnxt_napi *bnapi = cpr->bnapi;
	u32 raw_cons = cpr->cp_raw_cons;
	u32 cons;
	int tx_pkts = 0;
	int rx_pkts = 0;
	u8 event = 0;
	struct tx_cmp *txcmp;

	cpr->has_more_work = 0;
	cpr->had_work_done = 1;
	while (1) {
		int rc;

		cons = RING_CMP(raw_cons);
		txcmp = &cpr->cp_desc_ring[CP_RING(cons)][CP_IDX(cons)];

		if (!TX_CMP_VALID(txcmp, raw_cons))
			break;

		/* The valid test of the entry must be done first before
		 * reading any further.
		 */
		dma_rmb();
		if (TX_CMP_TYPE(txcmp) == CMP_TYPE_TX_L2_CMP) {
			tx_pkts++;
			/* return full budget so NAPI will complete. */
			if (unlikely(tx_pkts >= bp->tx_wake_thresh)) {
				rx_pkts = budget;
				raw_cons = NEXT_RAW_CMP(raw_cons);
				if (budget)
					cpr->has_more_work = 1;
				break;
			}
		} else if ((TX_CMP_TYPE(txcmp) & 0x30) == 0x10) {
			if (likely(budget))
				rc = bnxt_rx_pkt(bp, cpr, &raw_cons, &event);
			else
				rc = bnxt_force_rx_discard(bp, cpr, &raw_cons,
							   &event);
			if (likely(rc >= 0))
				rx_pkts += rc;
			/* Increment rx_pkts when rc is -ENOMEM to count towards
			 * the NAPI budget.  Otherwise, we may potentially loop
			 * here forever if we consistently cannot allocate
			 * buffers.
			 */
			else if (rc == -ENOMEM && budget)
				rx_pkts++;
			else if (rc == -EBUSY)	/* partial completion */
				break;
		} else if (unlikely((TX_CMP_TYPE(txcmp) ==
				     CMPL_BASE_TYPE_HWRM_DONE) ||
				    (TX_CMP_TYPE(txcmp) ==
				     CMPL_BASE_TYPE_HWRM_FWD_REQ) ||
				    (TX_CMP_TYPE(txcmp) ==
				     CMPL_BASE_TYPE_HWRM_ASYNC_EVENT))) {
			bnxt_hwrm_handler(bp, txcmp);
		}
		raw_cons = NEXT_RAW_CMP(raw_cons);

		if (rx_pkts && rx_pkts == budget) {
			cpr->has_more_work = 1;
			break;
		}
	}

	if (event & BNXT_REDIRECT_EVENT)
		xdp_do_flush();

	if (event & BNXT_TX_EVENT) {
		struct bnxt_tx_ring_info *txr = bnapi->tx_ring;
		u16 prod = txr->tx_prod;

		/* Sync BD data before updating doorbell */
		wmb();

		bnxt_db_write_relaxed(bp, &txr->tx_db, prod);
	}

	cpr->cp_raw_cons = raw_cons;
	bnapi->tx_pkts += tx_pkts;
	bnapi->events |= event;
	return rx_pkts;
}

static void __bnxt_poll_work_done(struct bnxt *bp, struct bnxt_napi *bnapi)
{
	if (bnapi->tx_pkts) {
		bnapi->tx_int(bp, bnapi, bnapi->tx_pkts);
		bnapi->tx_pkts = 0;
	}

	if ((bnapi->events & BNXT_RX_EVENT) && !(bnapi->in_reset)) {
		struct bnxt_rx_ring_info *rxr = bnapi->rx_ring;

		bnxt_db_write(bp, &rxr->rx_db, rxr->rx_prod);
	}
	if (bnapi->events & BNXT_AGG_EVENT) {
		struct bnxt_rx_ring_info *rxr = bnapi->rx_ring;

		bnxt_db_write(bp, &rxr->rx_agg_db, rxr->rx_agg_prod);
	}
	bnapi->events = 0;
}

static int bnxt_poll_work(struct bnxt *bp, struct bnxt_cp_ring_info *cpr,
			  int budget)
{
	struct bnxt_napi *bnapi = cpr->bnapi;
	int rx_pkts;

	rx_pkts = __bnxt_poll_work(bp, cpr, budget);

	/* ACK completion ring before freeing tx ring and producing new
	 * buffers in rx/agg rings to prevent overflowing the completion
	 * ring.
	 */
	bnxt_db_cq(bp, &cpr->cp_db, cpr->cp_raw_cons);

	__bnxt_poll_work_done(bp, bnapi);
	return rx_pkts;
}

static int bnxt_poll_nitroa0(struct napi_struct *napi, int budget)
{
	struct bnxt_napi *bnapi = container_of(napi, struct bnxt_napi, napi);
	struct bnxt *bp = bnapi->bp;
	struct bnxt_cp_ring_info *cpr = &bnapi->cp_ring;
	struct bnxt_rx_ring_info *rxr = bnapi->rx_ring;
	struct tx_cmp *txcmp;
	struct rx_cmp_ext *rxcmp1;
	u32 cp_cons, tmp_raw_cons;
	u32 raw_cons = cpr->cp_raw_cons;
	u32 rx_pkts = 0;
	u8 event = 0;

	while (1) {
		int rc;

		cp_cons = RING_CMP(raw_cons);
		txcmp = &cpr->cp_desc_ring[CP_RING(cp_cons)][CP_IDX(cp_cons)];

		if (!TX_CMP_VALID(txcmp, raw_cons))
			break;

		/* The valid test of the entry must be done first before
		 * reading any further.
		 */
		dma_rmb();
		if ((TX_CMP_TYPE(txcmp) & 0x30) == 0x10) {
			tmp_raw_cons = NEXT_RAW_CMP(raw_cons);
			cp_cons = RING_CMP(tmp_raw_cons);
			rxcmp1 = (struct rx_cmp_ext *)
			  &cpr->cp_desc_ring[CP_RING(cp_cons)][CP_IDX(cp_cons)];

			if (!RX_CMP_VALID(rxcmp1, tmp_raw_cons))
				break;

			/* force an error to recycle the buffer */
			rxcmp1->rx_cmp_cfa_code_errors_v2 |=
				cpu_to_le32(RX_CMPL_ERRORS_CRC_ERROR);

			rc = bnxt_rx_pkt(bp, cpr, &raw_cons, &event);
			if (likely(rc == -EIO) && budget)
				rx_pkts++;
			else if (rc == -EBUSY)	/* partial completion */
				break;
		} else if (unlikely(TX_CMP_TYPE(txcmp) ==
				    CMPL_BASE_TYPE_HWRM_DONE)) {
			bnxt_hwrm_handler(bp, txcmp);
		} else {
			netdev_err(bp->dev,
				   "Invalid completion received on special ring\n");
		}
		raw_cons = NEXT_RAW_CMP(raw_cons);

		if (rx_pkts == budget)
			break;
	}

	cpr->cp_raw_cons = raw_cons;
	BNXT_DB_CQ(&cpr->cp_db, cpr->cp_raw_cons);
	bnxt_db_write(bp, &rxr->rx_db, rxr->rx_prod);

	if (event & BNXT_AGG_EVENT)
		bnxt_db_write(bp, &rxr->rx_agg_db, rxr->rx_agg_prod);

	if (!bnxt_has_work(bp, cpr) && rx_pkts < budget) {
		napi_complete_done(napi, rx_pkts);
		BNXT_DB_CQ_ARM(&cpr->cp_db, cpr->cp_raw_cons);
	}
	return rx_pkts;
}

static int bnxt_poll(struct napi_struct *napi, int budget)
{
	struct bnxt_napi *bnapi = container_of(napi, struct bnxt_napi, napi);
	struct bnxt *bp = bnapi->bp;
	struct bnxt_cp_ring_info *cpr = &bnapi->cp_ring;
	int work_done = 0;

	if (unlikely(test_bit(BNXT_STATE_FW_FATAL_COND, &bp->state))) {
		napi_complete(napi);
		return 0;
	}
	while (1) {
		work_done += bnxt_poll_work(bp, cpr, budget - work_done);

		if (work_done >= budget) {
			if (!budget)
				BNXT_DB_CQ_ARM(&cpr->cp_db, cpr->cp_raw_cons);
			break;
		}

		if (!bnxt_has_work(bp, cpr)) {
			if (napi_complete_done(napi, work_done))
				BNXT_DB_CQ_ARM(&cpr->cp_db, cpr->cp_raw_cons);
			break;
		}
	}
	if (bp->flags & BNXT_FLAG_DIM) {
		struct dim_sample dim_sample = {};

		dim_update_sample(cpr->event_ctr,
				  cpr->rx_packets,
				  cpr->rx_bytes,
				  &dim_sample);
		net_dim(&cpr->dim, dim_sample);
	}
	return work_done;
}

static int __bnxt_poll_cqs(struct bnxt *bp, struct bnxt_napi *bnapi, int budget)
{
	struct bnxt_cp_ring_info *cpr = &bnapi->cp_ring;
	int i, work_done = 0;

	for (i = 0; i < 2; i++) {
		struct bnxt_cp_ring_info *cpr2 = cpr->cp_ring_arr[i];

		if (cpr2) {
			work_done += __bnxt_poll_work(bp, cpr2,
						      budget - work_done);
			cpr->has_more_work |= cpr2->has_more_work;
		}
	}
	return work_done;
}

static void __bnxt_poll_cqs_done(struct bnxt *bp, struct bnxt_napi *bnapi,
				 u64 dbr_type)
{
	struct bnxt_cp_ring_info *cpr = &bnapi->cp_ring;
	int i;

	for (i = 0; i < 2; i++) {
		struct bnxt_cp_ring_info *cpr2 = cpr->cp_ring_arr[i];
		struct bnxt_db_info *db;

		if (cpr2 && cpr2->had_work_done) {
			db = &cpr2->cp_db;
			bnxt_writeq(bp, db->db_key64 | dbr_type |
				    RING_CMP(cpr2->cp_raw_cons), db->doorbell);
			cpr2->had_work_done = 0;
		}
	}
	__bnxt_poll_work_done(bp, bnapi);
}

static int bnxt_poll_p5(struct napi_struct *napi, int budget)
{
	struct bnxt_napi *bnapi = container_of(napi, struct bnxt_napi, napi);
	struct bnxt_cp_ring_info *cpr = &bnapi->cp_ring;
	struct bnxt_cp_ring_info *cpr_rx;
	u32 raw_cons = cpr->cp_raw_cons;
	struct bnxt *bp = bnapi->bp;
	struct nqe_cn *nqcmp;
	int work_done = 0;
	u32 cons;

	if (unlikely(test_bit(BNXT_STATE_FW_FATAL_COND, &bp->state))) {
		napi_complete(napi);
		return 0;
	}
	if (cpr->has_more_work) {
		cpr->has_more_work = 0;
		work_done = __bnxt_poll_cqs(bp, bnapi, budget);
	}
	while (1) {
		cons = RING_CMP(raw_cons);
		nqcmp = &cpr->nq_desc_ring[CP_RING(cons)][CP_IDX(cons)];

		if (!NQ_CMP_VALID(nqcmp, raw_cons)) {
			if (cpr->has_more_work)
				break;

			__bnxt_poll_cqs_done(bp, bnapi, DBR_TYPE_CQ_ARMALL);
			cpr->cp_raw_cons = raw_cons;
			if (napi_complete_done(napi, work_done))
				BNXT_DB_NQ_ARM_P5(&cpr->cp_db,
						  cpr->cp_raw_cons);
			goto poll_done;
		}

		/* The valid test of the entry must be done first before
		 * reading any further.
		 */
		dma_rmb();

		if (nqcmp->type == cpu_to_le16(NQ_CN_TYPE_CQ_NOTIFICATION)) {
			u32 idx = le32_to_cpu(nqcmp->cq_handle_low);
			struct bnxt_cp_ring_info *cpr2;

			/* No more budget for RX work */
			if (budget && work_done >= budget && idx == BNXT_RX_HDL)
				break;

			cpr2 = cpr->cp_ring_arr[idx];
			work_done += __bnxt_poll_work(bp, cpr2,
						      budget - work_done);
			cpr->has_more_work |= cpr2->has_more_work;
		} else {
			bnxt_hwrm_handler(bp, (struct tx_cmp *)nqcmp);
		}
		raw_cons = NEXT_RAW_CMP(raw_cons);
	}
	__bnxt_poll_cqs_done(bp, bnapi, DBR_TYPE_CQ);
	if (raw_cons != cpr->cp_raw_cons) {
		cpr->cp_raw_cons = raw_cons;
		BNXT_DB_NQ_P5(&cpr->cp_db, raw_cons);
	}
poll_done:
	cpr_rx = cpr->cp_ring_arr[BNXT_RX_HDL];
	if (cpr_rx && (bp->flags & BNXT_FLAG_DIM)) {
		struct dim_sample dim_sample = {};

		dim_update_sample(cpr->event_ctr,
				  cpr_rx->rx_packets,
				  cpr_rx->rx_bytes,
				  &dim_sample);
		net_dim(&cpr->dim, dim_sample);
	}
	return work_done;
}

static void bnxt_free_tx_skbs(struct bnxt *bp)
{
	int i, max_idx;
	struct pci_dev *pdev = bp->pdev;

	if (!bp->tx_ring)
		return;

	max_idx = bp->tx_nr_pages * TX_DESC_CNT;
	for (i = 0; i < bp->tx_nr_rings; i++) {
		struct bnxt_tx_ring_info *txr = &bp->tx_ring[i];
		int j;

		if (!txr->tx_buf_ring)
			continue;

		for (j = 0; j < max_idx;) {
			struct bnxt_sw_tx_bd *tx_buf = &txr->tx_buf_ring[j];
			struct sk_buff *skb;
			int k, last;

			if (i < bp->tx_nr_rings_xdp &&
			    tx_buf->action == XDP_REDIRECT) {
				dma_unmap_single(&pdev->dev,
					dma_unmap_addr(tx_buf, mapping),
					dma_unmap_len(tx_buf, len),
					DMA_TO_DEVICE);
				xdp_return_frame(tx_buf->xdpf);
				tx_buf->action = 0;
				tx_buf->xdpf = NULL;
				j++;
				continue;
			}

			skb = tx_buf->skb;
			if (!skb) {
				j++;
				continue;
			}

			tx_buf->skb = NULL;

			if (tx_buf->is_push) {
				dev_kfree_skb(skb);
				j += 2;
				continue;
			}

			dma_unmap_single(&pdev->dev,
					 dma_unmap_addr(tx_buf, mapping),
					 skb_headlen(skb),
					 DMA_TO_DEVICE);

			last = tx_buf->nr_frags;
			j += 2;
			for (k = 0; k < last; k++, j++) {
				int ring_idx = j & bp->tx_ring_mask;
				skb_frag_t *frag = &skb_shinfo(skb)->frags[k];

				tx_buf = &txr->tx_buf_ring[ring_idx];
				dma_unmap_page(
					&pdev->dev,
					dma_unmap_addr(tx_buf, mapping),
					skb_frag_size(frag), DMA_TO_DEVICE);
			}
			dev_kfree_skb(skb);
		}
		netdev_tx_reset_queue(netdev_get_tx_queue(bp->dev, i));
	}
}

static void bnxt_free_one_rx_ring_skbs(struct bnxt *bp, int ring_nr)
{
	struct bnxt_rx_ring_info *rxr = &bp->rx_ring[ring_nr];
	struct pci_dev *pdev = bp->pdev;
	struct bnxt_tpa_idx_map *map;
	int i, max_idx, max_agg_idx;

	max_idx = bp->rx_nr_pages * RX_DESC_CNT;
	max_agg_idx = bp->rx_agg_nr_pages * RX_DESC_CNT;
	if (!rxr->rx_tpa)
		goto skip_rx_tpa_free;

	for (i = 0; i < bp->max_tpa; i++) {
		struct bnxt_tpa_info *tpa_info = &rxr->rx_tpa[i];
		u8 *data = tpa_info->data;

		if (!data)
			continue;

		dma_unmap_single_attrs(&pdev->dev, tpa_info->mapping,
				       bp->rx_buf_use_size, bp->rx_dir,
				       DMA_ATTR_WEAK_ORDERING);

		tpa_info->data = NULL;

		skb_free_frag(data);
	}

skip_rx_tpa_free:
	if (!rxr->rx_buf_ring)
		goto skip_rx_buf_free;

	for (i = 0; i < max_idx; i++) {
		struct bnxt_sw_rx_bd *rx_buf = &rxr->rx_buf_ring[i];
		dma_addr_t mapping = rx_buf->mapping;
		void *data = rx_buf->data;

		if (!data)
			continue;

		rx_buf->data = NULL;
		if (BNXT_RX_PAGE_MODE(bp)) {
			mapping -= bp->rx_dma_offset;
			dma_unmap_page_attrs(&pdev->dev, mapping, PAGE_SIZE,
					     bp->rx_dir,
					     DMA_ATTR_WEAK_ORDERING);
			page_pool_recycle_direct(rxr->page_pool, data);
		} else {
			dma_unmap_single_attrs(&pdev->dev, mapping,
					       bp->rx_buf_use_size, bp->rx_dir,
					       DMA_ATTR_WEAK_ORDERING);
			skb_free_frag(data);
		}
	}

skip_rx_buf_free:
	if (!rxr->rx_agg_ring)
		goto skip_rx_agg_free;

	for (i = 0; i < max_agg_idx; i++) {
		struct bnxt_sw_rx_agg_bd *rx_agg_buf = &rxr->rx_agg_ring[i];
		struct page *page = rx_agg_buf->page;

		if (!page)
			continue;

		if (BNXT_RX_PAGE_MODE(bp)) {
			dma_unmap_page_attrs(&pdev->dev, rx_agg_buf->mapping,
					     BNXT_RX_PAGE_SIZE, bp->rx_dir,
					     DMA_ATTR_WEAK_ORDERING);
			rx_agg_buf->page = NULL;
			__clear_bit(i, rxr->rx_agg_bmap);

			page_pool_recycle_direct(rxr->page_pool, page);
		} else {
			dma_unmap_page_attrs(&pdev->dev, rx_agg_buf->mapping,
					     BNXT_RX_PAGE_SIZE, DMA_FROM_DEVICE,
					     DMA_ATTR_WEAK_ORDERING);
			rx_agg_buf->page = NULL;
			__clear_bit(i, rxr->rx_agg_bmap);

			__free_page(page);
		}
	}

skip_rx_agg_free:
	if (rxr->rx_page) {
		__free_page(rxr->rx_page);
		rxr->rx_page = NULL;
	}
	map = rxr->rx_tpa_idx_map;
	if (map)
		memset(map->agg_idx_bmap, 0, sizeof(map->agg_idx_bmap));
}

static void bnxt_free_rx_skbs(struct bnxt *bp)
{
	int i;

	if (!bp->rx_ring)
		return;

	for (i = 0; i < bp->rx_nr_rings; i++)
		bnxt_free_one_rx_ring_skbs(bp, i);
}

static void bnxt_free_skbs(struct bnxt *bp)
{
	bnxt_free_tx_skbs(bp);
	bnxt_free_rx_skbs(bp);
}

static void bnxt_init_ctx_mem(struct bnxt_mem_init *mem_init, void *p, int len)
{
	u8 init_val = mem_init->init_val;
	u16 offset = mem_init->offset;
	u8 *p2 = p;
	int i;

	if (!init_val)
		return;
	if (offset == BNXT_MEM_INVALID_OFFSET) {
		memset(p, init_val, len);
		return;
	}
	for (i = 0; i < len; i += mem_init->size)
		*(p2 + i + offset) = init_val;
}

static void bnxt_free_ring(struct bnxt *bp, struct bnxt_ring_mem_info *rmem)
{
	struct pci_dev *pdev = bp->pdev;
	int i;

	if (!rmem->pg_arr)
		goto skip_pages;

	for (i = 0; i < rmem->nr_pages; i++) {
		if (!rmem->pg_arr[i])
			continue;

		dma_free_coherent(&pdev->dev, rmem->page_size,
				  rmem->pg_arr[i], rmem->dma_arr[i]);

		rmem->pg_arr[i] = NULL;
	}
skip_pages:
	if (rmem->pg_tbl) {
		size_t pg_tbl_size = rmem->nr_pages * 8;

		if (rmem->flags & BNXT_RMEM_USE_FULL_PAGE_FLAG)
			pg_tbl_size = rmem->page_size;
		dma_free_coherent(&pdev->dev, pg_tbl_size,
				  rmem->pg_tbl, rmem->pg_tbl_map);
		rmem->pg_tbl = NULL;
	}
	if (rmem->vmem_size && *rmem->vmem) {
		vfree(*rmem->vmem);
		*rmem->vmem = NULL;
	}
}

static int bnxt_alloc_ring(struct bnxt *bp, struct bnxt_ring_mem_info *rmem)
{
	struct pci_dev *pdev = bp->pdev;
	u64 valid_bit = 0;
	int i;

	if (rmem->flags & (BNXT_RMEM_VALID_PTE_FLAG | BNXT_RMEM_RING_PTE_FLAG))
		valid_bit = PTU_PTE_VALID;
	if ((rmem->nr_pages > 1 || rmem->depth > 0) && !rmem->pg_tbl) {
		size_t pg_tbl_size = rmem->nr_pages * 8;

		if (rmem->flags & BNXT_RMEM_USE_FULL_PAGE_FLAG)
			pg_tbl_size = rmem->page_size;
		rmem->pg_tbl = dma_alloc_coherent(&pdev->dev, pg_tbl_size,
						  &rmem->pg_tbl_map,
						  GFP_KERNEL);
		if (!rmem->pg_tbl)
			return -ENOMEM;
	}

	for (i = 0; i < rmem->nr_pages; i++) {
		u64 extra_bits = valid_bit;

		rmem->pg_arr[i] = dma_alloc_coherent(&pdev->dev,
						     rmem->page_size,
						     &rmem->dma_arr[i],
						     GFP_KERNEL);
		if (!rmem->pg_arr[i])
			return -ENOMEM;

		if (rmem->mem_init)
			bnxt_init_ctx_mem(rmem->mem_init, rmem->pg_arr[i],
					  rmem->page_size);
		if (rmem->nr_pages > 1 || rmem->depth > 0) {
			if (i == rmem->nr_pages - 2 &&
			    (rmem->flags & BNXT_RMEM_RING_PTE_FLAG))
				extra_bits |= PTU_PTE_NEXT_TO_LAST;
			else if (i == rmem->nr_pages - 1 &&
				 (rmem->flags & BNXT_RMEM_RING_PTE_FLAG))
				extra_bits |= PTU_PTE_LAST;
			rmem->pg_tbl[i] =
				cpu_to_le64(rmem->dma_arr[i] | extra_bits);
		}
	}

	if (rmem->vmem_size) {
		*rmem->vmem = vzalloc(rmem->vmem_size);
		if (!(*rmem->vmem))
			return -ENOMEM;
	}
	return 0;
}

static void bnxt_free_tpa_info(struct bnxt *bp)
{
	int i;

	for (i = 0; i < bp->rx_nr_rings; i++) {
		struct bnxt_rx_ring_info *rxr = &bp->rx_ring[i];

		kfree(rxr->rx_tpa_idx_map);
		rxr->rx_tpa_idx_map = NULL;
		if (rxr->rx_tpa) {
			kfree(rxr->rx_tpa[0].agg_arr);
			rxr->rx_tpa[0].agg_arr = NULL;
		}
		kfree(rxr->rx_tpa);
		rxr->rx_tpa = NULL;
	}
}

static int bnxt_alloc_tpa_info(struct bnxt *bp)
{
	int i, j, total_aggs = 0;

	bp->max_tpa = MAX_TPA;
	if (bp->flags & BNXT_FLAG_CHIP_P5) {
		if (!bp->max_tpa_v2)
			return 0;
		bp->max_tpa = max_t(u16, bp->max_tpa_v2, MAX_TPA_P5);
		total_aggs = bp->max_tpa * MAX_SKB_FRAGS;
	}

	for (i = 0; i < bp->rx_nr_rings; i++) {
		struct bnxt_rx_ring_info *rxr = &bp->rx_ring[i];
		struct rx_agg_cmp *agg;

		rxr->rx_tpa = kcalloc(bp->max_tpa, sizeof(struct bnxt_tpa_info),
				      GFP_KERNEL);
		if (!rxr->rx_tpa)
			return -ENOMEM;

		if (!(bp->flags & BNXT_FLAG_CHIP_P5))
			continue;
		agg = kcalloc(total_aggs, sizeof(*agg), GFP_KERNEL);
		rxr->rx_tpa[0].agg_arr = agg;
		if (!agg)
			return -ENOMEM;
		for (j = 1; j < bp->max_tpa; j++)
			rxr->rx_tpa[j].agg_arr = agg + j * MAX_SKB_FRAGS;
		rxr->rx_tpa_idx_map = kzalloc(sizeof(*rxr->rx_tpa_idx_map),
					      GFP_KERNEL);
		if (!rxr->rx_tpa_idx_map)
			return -ENOMEM;
	}
	return 0;
}

static void bnxt_free_rx_rings(struct bnxt *bp)
{
	int i;

	if (!bp->rx_ring)
		return;

	bnxt_free_tpa_info(bp);
	for (i = 0; i < bp->rx_nr_rings; i++) {
		struct bnxt_rx_ring_info *rxr = &bp->rx_ring[i];
		struct bnxt_ring_struct *ring;

		if (rxr->xdp_prog)
			bpf_prog_put(rxr->xdp_prog);

		if (xdp_rxq_info_is_reg(&rxr->xdp_rxq))
			xdp_rxq_info_unreg(&rxr->xdp_rxq);

		page_pool_destroy(rxr->page_pool);
		rxr->page_pool = NULL;

		kfree(rxr->rx_agg_bmap);
		rxr->rx_agg_bmap = NULL;

		ring = &rxr->rx_ring_struct;
		bnxt_free_ring(bp, &ring->ring_mem);

		ring = &rxr->rx_agg_ring_struct;
		bnxt_free_ring(bp, &ring->ring_mem);
	}
}

static int bnxt_alloc_rx_page_pool(struct bnxt *bp,
				   struct bnxt_rx_ring_info *rxr)
{
	struct page_pool_params pp = { 0 };

	pp.pool_size = bp->rx_ring_size;
	pp.nid = dev_to_node(&bp->pdev->dev);
	pp.dev = &bp->pdev->dev;
	pp.dma_dir = DMA_BIDIRECTIONAL;

	rxr->page_pool = page_pool_create(&pp);
	if (IS_ERR(rxr->page_pool)) {
		int err = PTR_ERR(rxr->page_pool);

		rxr->page_pool = NULL;
		return err;
	}
	return 0;
}

static int bnxt_alloc_rx_rings(struct bnxt *bp)
{
	int i, rc = 0, agg_rings = 0;

	if (!bp->rx_ring)
		return -ENOMEM;

	if (bp->flags & BNXT_FLAG_AGG_RINGS)
		agg_rings = 1;

	for (i = 0; i < bp->rx_nr_rings; i++) {
		struct bnxt_rx_ring_info *rxr = &bp->rx_ring[i];
		struct bnxt_ring_struct *ring;

		ring = &rxr->rx_ring_struct;

		rc = bnxt_alloc_rx_page_pool(bp, rxr);
		if (rc)
			return rc;

		rc = xdp_rxq_info_reg(&rxr->xdp_rxq, bp->dev, i, 0);
		if (rc < 0)
			return rc;

		rc = xdp_rxq_info_reg_mem_model(&rxr->xdp_rxq,
						MEM_TYPE_PAGE_POOL,
						rxr->page_pool);
		if (rc) {
			xdp_rxq_info_unreg(&rxr->xdp_rxq);
			return rc;
		}

		rc = bnxt_alloc_ring(bp, &ring->ring_mem);
		if (rc)
			return rc;

		ring->grp_idx = i;
		if (agg_rings) {
			u16 mem_size;

			ring = &rxr->rx_agg_ring_struct;
			rc = bnxt_alloc_ring(bp, &ring->ring_mem);
			if (rc)
				return rc;

			ring->grp_idx = i;
			rxr->rx_agg_bmap_size = bp->rx_agg_ring_mask + 1;
			mem_size = rxr->rx_agg_bmap_size / 8;
			rxr->rx_agg_bmap = kzalloc(mem_size, GFP_KERNEL);
			if (!rxr->rx_agg_bmap)
				return -ENOMEM;
		}
	}
	if (bp->flags & BNXT_FLAG_TPA)
		rc = bnxt_alloc_tpa_info(bp);
	return rc;
}

static void bnxt_free_tx_rings(struct bnxt *bp)
{
	int i;
	struct pci_dev *pdev = bp->pdev;

	if (!bp->tx_ring)
		return;

	for (i = 0; i < bp->tx_nr_rings; i++) {
		struct bnxt_tx_ring_info *txr = &bp->tx_ring[i];
		struct bnxt_ring_struct *ring;

		if (txr->tx_push) {
			dma_free_coherent(&pdev->dev, bp->tx_push_size,
					  txr->tx_push, txr->tx_push_mapping);
			txr->tx_push = NULL;
		}

		ring = &txr->tx_ring_struct;

		bnxt_free_ring(bp, &ring->ring_mem);
	}
}

static int bnxt_alloc_tx_rings(struct bnxt *bp)
{
	int i, j, rc;
	struct pci_dev *pdev = bp->pdev;

	bp->tx_push_size = 0;
	if (bp->tx_push_thresh) {
		int push_size;

		push_size  = L1_CACHE_ALIGN(sizeof(struct tx_push_bd) +
					bp->tx_push_thresh);

		if (push_size > 256) {
			push_size = 0;
			bp->tx_push_thresh = 0;
		}

		bp->tx_push_size = push_size;
	}

	for (i = 0, j = 0; i < bp->tx_nr_rings; i++) {
		struct bnxt_tx_ring_info *txr = &bp->tx_ring[i];
		struct bnxt_ring_struct *ring;
		u8 qidx;

		ring = &txr->tx_ring_struct;

		rc = bnxt_alloc_ring(bp, &ring->ring_mem);
		if (rc)
			return rc;

		ring->grp_idx = txr->bnapi->index;
		if (bp->tx_push_size) {
			dma_addr_t mapping;

			/* One pre-allocated DMA buffer to backup
			 * TX push operation
			 */
			txr->tx_push = dma_alloc_coherent(&pdev->dev,
						bp->tx_push_size,
						&txr->tx_push_mapping,
						GFP_KERNEL);

			if (!txr->tx_push)
				return -ENOMEM;

			mapping = txr->tx_push_mapping +
				sizeof(struct tx_push_bd);
			txr->data_mapping = cpu_to_le64(mapping);
		}
		qidx = bp->tc_to_qidx[j];
		ring->queue_id = bp->q_info[qidx].queue_id;
		spin_lock_init(&txr->xdp_tx_lock);
		if (i < bp->tx_nr_rings_xdp)
			continue;
		if (i % bp->tx_nr_rings_per_tc == (bp->tx_nr_rings_per_tc - 1))
			j++;
	}
	return 0;
}

static void bnxt_free_cp_arrays(struct bnxt_cp_ring_info *cpr)
{
	struct bnxt_ring_struct *ring = &cpr->cp_ring_struct;

	kfree(cpr->cp_desc_ring);
	cpr->cp_desc_ring = NULL;
	ring->ring_mem.pg_arr = NULL;
	kfree(cpr->cp_desc_mapping);
	cpr->cp_desc_mapping = NULL;
	ring->ring_mem.dma_arr = NULL;
}

static int bnxt_alloc_cp_arrays(struct bnxt_cp_ring_info *cpr, int n)
{
	cpr->cp_desc_ring = kcalloc(n, sizeof(*cpr->cp_desc_ring), GFP_KERNEL);
	if (!cpr->cp_desc_ring)
		return -ENOMEM;
	cpr->cp_desc_mapping = kcalloc(n, sizeof(*cpr->cp_desc_mapping),
				       GFP_KERNEL);
	if (!cpr->cp_desc_mapping)
		return -ENOMEM;
	return 0;
}

static void bnxt_free_all_cp_arrays(struct bnxt *bp)
{
	int i;

	if (!bp->bnapi)
		return;
	for (i = 0; i < bp->cp_nr_rings; i++) {
		struct bnxt_napi *bnapi = bp->bnapi[i];

		if (!bnapi)
			continue;
		bnxt_free_cp_arrays(&bnapi->cp_ring);
	}
}

static int bnxt_alloc_all_cp_arrays(struct bnxt *bp)
{
	int i, n = bp->cp_nr_pages;

	for (i = 0; i < bp->cp_nr_rings; i++) {
		struct bnxt_napi *bnapi = bp->bnapi[i];
		int rc;

		if (!bnapi)
			continue;
		rc = bnxt_alloc_cp_arrays(&bnapi->cp_ring, n);
		if (rc)
			return rc;
	}
	return 0;
}

static void bnxt_free_cp_rings(struct bnxt *bp)
{
	int i;

	if (!bp->bnapi)
		return;

	for (i = 0; i < bp->cp_nr_rings; i++) {
		struct bnxt_napi *bnapi = bp->bnapi[i];
		struct bnxt_cp_ring_info *cpr;
		struct bnxt_ring_struct *ring;
		int j;

		if (!bnapi)
			continue;

		cpr = &bnapi->cp_ring;
		ring = &cpr->cp_ring_struct;

		bnxt_free_ring(bp, &ring->ring_mem);

		for (j = 0; j < 2; j++) {
			struct bnxt_cp_ring_info *cpr2 = cpr->cp_ring_arr[j];

			if (cpr2) {
				ring = &cpr2->cp_ring_struct;
				bnxt_free_ring(bp, &ring->ring_mem);
				bnxt_free_cp_arrays(cpr2);
				kfree(cpr2);
				cpr->cp_ring_arr[j] = NULL;
			}
		}
	}
}

static struct bnxt_cp_ring_info *bnxt_alloc_cp_sub_ring(struct bnxt *bp)
{
	struct bnxt_ring_mem_info *rmem;
	struct bnxt_ring_struct *ring;
	struct bnxt_cp_ring_info *cpr;
	int rc;

	cpr = kzalloc(sizeof(*cpr), GFP_KERNEL);
	if (!cpr)
		return NULL;

	rc = bnxt_alloc_cp_arrays(cpr, bp->cp_nr_pages);
	if (rc) {
		bnxt_free_cp_arrays(cpr);
		kfree(cpr);
		return NULL;
	}
	ring = &cpr->cp_ring_struct;
	rmem = &ring->ring_mem;
	rmem->nr_pages = bp->cp_nr_pages;
	rmem->page_size = HW_CMPD_RING_SIZE;
	rmem->pg_arr = (void **)cpr->cp_desc_ring;
	rmem->dma_arr = cpr->cp_desc_mapping;
	rmem->flags = BNXT_RMEM_RING_PTE_FLAG;
	rc = bnxt_alloc_ring(bp, rmem);
	if (rc) {
		bnxt_free_ring(bp, rmem);
		bnxt_free_cp_arrays(cpr);
		kfree(cpr);
		cpr = NULL;
	}
	return cpr;
}

static int bnxt_alloc_cp_rings(struct bnxt *bp)
{
	bool sh = !!(bp->flags & BNXT_FLAG_SHARED_RINGS);
	int i, rc, ulp_base_vec, ulp_msix;

	ulp_msix = bnxt_get_ulp_msix_num(bp);
	ulp_base_vec = bnxt_get_ulp_msix_base(bp);
	for (i = 0; i < bp->cp_nr_rings; i++) {
		struct bnxt_napi *bnapi = bp->bnapi[i];
		struct bnxt_cp_ring_info *cpr;
		struct bnxt_ring_struct *ring;

		if (!bnapi)
			continue;

		cpr = &bnapi->cp_ring;
		cpr->bnapi = bnapi;
		ring = &cpr->cp_ring_struct;

		rc = bnxt_alloc_ring(bp, &ring->ring_mem);
		if (rc)
			return rc;

		if (ulp_msix && i >= ulp_base_vec)
			ring->map_idx = i + ulp_msix;
		else
			ring->map_idx = i;

		if (!(bp->flags & BNXT_FLAG_CHIP_P5))
			continue;

		if (i < bp->rx_nr_rings) {
			struct bnxt_cp_ring_info *cpr2 =
				bnxt_alloc_cp_sub_ring(bp);

			cpr->cp_ring_arr[BNXT_RX_HDL] = cpr2;
			if (!cpr2)
				return -ENOMEM;
			cpr2->bnapi = bnapi;
		}
		if ((sh && i < bp->tx_nr_rings) ||
		    (!sh && i >= bp->rx_nr_rings)) {
			struct bnxt_cp_ring_info *cpr2 =
				bnxt_alloc_cp_sub_ring(bp);

			cpr->cp_ring_arr[BNXT_TX_HDL] = cpr2;
			if (!cpr2)
				return -ENOMEM;
			cpr2->bnapi = bnapi;
		}
	}
	return 0;
}

static void bnxt_init_ring_struct(struct bnxt *bp)
{
	int i;

	for (i = 0; i < bp->cp_nr_rings; i++) {
		struct bnxt_napi *bnapi = bp->bnapi[i];
		struct bnxt_ring_mem_info *rmem;
		struct bnxt_cp_ring_info *cpr;
		struct bnxt_rx_ring_info *rxr;
		struct bnxt_tx_ring_info *txr;
		struct bnxt_ring_struct *ring;

		if (!bnapi)
			continue;

		cpr = &bnapi->cp_ring;
		ring = &cpr->cp_ring_struct;
		rmem = &ring->ring_mem;
		rmem->nr_pages = bp->cp_nr_pages;
		rmem->page_size = HW_CMPD_RING_SIZE;
		rmem->pg_arr = (void **)cpr->cp_desc_ring;
		rmem->dma_arr = cpr->cp_desc_mapping;
		rmem->vmem_size = 0;

		rxr = bnapi->rx_ring;
		if (!rxr)
			goto skip_rx;

		ring = &rxr->rx_ring_struct;
		rmem = &ring->ring_mem;
		rmem->nr_pages = bp->rx_nr_pages;
		rmem->page_size = HW_RXBD_RING_SIZE;
		rmem->pg_arr = (void **)rxr->rx_desc_ring;
		rmem->dma_arr = rxr->rx_desc_mapping;
		rmem->vmem_size = SW_RXBD_RING_SIZE * bp->rx_nr_pages;
		rmem->vmem = (void **)&rxr->rx_buf_ring;

		ring = &rxr->rx_agg_ring_struct;
		rmem = &ring->ring_mem;
		rmem->nr_pages = bp->rx_agg_nr_pages;
		rmem->page_size = HW_RXBD_RING_SIZE;
		rmem->pg_arr = (void **)rxr->rx_agg_desc_ring;
		rmem->dma_arr = rxr->rx_agg_desc_mapping;
		rmem->vmem_size = SW_RXBD_AGG_RING_SIZE * bp->rx_agg_nr_pages;
		rmem->vmem = (void **)&rxr->rx_agg_ring;

skip_rx:
		txr = bnapi->tx_ring;
		if (!txr)
			continue;

		ring = &txr->tx_ring_struct;
		rmem = &ring->ring_mem;
		rmem->nr_pages = bp->tx_nr_pages;
		rmem->page_size = HW_RXBD_RING_SIZE;
		rmem->pg_arr = (void **)txr->tx_desc_ring;
		rmem->dma_arr = txr->tx_desc_mapping;
		rmem->vmem_size = SW_TXBD_RING_SIZE * bp->tx_nr_pages;
		rmem->vmem = (void **)&txr->tx_buf_ring;
	}
}

static void bnxt_init_rxbd_pages(struct bnxt_ring_struct *ring, u32 type)
{
	int i;
	u32 prod;
	struct rx_bd **rx_buf_ring;

	rx_buf_ring = (struct rx_bd **)ring->ring_mem.pg_arr;
	for (i = 0, prod = 0; i < ring->ring_mem.nr_pages; i++) {
		int j;
		struct rx_bd *rxbd;

		rxbd = rx_buf_ring[i];
		if (!rxbd)
			continue;

		for (j = 0; j < RX_DESC_CNT; j++, rxbd++, prod++) {
			rxbd->rx_bd_len_flags_type = cpu_to_le32(type);
			rxbd->rx_bd_opaque = prod;
		}
	}
}

static int bnxt_alloc_one_rx_ring(struct bnxt *bp, int ring_nr)
{
	struct bnxt_rx_ring_info *rxr = &bp->rx_ring[ring_nr];
	struct net_device *dev = bp->dev;
	u32 prod;
	int i;

	prod = rxr->rx_prod;
	for (i = 0; i < bp->rx_ring_size; i++) {
		if (bnxt_alloc_rx_data(bp, rxr, prod, GFP_KERNEL)) {
			netdev_warn(dev, "init'ed rx ring %d with %d/%d skbs only\n",
				    ring_nr, i, bp->rx_ring_size);
			break;
		}
		prod = NEXT_RX(prod);
	}
	rxr->rx_prod = prod;

	if (!(bp->flags & BNXT_FLAG_AGG_RINGS))
		return 0;

	prod = rxr->rx_agg_prod;
	for (i = 0; i < bp->rx_agg_ring_size; i++) {
		if (bnxt_alloc_rx_page(bp, rxr, prod, GFP_KERNEL)) {
			netdev_warn(dev, "init'ed rx ring %d with %d/%d pages only\n",
				    ring_nr, i, bp->rx_ring_size);
			break;
		}
		prod = NEXT_RX_AGG(prod);
	}
	rxr->rx_agg_prod = prod;

	if (rxr->rx_tpa) {
		dma_addr_t mapping;
		u8 *data;

		for (i = 0; i < bp->max_tpa; i++) {
			data = __bnxt_alloc_rx_frag(bp, &mapping, GFP_KERNEL);
			if (!data)
				return -ENOMEM;

			rxr->rx_tpa[i].data = data;
			rxr->rx_tpa[i].data_ptr = data + bp->rx_offset;
			rxr->rx_tpa[i].mapping = mapping;
		}
	}
	return 0;
}

static int bnxt_init_one_rx_ring(struct bnxt *bp, int ring_nr)
{
	struct bnxt_rx_ring_info *rxr;
	struct bnxt_ring_struct *ring;
	u32 type;

	type = (bp->rx_buf_use_size << RX_BD_LEN_SHIFT) |
		RX_BD_TYPE_RX_PACKET_BD | RX_BD_FLAGS_EOP;

	if (NET_IP_ALIGN == 2)
		type |= RX_BD_FLAGS_SOP;

	rxr = &bp->rx_ring[ring_nr];
	ring = &rxr->rx_ring_struct;
	bnxt_init_rxbd_pages(ring, type);

	if (BNXT_RX_PAGE_MODE(bp) && bp->xdp_prog) {
		bpf_prog_add(bp->xdp_prog, 1);
		rxr->xdp_prog = bp->xdp_prog;
	}
	ring->fw_ring_id = INVALID_HW_RING_ID;

	ring = &rxr->rx_agg_ring_struct;
	ring->fw_ring_id = INVALID_HW_RING_ID;

	if ((bp->flags & BNXT_FLAG_AGG_RINGS)) {
		type = ((u32)BNXT_RX_PAGE_SIZE << RX_BD_LEN_SHIFT) |
			RX_BD_TYPE_RX_AGG_BD | RX_BD_FLAGS_SOP;

		bnxt_init_rxbd_pages(ring, type);
	}

	return bnxt_alloc_one_rx_ring(bp, ring_nr);
}

static void bnxt_init_cp_rings(struct bnxt *bp)
{
	int i, j;

	for (i = 0; i < bp->cp_nr_rings; i++) {
		struct bnxt_cp_ring_info *cpr = &bp->bnapi[i]->cp_ring;
		struct bnxt_ring_struct *ring = &cpr->cp_ring_struct;

		ring->fw_ring_id = INVALID_HW_RING_ID;
		cpr->rx_ring_coal.coal_ticks = bp->rx_coal.coal_ticks;
		cpr->rx_ring_coal.coal_bufs = bp->rx_coal.coal_bufs;
		for (j = 0; j < 2; j++) {
			struct bnxt_cp_ring_info *cpr2 = cpr->cp_ring_arr[j];

			if (!cpr2)
				continue;

			ring = &cpr2->cp_ring_struct;
			ring->fw_ring_id = INVALID_HW_RING_ID;
			cpr2->rx_ring_coal.coal_ticks = bp->rx_coal.coal_ticks;
			cpr2->rx_ring_coal.coal_bufs = bp->rx_coal.coal_bufs;
		}
	}
}

static int bnxt_init_rx_rings(struct bnxt *bp)
{
	int i, rc = 0;

	if (BNXT_RX_PAGE_MODE(bp)) {
		bp->rx_offset = NET_IP_ALIGN + XDP_PACKET_HEADROOM;
		bp->rx_dma_offset = XDP_PACKET_HEADROOM;
	} else {
		bp->rx_offset = BNXT_RX_OFFSET;
		bp->rx_dma_offset = BNXT_RX_DMA_OFFSET;
	}

	for (i = 0; i < bp->rx_nr_rings; i++) {
		rc = bnxt_init_one_rx_ring(bp, i);
		if (rc)
			break;
	}

	return rc;
}

static int bnxt_init_tx_rings(struct bnxt *bp)
{
	u16 i;

	bp->tx_wake_thresh = max_t(int, bp->tx_ring_size / 2,
				   BNXT_MIN_TX_DESC_CNT);

	for (i = 0; i < bp->tx_nr_rings; i++) {
		struct bnxt_tx_ring_info *txr = &bp->tx_ring[i];
		struct bnxt_ring_struct *ring = &txr->tx_ring_struct;

		ring->fw_ring_id = INVALID_HW_RING_ID;
	}

	return 0;
}

static void bnxt_free_ring_grps(struct bnxt *bp)
{
	kfree(bp->grp_info);
	bp->grp_info = NULL;
}

static int bnxt_init_ring_grps(struct bnxt *bp, bool irq_re_init)
{
	int i;

	if (irq_re_init) {
		bp->grp_info = kcalloc(bp->cp_nr_rings,
				       sizeof(struct bnxt_ring_grp_info),
				       GFP_KERNEL);
		if (!bp->grp_info)
			return -ENOMEM;
	}
	for (i = 0; i < bp->cp_nr_rings; i++) {
		if (irq_re_init)
			bp->grp_info[i].fw_stats_ctx = INVALID_HW_RING_ID;
		bp->grp_info[i].fw_grp_id = INVALID_HW_RING_ID;
		bp->grp_info[i].rx_fw_ring_id = INVALID_HW_RING_ID;
		bp->grp_info[i].agg_fw_ring_id = INVALID_HW_RING_ID;
		bp->grp_info[i].cp_fw_ring_id = INVALID_HW_RING_ID;
	}
	return 0;
}

static void bnxt_free_vnics(struct bnxt *bp)
{
	kfree(bp->vnic_info);
	bp->vnic_info = NULL;
	bp->nr_vnics = 0;
}

static int bnxt_alloc_vnics(struct bnxt *bp)
{
	int num_vnics = 1;

#ifdef CONFIG_RFS_ACCEL
	if ((bp->flags & (BNXT_FLAG_RFS | BNXT_FLAG_CHIP_P5)) == BNXT_FLAG_RFS)
		num_vnics += bp->rx_nr_rings;
#endif

	if (BNXT_CHIP_TYPE_NITRO_A0(bp))
		num_vnics++;

	bp->vnic_info = kcalloc(num_vnics, sizeof(struct bnxt_vnic_info),
				GFP_KERNEL);
	if (!bp->vnic_info)
		return -ENOMEM;

	bp->nr_vnics = num_vnics;
	return 0;
}

static void bnxt_init_vnics(struct bnxt *bp)
{
	int i;

	for (i = 0; i < bp->nr_vnics; i++) {
		struct bnxt_vnic_info *vnic = &bp->vnic_info[i];
		int j;

		vnic->fw_vnic_id = INVALID_HW_RING_ID;
		for (j = 0; j < BNXT_MAX_CTX_PER_VNIC; j++)
			vnic->fw_rss_cos_lb_ctx[j] = INVALID_HW_RING_ID;

		vnic->fw_l2_ctx_id = INVALID_HW_RING_ID;

		if (bp->vnic_info[i].rss_hash_key) {
			if (i == 0)
				prandom_bytes(vnic->rss_hash_key,
					      HW_HASH_KEY_SIZE);
			else
				memcpy(vnic->rss_hash_key,
				       bp->vnic_info[0].rss_hash_key,
				       HW_HASH_KEY_SIZE);
		}
	}
}

static int bnxt_calc_nr_ring_pages(u32 ring_size, int desc_per_pg)
{
	int pages;

	pages = ring_size / desc_per_pg;

	if (!pages)
		return 1;

	pages++;

	while (pages & (pages - 1))
		pages++;

	return pages;
}

void bnxt_set_tpa_flags(struct bnxt *bp)
{
	bp->flags &= ~BNXT_FLAG_TPA;
	if (bp->flags & BNXT_FLAG_NO_AGG_RINGS)
		return;
	if (bp->dev->features & NETIF_F_LRO)
		bp->flags |= BNXT_FLAG_LRO;
	else if (bp->dev->features & NETIF_F_GRO_HW)
		bp->flags |= BNXT_FLAG_GRO;
}

/* bp->rx_ring_size, bp->tx_ring_size, dev->mtu, BNXT_FLAG_{G|L}RO flags must
 * be set on entry.
 */
void bnxt_set_ring_params(struct bnxt *bp)
{
	u32 ring_size, rx_size, rx_space, max_rx_cmpl;
	u32 agg_factor = 0, agg_ring_size = 0;

	/* 8 for CRC and VLAN */
	rx_size = SKB_DATA_ALIGN(bp->dev->mtu + ETH_HLEN + NET_IP_ALIGN + 8);

	rx_space = rx_size + ALIGN(max(NET_SKB_PAD, XDP_PACKET_HEADROOM), 8) +
		SKB_DATA_ALIGN(sizeof(struct skb_shared_info));

	bp->rx_copy_thresh = BNXT_RX_COPY_THRESH;
	ring_size = bp->rx_ring_size;
	bp->rx_agg_ring_size = 0;
	bp->rx_agg_nr_pages = 0;

	if (bp->flags & BNXT_FLAG_TPA)
		agg_factor = min_t(u32, 4, 65536 / BNXT_RX_PAGE_SIZE);

	bp->flags &= ~BNXT_FLAG_JUMBO;
	if (rx_space > PAGE_SIZE && !(bp->flags & BNXT_FLAG_NO_AGG_RINGS)) {
		u32 jumbo_factor;

		bp->flags |= BNXT_FLAG_JUMBO;
		jumbo_factor = PAGE_ALIGN(bp->dev->mtu - 40) >> PAGE_SHIFT;
		if (jumbo_factor > agg_factor)
			agg_factor = jumbo_factor;
	}
	if (agg_factor) {
		if (ring_size > BNXT_MAX_RX_DESC_CNT_JUM_ENA) {
			ring_size = BNXT_MAX_RX_DESC_CNT_JUM_ENA;
			netdev_warn(bp->dev, "RX ring size reduced from %d to %d because the jumbo ring is now enabled\n",
				    bp->rx_ring_size, ring_size);
			bp->rx_ring_size = ring_size;
		}
		agg_ring_size = ring_size * agg_factor;

		bp->rx_agg_nr_pages = bnxt_calc_nr_ring_pages(agg_ring_size,
							RX_DESC_CNT);
		if (bp->rx_agg_nr_pages > MAX_RX_AGG_PAGES) {
			u32 tmp = agg_ring_size;

			bp->rx_agg_nr_pages = MAX_RX_AGG_PAGES;
			agg_ring_size = MAX_RX_AGG_PAGES * RX_DESC_CNT - 1;
			netdev_warn(bp->dev, "rx agg ring size %d reduced to %d.\n",
				    tmp, agg_ring_size);
		}
		bp->rx_agg_ring_size = agg_ring_size;
		bp->rx_agg_ring_mask = (bp->rx_agg_nr_pages * RX_DESC_CNT) - 1;

		if (BNXT_RX_PAGE_MODE(bp)) {
			rx_space = BNXT_PAGE_MODE_BUF_SIZE;
			rx_size = BNXT_MAX_PAGE_MODE_MTU;
		} else {
			rx_size = SKB_DATA_ALIGN(BNXT_RX_COPY_THRESH + NET_IP_ALIGN);
			rx_space = rx_size + NET_SKB_PAD +
				SKB_DATA_ALIGN(sizeof(struct skb_shared_info));
		}
	}

	bp->rx_buf_use_size = rx_size;
	bp->rx_buf_size = rx_space;

	bp->rx_nr_pages = bnxt_calc_nr_ring_pages(ring_size, RX_DESC_CNT);
	bp->rx_ring_mask = (bp->rx_nr_pages * RX_DESC_CNT) - 1;

	ring_size = bp->tx_ring_size;
	bp->tx_nr_pages = bnxt_calc_nr_ring_pages(ring_size, TX_DESC_CNT);
	bp->tx_ring_mask = (bp->tx_nr_pages * TX_DESC_CNT) - 1;

	max_rx_cmpl = bp->rx_ring_size;
	/* MAX TPA needs to be added because TPA_START completions are
	 * immediately recycled, so the TPA completions are not bound by
	 * the RX ring size.
	 */
	if (bp->flags & BNXT_FLAG_TPA)
		max_rx_cmpl += bp->max_tpa;
	/* RX and TPA completions are 32-byte, all others are 16-byte */
	ring_size = max_rx_cmpl * 2 + agg_ring_size + bp->tx_ring_size;
	bp->cp_ring_size = ring_size;

	bp->cp_nr_pages = bnxt_calc_nr_ring_pages(ring_size, CP_DESC_CNT);
	if (bp->cp_nr_pages > MAX_CP_PAGES) {
		bp->cp_nr_pages = MAX_CP_PAGES;
		bp->cp_ring_size = MAX_CP_PAGES * CP_DESC_CNT - 1;
		netdev_warn(bp->dev, "completion ring size %d reduced to %d.\n",
			    ring_size, bp->cp_ring_size);
	}
	bp->cp_bit = bp->cp_nr_pages * CP_DESC_CNT;
	bp->cp_ring_mask = bp->cp_bit - 1;
}

/* Changing allocation mode of RX rings.
 * TODO: Update when extending xdp_rxq_info to support allocation modes.
 */
int bnxt_set_rx_skb_mode(struct bnxt *bp, bool page_mode)
{
	if (page_mode) {
		bp->flags &= ~BNXT_FLAG_AGG_RINGS;
		bp->flags |= BNXT_FLAG_RX_PAGE_MODE;

		if (bp->dev->mtu > BNXT_MAX_PAGE_MODE_MTU) {
			bp->flags |= BNXT_FLAG_JUMBO;
			bp->rx_skb_func = bnxt_rx_multi_page_skb;
			bp->dev->max_mtu =
				min_t(u16, bp->max_mtu, BNXT_MAX_MTU);
		} else {
			bp->flags |= BNXT_FLAG_NO_AGG_RINGS;
			bp->rx_skb_func = bnxt_rx_page_skb;
			bp->dev->max_mtu =
				min_t(u16, bp->max_mtu, BNXT_MAX_PAGE_MODE_MTU);
		}
		bp->rx_dir = DMA_BIDIRECTIONAL;
		/* Disable LRO or GRO_HW */
		netdev_update_features(bp->dev);
	} else {
		bp->dev->max_mtu = bp->max_mtu;
		bp->flags &= ~BNXT_FLAG_RX_PAGE_MODE;
		bp->rx_dir = DMA_FROM_DEVICE;
		bp->rx_skb_func = bnxt_rx_skb;
	}
	return 0;
}

static void bnxt_free_vnic_attributes(struct bnxt *bp)
{
	int i;
	struct bnxt_vnic_info *vnic;
	struct pci_dev *pdev = bp->pdev;

	if (!bp->vnic_info)
		return;

	for (i = 0; i < bp->nr_vnics; i++) {
		vnic = &bp->vnic_info[i];

		kfree(vnic->fw_grp_ids);
		vnic->fw_grp_ids = NULL;

		kfree(vnic->uc_list);
		vnic->uc_list = NULL;

		if (vnic->mc_list) {
			dma_free_coherent(&pdev->dev, vnic->mc_list_size,
					  vnic->mc_list, vnic->mc_list_mapping);
			vnic->mc_list = NULL;
		}

		if (vnic->rss_table) {
			dma_free_coherent(&pdev->dev, vnic->rss_table_size,
					  vnic->rss_table,
					  vnic->rss_table_dma_addr);
			vnic->rss_table = NULL;
		}

		vnic->rss_hash_key = NULL;
		vnic->flags = 0;
	}
}

static int bnxt_alloc_vnic_attributes(struct bnxt *bp)
{
	int i, rc = 0, size;
	struct bnxt_vnic_info *vnic;
	struct pci_dev *pdev = bp->pdev;
	int max_rings;

	for (i = 0; i < bp->nr_vnics; i++) {
		vnic = &bp->vnic_info[i];

		if (vnic->flags & BNXT_VNIC_UCAST_FLAG) {
			int mem_size = (BNXT_MAX_UC_ADDRS - 1) * ETH_ALEN;

			if (mem_size > 0) {
				vnic->uc_list = kmalloc(mem_size, GFP_KERNEL);
				if (!vnic->uc_list) {
					rc = -ENOMEM;
					goto out;
				}
			}
		}

		if (vnic->flags & BNXT_VNIC_MCAST_FLAG) {
			vnic->mc_list_size = BNXT_MAX_MC_ADDRS * ETH_ALEN;
			vnic->mc_list =
				dma_alloc_coherent(&pdev->dev,
						   vnic->mc_list_size,
						   &vnic->mc_list_mapping,
						   GFP_KERNEL);
			if (!vnic->mc_list) {
				rc = -ENOMEM;
				goto out;
			}
		}

		if (bp->flags & BNXT_FLAG_CHIP_P5)
			goto vnic_skip_grps;

		if (vnic->flags & BNXT_VNIC_RSS_FLAG)
			max_rings = bp->rx_nr_rings;
		else
			max_rings = 1;

		vnic->fw_grp_ids = kcalloc(max_rings, sizeof(u16), GFP_KERNEL);
		if (!vnic->fw_grp_ids) {
			rc = -ENOMEM;
			goto out;
		}
vnic_skip_grps:
		if ((bp->flags & BNXT_FLAG_NEW_RSS_CAP) &&
		    !(vnic->flags & BNXT_VNIC_RSS_FLAG))
			continue;

		/* Allocate rss table and hash key */
		size = L1_CACHE_ALIGN(HW_HASH_INDEX_SIZE * sizeof(u16));
		if (bp->flags & BNXT_FLAG_CHIP_P5)
			size = L1_CACHE_ALIGN(BNXT_MAX_RSS_TABLE_SIZE_P5);

		vnic->rss_table_size = size + HW_HASH_KEY_SIZE;
		vnic->rss_table = dma_alloc_coherent(&pdev->dev,
						     vnic->rss_table_size,
						     &vnic->rss_table_dma_addr,
						     GFP_KERNEL);
		if (!vnic->rss_table) {
			rc = -ENOMEM;
			goto out;
		}

		vnic->rss_hash_key = ((void *)vnic->rss_table) + size;
		vnic->rss_hash_key_dma_addr = vnic->rss_table_dma_addr + size;
	}
	return 0;

out:
	return rc;
}

static void bnxt_free_hwrm_resources(struct bnxt *bp)
{
	struct bnxt_hwrm_wait_token *token;

	dma_pool_destroy(bp->hwrm_dma_pool);
	bp->hwrm_dma_pool = NULL;

	rcu_read_lock();
	hlist_for_each_entry_rcu(token, &bp->hwrm_pending_list, node)
		WRITE_ONCE(token->state, BNXT_HWRM_CANCELLED);
	rcu_read_unlock();
}

static int bnxt_alloc_hwrm_resources(struct bnxt *bp)
{
	bp->hwrm_dma_pool = dma_pool_create("bnxt_hwrm", &bp->pdev->dev,
					    BNXT_HWRM_DMA_SIZE,
					    BNXT_HWRM_DMA_ALIGN, 0);
	if (!bp->hwrm_dma_pool)
		return -ENOMEM;

	INIT_HLIST_HEAD(&bp->hwrm_pending_list);

	return 0;
}

static void bnxt_free_stats_mem(struct bnxt *bp, struct bnxt_stats_mem *stats)
{
	kfree(stats->hw_masks);
	stats->hw_masks = NULL;
	kfree(stats->sw_stats);
	stats->sw_stats = NULL;
	if (stats->hw_stats) {
		dma_free_coherent(&bp->pdev->dev, stats->len, stats->hw_stats,
				  stats->hw_stats_map);
		stats->hw_stats = NULL;
	}
}

static int bnxt_alloc_stats_mem(struct bnxt *bp, struct bnxt_stats_mem *stats,
				bool alloc_masks)
{
	stats->hw_stats = dma_alloc_coherent(&bp->pdev->dev, stats->len,
					     &stats->hw_stats_map, GFP_KERNEL);
	if (!stats->hw_stats)
		return -ENOMEM;

	stats->sw_stats = kzalloc(stats->len, GFP_KERNEL);
	if (!stats->sw_stats)
		goto stats_mem_err;

	if (alloc_masks) {
		stats->hw_masks = kzalloc(stats->len, GFP_KERNEL);
		if (!stats->hw_masks)
			goto stats_mem_err;
	}
	return 0;

stats_mem_err:
	bnxt_free_stats_mem(bp, stats);
	return -ENOMEM;
}

static void bnxt_fill_masks(u64 *mask_arr, u64 mask, int count)
{
	int i;

	for (i = 0; i < count; i++)
		mask_arr[i] = mask;
}

static void bnxt_copy_hw_masks(u64 *mask_arr, __le64 *hw_mask_arr, int count)
{
	int i;

	for (i = 0; i < count; i++)
		mask_arr[i] = le64_to_cpu(hw_mask_arr[i]);
}

static int bnxt_hwrm_func_qstat_ext(struct bnxt *bp,
				    struct bnxt_stats_mem *stats)
{
	struct hwrm_func_qstats_ext_output *resp;
	struct hwrm_func_qstats_ext_input *req;
	__le64 *hw_masks;
	int rc;

	if (!(bp->fw_cap & BNXT_FW_CAP_EXT_HW_STATS_SUPPORTED) ||
	    !(bp->flags & BNXT_FLAG_CHIP_P5))
		return -EOPNOTSUPP;

	rc = hwrm_req_init(bp, req, HWRM_FUNC_QSTATS_EXT);
	if (rc)
		return rc;

	req->fid = cpu_to_le16(0xffff);
	req->flags = FUNC_QSTATS_EXT_REQ_FLAGS_COUNTER_MASK;

	resp = hwrm_req_hold(bp, req);
	rc = hwrm_req_send(bp, req);
	if (!rc) {
		hw_masks = &resp->rx_ucast_pkts;
		bnxt_copy_hw_masks(stats->hw_masks, hw_masks, stats->len / 8);
	}
	hwrm_req_drop(bp, req);
	return rc;
}

static int bnxt_hwrm_port_qstats(struct bnxt *bp, u8 flags);
static int bnxt_hwrm_port_qstats_ext(struct bnxt *bp, u8 flags);

static void bnxt_init_stats(struct bnxt *bp)
{
	struct bnxt_napi *bnapi = bp->bnapi[0];
	struct bnxt_cp_ring_info *cpr;
	struct bnxt_stats_mem *stats;
	__le64 *rx_stats, *tx_stats;
	int rc, rx_count, tx_count;
	u64 *rx_masks, *tx_masks;
	u64 mask;
	u8 flags;

	cpr = &bnapi->cp_ring;
	stats = &cpr->stats;
	rc = bnxt_hwrm_func_qstat_ext(bp, stats);
	if (rc) {
		if (bp->flags & BNXT_FLAG_CHIP_P5)
			mask = (1ULL << 48) - 1;
		else
			mask = -1ULL;
		bnxt_fill_masks(stats->hw_masks, mask, stats->len / 8);
	}
	if (bp->flags & BNXT_FLAG_PORT_STATS) {
		stats = &bp->port_stats;
		rx_stats = stats->hw_stats;
		rx_masks = stats->hw_masks;
		rx_count = sizeof(struct rx_port_stats) / 8;
		tx_stats = rx_stats + BNXT_TX_PORT_STATS_BYTE_OFFSET / 8;
		tx_masks = rx_masks + BNXT_TX_PORT_STATS_BYTE_OFFSET / 8;
		tx_count = sizeof(struct tx_port_stats) / 8;

		flags = PORT_QSTATS_REQ_FLAGS_COUNTER_MASK;
		rc = bnxt_hwrm_port_qstats(bp, flags);
		if (rc) {
			mask = (1ULL << 40) - 1;

			bnxt_fill_masks(rx_masks, mask, rx_count);
			bnxt_fill_masks(tx_masks, mask, tx_count);
		} else {
			bnxt_copy_hw_masks(rx_masks, rx_stats, rx_count);
			bnxt_copy_hw_masks(tx_masks, tx_stats, tx_count);
			bnxt_hwrm_port_qstats(bp, 0);
		}
	}
	if (bp->flags & BNXT_FLAG_PORT_STATS_EXT) {
		stats = &bp->rx_port_stats_ext;
		rx_stats = stats->hw_stats;
		rx_masks = stats->hw_masks;
		rx_count = sizeof(struct rx_port_stats_ext) / 8;
		stats = &bp->tx_port_stats_ext;
		tx_stats = stats->hw_stats;
		tx_masks = stats->hw_masks;
		tx_count = sizeof(struct tx_port_stats_ext) / 8;

		flags = PORT_QSTATS_EXT_REQ_FLAGS_COUNTER_MASK;
		rc = bnxt_hwrm_port_qstats_ext(bp, flags);
		if (rc) {
			mask = (1ULL << 40) - 1;

			bnxt_fill_masks(rx_masks, mask, rx_count);
			if (tx_stats)
				bnxt_fill_masks(tx_masks, mask, tx_count);
		} else {
			bnxt_copy_hw_masks(rx_masks, rx_stats, rx_count);
			if (tx_stats)
				bnxt_copy_hw_masks(tx_masks, tx_stats,
						   tx_count);
			bnxt_hwrm_port_qstats_ext(bp, 0);
		}
	}
}

static void bnxt_free_port_stats(struct bnxt *bp)
{
	bp->flags &= ~BNXT_FLAG_PORT_STATS;
	bp->flags &= ~BNXT_FLAG_PORT_STATS_EXT;

	bnxt_free_stats_mem(bp, &bp->port_stats);
	bnxt_free_stats_mem(bp, &bp->rx_port_stats_ext);
	bnxt_free_stats_mem(bp, &bp->tx_port_stats_ext);
}

static void bnxt_free_ring_stats(struct bnxt *bp)
{
	int i;

	if (!bp->bnapi)
		return;

	for (i = 0; i < bp->cp_nr_rings; i++) {
		struct bnxt_napi *bnapi = bp->bnapi[i];
		struct bnxt_cp_ring_info *cpr = &bnapi->cp_ring;

		bnxt_free_stats_mem(bp, &cpr->stats);
	}
}

static int bnxt_alloc_stats(struct bnxt *bp)
{
	u32 size, i;
	int rc;

	size = bp->hw_ring_stats_size;

	for (i = 0; i < bp->cp_nr_rings; i++) {
		struct bnxt_napi *bnapi = bp->bnapi[i];
		struct bnxt_cp_ring_info *cpr = &bnapi->cp_ring;

		cpr->stats.len = size;
		rc = bnxt_alloc_stats_mem(bp, &cpr->stats, !i);
		if (rc)
			return rc;

		cpr->hw_stats_ctx_id = INVALID_STATS_CTX_ID;
	}

	if (BNXT_VF(bp) || bp->chip_num == CHIP_NUM_58700)
		return 0;

	if (bp->port_stats.hw_stats)
		goto alloc_ext_stats;

	bp->port_stats.len = BNXT_PORT_STATS_SIZE;
	rc = bnxt_alloc_stats_mem(bp, &bp->port_stats, true);
	if (rc)
		return rc;

	bp->flags |= BNXT_FLAG_PORT_STATS;

alloc_ext_stats:
	/* Display extended statistics only if FW supports it */
	if (bp->hwrm_spec_code < 0x10804 || bp->hwrm_spec_code == 0x10900)
		if (!(bp->fw_cap & BNXT_FW_CAP_EXT_STATS_SUPPORTED))
			return 0;

	if (bp->rx_port_stats_ext.hw_stats)
		goto alloc_tx_ext_stats;

	bp->rx_port_stats_ext.len = sizeof(struct rx_port_stats_ext);
	rc = bnxt_alloc_stats_mem(bp, &bp->rx_port_stats_ext, true);
	/* Extended stats are optional */
	if (rc)
		return 0;

alloc_tx_ext_stats:
	if (bp->tx_port_stats_ext.hw_stats)
		return 0;

	if (bp->hwrm_spec_code >= 0x10902 ||
	    (bp->fw_cap & BNXT_FW_CAP_EXT_STATS_SUPPORTED)) {
		bp->tx_port_stats_ext.len = sizeof(struct tx_port_stats_ext);
		rc = bnxt_alloc_stats_mem(bp, &bp->tx_port_stats_ext, true);
		/* Extended stats are optional */
		if (rc)
			return 0;
	}
	bp->flags |= BNXT_FLAG_PORT_STATS_EXT;
	return 0;
}

static void bnxt_clear_ring_indices(struct bnxt *bp)
{
	int i;

	if (!bp->bnapi)
		return;

	for (i = 0; i < bp->cp_nr_rings; i++) {
		struct bnxt_napi *bnapi = bp->bnapi[i];
		struct bnxt_cp_ring_info *cpr;
		struct bnxt_rx_ring_info *rxr;
		struct bnxt_tx_ring_info *txr;

		if (!bnapi)
			continue;

		cpr = &bnapi->cp_ring;
		cpr->cp_raw_cons = 0;

		txr = bnapi->tx_ring;
		if (txr) {
			txr->tx_prod = 0;
			txr->tx_cons = 0;
		}

		rxr = bnapi->rx_ring;
		if (rxr) {
			rxr->rx_prod = 0;
			rxr->rx_agg_prod = 0;
			rxr->rx_sw_agg_prod = 0;
			rxr->rx_next_cons = 0;
		}
	}
}

static void bnxt_free_ntp_fltrs(struct bnxt *bp, bool irq_reinit)
{
#ifdef CONFIG_RFS_ACCEL
	int i;

	/* Under rtnl_lock and all our NAPIs have been disabled.  It's
	 * safe to delete the hash table.
	 */
	for (i = 0; i < BNXT_NTP_FLTR_HASH_SIZE; i++) {
		struct hlist_head *head;
		struct hlist_node *tmp;
		struct bnxt_ntuple_filter *fltr;

		head = &bp->ntp_fltr_hash_tbl[i];
		hlist_for_each_entry_safe(fltr, tmp, head, hash) {
			hlist_del(&fltr->hash);
			kfree(fltr);
		}
	}
	if (irq_reinit) {
		kfree(bp->ntp_fltr_bmap);
		bp->ntp_fltr_bmap = NULL;
	}
	bp->ntp_fltr_count = 0;
#endif
}

static int bnxt_alloc_ntp_fltrs(struct bnxt *bp)
{
#ifdef CONFIG_RFS_ACCEL
	int i, rc = 0;

	if (!(bp->flags & BNXT_FLAG_RFS))
		return 0;

	for (i = 0; i < BNXT_NTP_FLTR_HASH_SIZE; i++)
		INIT_HLIST_HEAD(&bp->ntp_fltr_hash_tbl[i]);

	bp->ntp_fltr_count = 0;
	bp->ntp_fltr_bmap = kcalloc(BITS_TO_LONGS(BNXT_NTP_FLTR_MAX_FLTR),
				    sizeof(long),
				    GFP_KERNEL);

	if (!bp->ntp_fltr_bmap)
		rc = -ENOMEM;

	return rc;
#else
	return 0;
#endif
}

static void bnxt_free_mem(struct bnxt *bp, bool irq_re_init)
{
	bnxt_free_vnic_attributes(bp);
	bnxt_free_tx_rings(bp);
	bnxt_free_rx_rings(bp);
	bnxt_free_cp_rings(bp);
	bnxt_free_all_cp_arrays(bp);
	bnxt_free_ntp_fltrs(bp, irq_re_init);
	if (irq_re_init) {
		bnxt_free_ring_stats(bp);
		if (!(bp->phy_flags & BNXT_PHY_FL_PORT_STATS_NO_RESET) ||
		    test_bit(BNXT_STATE_IN_FW_RESET, &bp->state))
			bnxt_free_port_stats(bp);
		bnxt_free_ring_grps(bp);
		bnxt_free_vnics(bp);
		kfree(bp->tx_ring_map);
		bp->tx_ring_map = NULL;
		kfree(bp->tx_ring);
		bp->tx_ring = NULL;
		kfree(bp->rx_ring);
		bp->rx_ring = NULL;
		kfree(bp->bnapi);
		bp->bnapi = NULL;
	} else {
		bnxt_clear_ring_indices(bp);
	}
}

static int bnxt_alloc_mem(struct bnxt *bp, bool irq_re_init)
{
	int i, j, rc, size, arr_size;
	void *bnapi;

	if (irq_re_init) {
		/* Allocate bnapi mem pointer array and mem block for
		 * all queues
		 */
		arr_size = L1_CACHE_ALIGN(sizeof(struct bnxt_napi *) *
				bp->cp_nr_rings);
		size = L1_CACHE_ALIGN(sizeof(struct bnxt_napi));
		bnapi = kzalloc(arr_size + size * bp->cp_nr_rings, GFP_KERNEL);
		if (!bnapi)
			return -ENOMEM;

		bp->bnapi = bnapi;
		bnapi += arr_size;
		for (i = 0; i < bp->cp_nr_rings; i++, bnapi += size) {
			bp->bnapi[i] = bnapi;
			bp->bnapi[i]->index = i;
			bp->bnapi[i]->bp = bp;
			if (bp->flags & BNXT_FLAG_CHIP_P5) {
				struct bnxt_cp_ring_info *cpr =
					&bp->bnapi[i]->cp_ring;

				cpr->cp_ring_struct.ring_mem.flags =
					BNXT_RMEM_RING_PTE_FLAG;
			}
		}

		bp->rx_ring = kcalloc(bp->rx_nr_rings,
				      sizeof(struct bnxt_rx_ring_info),
				      GFP_KERNEL);
		if (!bp->rx_ring)
			return -ENOMEM;

		for (i = 0; i < bp->rx_nr_rings; i++) {
			struct bnxt_rx_ring_info *rxr = &bp->rx_ring[i];

			if (bp->flags & BNXT_FLAG_CHIP_P5) {
				rxr->rx_ring_struct.ring_mem.flags =
					BNXT_RMEM_RING_PTE_FLAG;
				rxr->rx_agg_ring_struct.ring_mem.flags =
					BNXT_RMEM_RING_PTE_FLAG;
			}
			rxr->bnapi = bp->bnapi[i];
			bp->bnapi[i]->rx_ring = &bp->rx_ring[i];
		}

		bp->tx_ring = kcalloc(bp->tx_nr_rings,
				      sizeof(struct bnxt_tx_ring_info),
				      GFP_KERNEL);
		if (!bp->tx_ring)
			return -ENOMEM;

		bp->tx_ring_map = kcalloc(bp->tx_nr_rings, sizeof(u16),
					  GFP_KERNEL);

		if (!bp->tx_ring_map)
			return -ENOMEM;

		if (bp->flags & BNXT_FLAG_SHARED_RINGS)
			j = 0;
		else
			j = bp->rx_nr_rings;

		for (i = 0; i < bp->tx_nr_rings; i++, j++) {
			struct bnxt_tx_ring_info *txr = &bp->tx_ring[i];

			if (bp->flags & BNXT_FLAG_CHIP_P5)
				txr->tx_ring_struct.ring_mem.flags =
					BNXT_RMEM_RING_PTE_FLAG;
			txr->bnapi = bp->bnapi[j];
			bp->bnapi[j]->tx_ring = txr;
			bp->tx_ring_map[i] = bp->tx_nr_rings_xdp + i;
			if (i >= bp->tx_nr_rings_xdp) {
				txr->txq_index = i - bp->tx_nr_rings_xdp;
				bp->bnapi[j]->tx_int = bnxt_tx_int;
			} else {
				bp->bnapi[j]->flags |= BNXT_NAPI_FLAG_XDP;
				bp->bnapi[j]->tx_int = bnxt_tx_int_xdp;
			}
		}

		rc = bnxt_alloc_stats(bp);
		if (rc)
			goto alloc_mem_err;
		bnxt_init_stats(bp);

		rc = bnxt_alloc_ntp_fltrs(bp);
		if (rc)
			goto alloc_mem_err;

		rc = bnxt_alloc_vnics(bp);
		if (rc)
			goto alloc_mem_err;
	}

	rc = bnxt_alloc_all_cp_arrays(bp);
	if (rc)
		goto alloc_mem_err;

	bnxt_init_ring_struct(bp);

	rc = bnxt_alloc_rx_rings(bp);
	if (rc)
		goto alloc_mem_err;

	rc = bnxt_alloc_tx_rings(bp);
	if (rc)
		goto alloc_mem_err;

	rc = bnxt_alloc_cp_rings(bp);
	if (rc)
		goto alloc_mem_err;

	bp->vnic_info[0].flags |= BNXT_VNIC_RSS_FLAG | BNXT_VNIC_MCAST_FLAG |
				  BNXT_VNIC_UCAST_FLAG;
	rc = bnxt_alloc_vnic_attributes(bp);
	if (rc)
		goto alloc_mem_err;
	return 0;

alloc_mem_err:
	bnxt_free_mem(bp, true);
	return rc;
}

static void bnxt_disable_int(struct bnxt *bp)
{
	int i;

	if (!bp->bnapi)
		return;

	for (i = 0; i < bp->cp_nr_rings; i++) {
		struct bnxt_napi *bnapi = bp->bnapi[i];
		struct bnxt_cp_ring_info *cpr = &bnapi->cp_ring;
		struct bnxt_ring_struct *ring = &cpr->cp_ring_struct;

		if (ring->fw_ring_id != INVALID_HW_RING_ID)
			bnxt_db_nq(bp, &cpr->cp_db, cpr->cp_raw_cons);
	}
}

static int bnxt_cp_num_to_irq_num(struct bnxt *bp, int n)
{
	struct bnxt_napi *bnapi = bp->bnapi[n];
	struct bnxt_cp_ring_info *cpr;

	cpr = &bnapi->cp_ring;
	return cpr->cp_ring_struct.map_idx;
}

static void bnxt_disable_int_sync(struct bnxt *bp)
{
	int i;

	if (!bp->irq_tbl)
		return;

	atomic_inc(&bp->intr_sem);

	bnxt_disable_int(bp);
	for (i = 0; i < bp->cp_nr_rings; i++) {
		int map_idx = bnxt_cp_num_to_irq_num(bp, i);

		synchronize_irq(bp->irq_tbl[map_idx].vector);
	}
}

static void bnxt_enable_int(struct bnxt *bp)
{
	int i;

	atomic_set(&bp->intr_sem, 0);
	for (i = 0; i < bp->cp_nr_rings; i++) {
		struct bnxt_napi *bnapi = bp->bnapi[i];
		struct bnxt_cp_ring_info *cpr = &bnapi->cp_ring;

		bnxt_db_nq_arm(bp, &cpr->cp_db, cpr->cp_raw_cons);
	}
}

int bnxt_hwrm_func_drv_rgtr(struct bnxt *bp, unsigned long *bmap, int bmap_size,
			    bool async_only)
{
	DECLARE_BITMAP(async_events_bmap, 256);
	u32 *events = (u32 *)async_events_bmap;
	struct hwrm_func_drv_rgtr_output *resp;
	struct hwrm_func_drv_rgtr_input *req;
	u32 flags;
	int rc, i;

	rc = hwrm_req_init(bp, req, HWRM_FUNC_DRV_RGTR);
	if (rc)
		return rc;

	req->enables = cpu_to_le32(FUNC_DRV_RGTR_REQ_ENABLES_OS_TYPE |
				   FUNC_DRV_RGTR_REQ_ENABLES_VER |
				   FUNC_DRV_RGTR_REQ_ENABLES_ASYNC_EVENT_FWD);

	req->os_type = cpu_to_le16(FUNC_DRV_RGTR_REQ_OS_TYPE_LINUX);
	flags = FUNC_DRV_RGTR_REQ_FLAGS_16BIT_VER_MODE;
	if (bp->fw_cap & BNXT_FW_CAP_HOT_RESET)
		flags |= FUNC_DRV_RGTR_REQ_FLAGS_HOT_RESET_SUPPORT;
	if (bp->fw_cap & BNXT_FW_CAP_ERROR_RECOVERY)
		flags |= FUNC_DRV_RGTR_REQ_FLAGS_ERROR_RECOVERY_SUPPORT |
			 FUNC_DRV_RGTR_REQ_FLAGS_MASTER_SUPPORT;
	req->flags = cpu_to_le32(flags);
	req->ver_maj_8b = DRV_VER_MAJ;
	req->ver_min_8b = DRV_VER_MIN;
	req->ver_upd_8b = DRV_VER_UPD;
	req->ver_maj = cpu_to_le16(DRV_VER_MAJ);
	req->ver_min = cpu_to_le16(DRV_VER_MIN);
	req->ver_upd = cpu_to_le16(DRV_VER_UPD);

	if (BNXT_PF(bp)) {
		u32 data[8];
		int i;

		memset(data, 0, sizeof(data));
		for (i = 0; i < ARRAY_SIZE(bnxt_vf_req_snif); i++) {
			u16 cmd = bnxt_vf_req_snif[i];
			unsigned int bit, idx;

			idx = cmd / 32;
			bit = cmd % 32;
			data[idx] |= 1 << bit;
		}

		for (i = 0; i < 8; i++)
			req->vf_req_fwd[i] = cpu_to_le32(data[i]);

		req->enables |=
			cpu_to_le32(FUNC_DRV_RGTR_REQ_ENABLES_VF_REQ_FWD);
	}

	if (bp->fw_cap & BNXT_FW_CAP_OVS_64BIT_HANDLE)
		req->flags |= cpu_to_le32(
			FUNC_DRV_RGTR_REQ_FLAGS_FLOW_HANDLE_64BIT_MODE);

	memset(async_events_bmap, 0, sizeof(async_events_bmap));
	for (i = 0; i < ARRAY_SIZE(bnxt_async_events_arr); i++) {
		u16 event_id = bnxt_async_events_arr[i];

		if (event_id == ASYNC_EVENT_CMPL_EVENT_ID_ERROR_RECOVERY &&
		    !(bp->fw_cap & BNXT_FW_CAP_ERROR_RECOVERY))
			continue;
		__set_bit(bnxt_async_events_arr[i], async_events_bmap);
	}
	if (bmap && bmap_size) {
		for (i = 0; i < bmap_size; i++) {
			if (test_bit(i, bmap))
				__set_bit(i, async_events_bmap);
		}
	}
	for (i = 0; i < 8; i++)
		req->async_event_fwd[i] |= cpu_to_le32(events[i]);

	if (async_only)
		req->enables =
			cpu_to_le32(FUNC_DRV_RGTR_REQ_ENABLES_ASYNC_EVENT_FWD);

	resp = hwrm_req_hold(bp, req);
	rc = hwrm_req_send(bp, req);
	if (!rc) {
		set_bit(BNXT_STATE_DRV_REGISTERED, &bp->state);
		if (resp->flags &
		    cpu_to_le32(FUNC_DRV_RGTR_RESP_FLAGS_IF_CHANGE_SUPPORTED))
			bp->fw_cap |= BNXT_FW_CAP_IF_CHANGE;
	}
	hwrm_req_drop(bp, req);
	return rc;
}

int bnxt_hwrm_func_drv_unrgtr(struct bnxt *bp)
{
	struct hwrm_func_drv_unrgtr_input *req;
	int rc;

	if (!test_and_clear_bit(BNXT_STATE_DRV_REGISTERED, &bp->state))
		return 0;

	rc = hwrm_req_init(bp, req, HWRM_FUNC_DRV_UNRGTR);
	if (rc)
		return rc;
	return hwrm_req_send(bp, req);
}

static int bnxt_hwrm_tunnel_dst_port_free(struct bnxt *bp, u8 tunnel_type)
{
	struct hwrm_tunnel_dst_port_free_input *req;
	int rc;

	if (tunnel_type == TUNNEL_DST_PORT_FREE_REQ_TUNNEL_TYPE_VXLAN &&
	    bp->vxlan_fw_dst_port_id == INVALID_HW_RING_ID)
		return 0;
	if (tunnel_type == TUNNEL_DST_PORT_FREE_REQ_TUNNEL_TYPE_GENEVE &&
	    bp->nge_fw_dst_port_id == INVALID_HW_RING_ID)
		return 0;

	rc = hwrm_req_init(bp, req, HWRM_TUNNEL_DST_PORT_FREE);
	if (rc)
		return rc;

	req->tunnel_type = tunnel_type;

	switch (tunnel_type) {
	case TUNNEL_DST_PORT_FREE_REQ_TUNNEL_TYPE_VXLAN:
		req->tunnel_dst_port_id = cpu_to_le16(bp->vxlan_fw_dst_port_id);
		bp->vxlan_port = 0;
		bp->vxlan_fw_dst_port_id = INVALID_HW_RING_ID;
		break;
	case TUNNEL_DST_PORT_FREE_REQ_TUNNEL_TYPE_GENEVE:
		req->tunnel_dst_port_id = cpu_to_le16(bp->nge_fw_dst_port_id);
		bp->nge_port = 0;
		bp->nge_fw_dst_port_id = INVALID_HW_RING_ID;
		break;
	default:
		break;
	}

	rc = hwrm_req_send(bp, req);
	if (rc)
		netdev_err(bp->dev, "hwrm_tunnel_dst_port_free failed. rc:%d\n",
			   rc);
	return rc;
}

static int bnxt_hwrm_tunnel_dst_port_alloc(struct bnxt *bp, __be16 port,
					   u8 tunnel_type)
{
	struct hwrm_tunnel_dst_port_alloc_output *resp;
	struct hwrm_tunnel_dst_port_alloc_input *req;
	int rc;

	rc = hwrm_req_init(bp, req, HWRM_TUNNEL_DST_PORT_ALLOC);
	if (rc)
		return rc;

	req->tunnel_type = tunnel_type;
	req->tunnel_dst_port_val = port;

	resp = hwrm_req_hold(bp, req);
	rc = hwrm_req_send(bp, req);
	if (rc) {
		netdev_err(bp->dev, "hwrm_tunnel_dst_port_alloc failed. rc:%d\n",
			   rc);
		goto err_out;
	}

	switch (tunnel_type) {
	case TUNNEL_DST_PORT_ALLOC_REQ_TUNNEL_TYPE_VXLAN:
		bp->vxlan_port = port;
		bp->vxlan_fw_dst_port_id =
			le16_to_cpu(resp->tunnel_dst_port_id);
		break;
	case TUNNEL_DST_PORT_ALLOC_REQ_TUNNEL_TYPE_GENEVE:
		bp->nge_port = port;
		bp->nge_fw_dst_port_id = le16_to_cpu(resp->tunnel_dst_port_id);
		break;
	default:
		break;
	}

err_out:
	hwrm_req_drop(bp, req);
	return rc;
}

static int bnxt_hwrm_cfa_l2_set_rx_mask(struct bnxt *bp, u16 vnic_id)
{
	struct hwrm_cfa_l2_set_rx_mask_input *req;
	struct bnxt_vnic_info *vnic = &bp->vnic_info[vnic_id];
	int rc;

	rc = hwrm_req_init(bp, req, HWRM_CFA_L2_SET_RX_MASK);
	if (rc)
		return rc;

	req->vnic_id = cpu_to_le32(vnic->fw_vnic_id);
	if (vnic->rx_mask & CFA_L2_SET_RX_MASK_REQ_MASK_MCAST) {
		req->num_mc_entries = cpu_to_le32(vnic->mc_list_count);
		req->mc_tbl_addr = cpu_to_le64(vnic->mc_list_mapping);
	}
	req->mask = cpu_to_le32(vnic->rx_mask);
	return hwrm_req_send_silent(bp, req);
}

#ifdef CONFIG_RFS_ACCEL
static int bnxt_hwrm_cfa_ntuple_filter_free(struct bnxt *bp,
					    struct bnxt_ntuple_filter *fltr)
{
	struct hwrm_cfa_ntuple_filter_free_input *req;
	int rc;

	rc = hwrm_req_init(bp, req, HWRM_CFA_NTUPLE_FILTER_FREE);
	if (rc)
		return rc;

	req->ntuple_filter_id = fltr->filter_id;
	return hwrm_req_send(bp, req);
}

#define BNXT_NTP_FLTR_FLAGS					\
	(CFA_NTUPLE_FILTER_ALLOC_REQ_ENABLES_L2_FILTER_ID |	\
	 CFA_NTUPLE_FILTER_ALLOC_REQ_ENABLES_ETHERTYPE |	\
	 CFA_NTUPLE_FILTER_ALLOC_REQ_ENABLES_SRC_MACADDR |	\
	 CFA_NTUPLE_FILTER_ALLOC_REQ_ENABLES_IPADDR_TYPE |	\
	 CFA_NTUPLE_FILTER_ALLOC_REQ_ENABLES_SRC_IPADDR |	\
	 CFA_NTUPLE_FILTER_ALLOC_REQ_ENABLES_SRC_IPADDR_MASK |	\
	 CFA_NTUPLE_FILTER_ALLOC_REQ_ENABLES_DST_IPADDR |	\
	 CFA_NTUPLE_FILTER_ALLOC_REQ_ENABLES_DST_IPADDR_MASK |	\
	 CFA_NTUPLE_FILTER_ALLOC_REQ_ENABLES_IP_PROTOCOL |	\
	 CFA_NTUPLE_FILTER_ALLOC_REQ_ENABLES_SRC_PORT |		\
	 CFA_NTUPLE_FILTER_ALLOC_REQ_ENABLES_SRC_PORT_MASK |	\
	 CFA_NTUPLE_FILTER_ALLOC_REQ_ENABLES_DST_PORT |		\
	 CFA_NTUPLE_FILTER_ALLOC_REQ_ENABLES_DST_PORT_MASK |	\
	 CFA_NTUPLE_FILTER_ALLOC_REQ_ENABLES_DST_ID)

#define BNXT_NTP_TUNNEL_FLTR_FLAG				\
		CFA_NTUPLE_FILTER_ALLOC_REQ_ENABLES_TUNNEL_TYPE

static int bnxt_hwrm_cfa_ntuple_filter_alloc(struct bnxt *bp,
					     struct bnxt_ntuple_filter *fltr)
{
	struct hwrm_cfa_ntuple_filter_alloc_output *resp;
	struct hwrm_cfa_ntuple_filter_alloc_input *req;
	struct flow_keys *keys = &fltr->fkeys;
	struct bnxt_vnic_info *vnic;
	u32 flags = 0;
	int rc;

	rc = hwrm_req_init(bp, req, HWRM_CFA_NTUPLE_FILTER_ALLOC);
	if (rc)
		return rc;

	req->l2_filter_id = bp->vnic_info[0].fw_l2_filter_id[fltr->l2_fltr_idx];

	if (bp->fw_cap & BNXT_FW_CAP_CFA_RFS_RING_TBL_IDX_V2) {
		flags = CFA_NTUPLE_FILTER_ALLOC_REQ_FLAGS_DEST_RFS_RING_IDX;
		req->dst_id = cpu_to_le16(fltr->rxq);
	} else {
		vnic = &bp->vnic_info[fltr->rxq + 1];
		req->dst_id = cpu_to_le16(vnic->fw_vnic_id);
	}
	req->flags = cpu_to_le32(flags);
	req->enables = cpu_to_le32(BNXT_NTP_FLTR_FLAGS);

	req->ethertype = htons(ETH_P_IP);
	memcpy(req->src_macaddr, fltr->src_mac_addr, ETH_ALEN);
	req->ip_addr_type = CFA_NTUPLE_FILTER_ALLOC_REQ_IP_ADDR_TYPE_IPV4;
	req->ip_protocol = keys->basic.ip_proto;

	if (keys->basic.n_proto == htons(ETH_P_IPV6)) {
		int i;

		req->ethertype = htons(ETH_P_IPV6);
		req->ip_addr_type =
			CFA_NTUPLE_FILTER_ALLOC_REQ_IP_ADDR_TYPE_IPV6;
		*(struct in6_addr *)&req->src_ipaddr[0] =
			keys->addrs.v6addrs.src;
		*(struct in6_addr *)&req->dst_ipaddr[0] =
			keys->addrs.v6addrs.dst;
		for (i = 0; i < 4; i++) {
			req->src_ipaddr_mask[i] = cpu_to_be32(0xffffffff);
			req->dst_ipaddr_mask[i] = cpu_to_be32(0xffffffff);
		}
	} else {
		req->src_ipaddr[0] = keys->addrs.v4addrs.src;
		req->src_ipaddr_mask[0] = cpu_to_be32(0xffffffff);
		req->dst_ipaddr[0] = keys->addrs.v4addrs.dst;
		req->dst_ipaddr_mask[0] = cpu_to_be32(0xffffffff);
	}
	if (keys->control.flags & FLOW_DIS_ENCAPSULATION) {
		req->enables |= cpu_to_le32(BNXT_NTP_TUNNEL_FLTR_FLAG);
		req->tunnel_type =
			CFA_NTUPLE_FILTER_ALLOC_REQ_TUNNEL_TYPE_ANYTUNNEL;
	}

	req->src_port = keys->ports.src;
	req->src_port_mask = cpu_to_be16(0xffff);
	req->dst_port = keys->ports.dst;
	req->dst_port_mask = cpu_to_be16(0xffff);

	resp = hwrm_req_hold(bp, req);
	rc = hwrm_req_send(bp, req);
	if (!rc)
		fltr->filter_id = resp->ntuple_filter_id;
	hwrm_req_drop(bp, req);
	return rc;
}
#endif

static int bnxt_hwrm_set_vnic_filter(struct bnxt *bp, u16 vnic_id, u16 idx,
				     const u8 *mac_addr)
{
	struct hwrm_cfa_l2_filter_alloc_output *resp;
	struct hwrm_cfa_l2_filter_alloc_input *req;
	int rc;

	rc = hwrm_req_init(bp, req, HWRM_CFA_L2_FILTER_ALLOC);
	if (rc)
		return rc;

	req->flags = cpu_to_le32(CFA_L2_FILTER_ALLOC_REQ_FLAGS_PATH_RX);
	if (!BNXT_CHIP_TYPE_NITRO_A0(bp))
		req->flags |=
			cpu_to_le32(CFA_L2_FILTER_ALLOC_REQ_FLAGS_OUTERMOST);
	req->dst_id = cpu_to_le16(bp->vnic_info[vnic_id].fw_vnic_id);
	req->enables =
		cpu_to_le32(CFA_L2_FILTER_ALLOC_REQ_ENABLES_L2_ADDR |
			    CFA_L2_FILTER_ALLOC_REQ_ENABLES_DST_ID |
			    CFA_L2_FILTER_ALLOC_REQ_ENABLES_L2_ADDR_MASK);
	memcpy(req->l2_addr, mac_addr, ETH_ALEN);
	req->l2_addr_mask[0] = 0xff;
	req->l2_addr_mask[1] = 0xff;
	req->l2_addr_mask[2] = 0xff;
	req->l2_addr_mask[3] = 0xff;
	req->l2_addr_mask[4] = 0xff;
	req->l2_addr_mask[5] = 0xff;

	resp = hwrm_req_hold(bp, req);
	rc = hwrm_req_send(bp, req);
	if (!rc)
		bp->vnic_info[vnic_id].fw_l2_filter_id[idx] =
							resp->l2_filter_id;
	hwrm_req_drop(bp, req);
	return rc;
}

static int bnxt_hwrm_clear_vnic_filter(struct bnxt *bp)
{
	struct hwrm_cfa_l2_filter_free_input *req;
	u16 i, j, num_of_vnics = 1; /* only vnic 0 supported */
	int rc;

	/* Any associated ntuple filters will also be cleared by firmware. */
	rc = hwrm_req_init(bp, req, HWRM_CFA_L2_FILTER_FREE);
	if (rc)
		return rc;
	hwrm_req_hold(bp, req);
	for (i = 0; i < num_of_vnics; i++) {
		struct bnxt_vnic_info *vnic = &bp->vnic_info[i];

		for (j = 0; j < vnic->uc_filter_count; j++) {
			req->l2_filter_id = vnic->fw_l2_filter_id[j];

			rc = hwrm_req_send(bp, req);
		}
		vnic->uc_filter_count = 0;
	}
	hwrm_req_drop(bp, req);
	return rc;
}

static int bnxt_hwrm_vnic_set_tpa(struct bnxt *bp, u16 vnic_id, u32 tpa_flags)
{
	struct bnxt_vnic_info *vnic = &bp->vnic_info[vnic_id];
	u16 max_aggs = VNIC_TPA_CFG_REQ_MAX_AGGS_MAX;
	struct hwrm_vnic_tpa_cfg_input *req;
	int rc;

	if (vnic->fw_vnic_id == INVALID_HW_RING_ID)
		return 0;

	rc = hwrm_req_init(bp, req, HWRM_VNIC_TPA_CFG);
	if (rc)
		return rc;

	if (tpa_flags) {
		u16 mss = bp->dev->mtu - 40;
		u32 nsegs, n, segs = 0, flags;

		flags = VNIC_TPA_CFG_REQ_FLAGS_TPA |
			VNIC_TPA_CFG_REQ_FLAGS_ENCAP_TPA |
			VNIC_TPA_CFG_REQ_FLAGS_RSC_WND_UPDATE |
			VNIC_TPA_CFG_REQ_FLAGS_AGG_WITH_ECN |
			VNIC_TPA_CFG_REQ_FLAGS_AGG_WITH_SAME_GRE_SEQ;
		if (tpa_flags & BNXT_FLAG_GRO)
			flags |= VNIC_TPA_CFG_REQ_FLAGS_GRO;

		req->flags = cpu_to_le32(flags);

		req->enables =
			cpu_to_le32(VNIC_TPA_CFG_REQ_ENABLES_MAX_AGG_SEGS |
				    VNIC_TPA_CFG_REQ_ENABLES_MAX_AGGS |
				    VNIC_TPA_CFG_REQ_ENABLES_MIN_AGG_LEN);

		/* Number of segs are log2 units, and first packet is not
		 * included as part of this units.
		 */
		if (mss <= BNXT_RX_PAGE_SIZE) {
			n = BNXT_RX_PAGE_SIZE / mss;
			nsegs = (MAX_SKB_FRAGS - 1) * n;
		} else {
			n = mss / BNXT_RX_PAGE_SIZE;
			if (mss & (BNXT_RX_PAGE_SIZE - 1))
				n++;
			nsegs = (MAX_SKB_FRAGS - n) / n;
		}

		if (bp->flags & BNXT_FLAG_CHIP_P5) {
			segs = MAX_TPA_SEGS_P5;
			max_aggs = bp->max_tpa;
		} else {
			segs = ilog2(nsegs);
		}
		req->max_agg_segs = cpu_to_le16(segs);
		req->max_aggs = cpu_to_le16(max_aggs);

		req->min_agg_len = cpu_to_le32(512);
	}
	req->vnic_id = cpu_to_le16(vnic->fw_vnic_id);

	return hwrm_req_send(bp, req);
}

static u16 bnxt_cp_ring_from_grp(struct bnxt *bp, struct bnxt_ring_struct *ring)
{
	struct bnxt_ring_grp_info *grp_info;

	grp_info = &bp->grp_info[ring->grp_idx];
	return grp_info->cp_fw_ring_id;
}

static u16 bnxt_cp_ring_for_rx(struct bnxt *bp, struct bnxt_rx_ring_info *rxr)
{
	if (bp->flags & BNXT_FLAG_CHIP_P5) {
		struct bnxt_napi *bnapi = rxr->bnapi;
		struct bnxt_cp_ring_info *cpr;

		cpr = bnapi->cp_ring.cp_ring_arr[BNXT_RX_HDL];
		return cpr->cp_ring_struct.fw_ring_id;
	} else {
		return bnxt_cp_ring_from_grp(bp, &rxr->rx_ring_struct);
	}
}

static u16 bnxt_cp_ring_for_tx(struct bnxt *bp, struct bnxt_tx_ring_info *txr)
{
	if (bp->flags & BNXT_FLAG_CHIP_P5) {
		struct bnxt_napi *bnapi = txr->bnapi;
		struct bnxt_cp_ring_info *cpr;

		cpr = bnapi->cp_ring.cp_ring_arr[BNXT_TX_HDL];
		return cpr->cp_ring_struct.fw_ring_id;
	} else {
		return bnxt_cp_ring_from_grp(bp, &txr->tx_ring_struct);
	}
}

static int bnxt_alloc_rss_indir_tbl(struct bnxt *bp)
{
	int entries;

	if (bp->flags & BNXT_FLAG_CHIP_P5)
		entries = BNXT_MAX_RSS_TABLE_ENTRIES_P5;
	else
		entries = HW_HASH_INDEX_SIZE;

	bp->rss_indir_tbl_entries = entries;
	bp->rss_indir_tbl = kmalloc_array(entries, sizeof(*bp->rss_indir_tbl),
					  GFP_KERNEL);
	if (!bp->rss_indir_tbl)
		return -ENOMEM;
	return 0;
}

static void bnxt_set_dflt_rss_indir_tbl(struct bnxt *bp)
{
	u16 max_rings, max_entries, pad, i;

	if (!bp->rx_nr_rings)
		return;

	if (BNXT_CHIP_TYPE_NITRO_A0(bp))
		max_rings = bp->rx_nr_rings - 1;
	else
		max_rings = bp->rx_nr_rings;

	max_entries = bnxt_get_rxfh_indir_size(bp->dev);

	for (i = 0; i < max_entries; i++)
		bp->rss_indir_tbl[i] = ethtool_rxfh_indir_default(i, max_rings);

	pad = bp->rss_indir_tbl_entries - max_entries;
	if (pad)
		memset(&bp->rss_indir_tbl[i], 0, pad * sizeof(u16));
}

static u16 bnxt_get_max_rss_ring(struct bnxt *bp)
{
	u16 i, tbl_size, max_ring = 0;

	if (!bp->rss_indir_tbl)
		return 0;

	tbl_size = bnxt_get_rxfh_indir_size(bp->dev);
	for (i = 0; i < tbl_size; i++)
		max_ring = max(max_ring, bp->rss_indir_tbl[i]);
	return max_ring;
}

int bnxt_get_nr_rss_ctxs(struct bnxt *bp, int rx_rings)
{
	if (bp->flags & BNXT_FLAG_CHIP_P5)
		return DIV_ROUND_UP(rx_rings, BNXT_RSS_TABLE_ENTRIES_P5);
	if (BNXT_CHIP_TYPE_NITRO_A0(bp))
		return 2;
	return 1;
}

static void __bnxt_fill_hw_rss_tbl(struct bnxt *bp, struct bnxt_vnic_info *vnic)
{
	bool no_rss = !(vnic->flags & BNXT_VNIC_RSS_FLAG);
	u16 i, j;

	/* Fill the RSS indirection table with ring group ids */
	for (i = 0, j = 0; i < HW_HASH_INDEX_SIZE; i++) {
		if (!no_rss)
			j = bp->rss_indir_tbl[i];
		vnic->rss_table[i] = cpu_to_le16(vnic->fw_grp_ids[j]);
	}
}

static void __bnxt_fill_hw_rss_tbl_p5(struct bnxt *bp,
				      struct bnxt_vnic_info *vnic)
{
	__le16 *ring_tbl = vnic->rss_table;
	struct bnxt_rx_ring_info *rxr;
	u16 tbl_size, i;

	tbl_size = bnxt_get_rxfh_indir_size(bp->dev);

	for (i = 0; i < tbl_size; i++) {
		u16 ring_id, j;

		j = bp->rss_indir_tbl[i];
		rxr = &bp->rx_ring[j];

		ring_id = rxr->rx_ring_struct.fw_ring_id;
		*ring_tbl++ = cpu_to_le16(ring_id);
		ring_id = bnxt_cp_ring_for_rx(bp, rxr);
		*ring_tbl++ = cpu_to_le16(ring_id);
	}
}

static void bnxt_fill_hw_rss_tbl(struct bnxt *bp, struct bnxt_vnic_info *vnic)
{
	if (bp->flags & BNXT_FLAG_CHIP_P5)
		__bnxt_fill_hw_rss_tbl_p5(bp, vnic);
	else
		__bnxt_fill_hw_rss_tbl(bp, vnic);
}

static int bnxt_hwrm_vnic_set_rss(struct bnxt *bp, u16 vnic_id, bool set_rss)
{
	struct bnxt_vnic_info *vnic = &bp->vnic_info[vnic_id];
	struct hwrm_vnic_rss_cfg_input *req;
	int rc;

	if ((bp->flags & BNXT_FLAG_CHIP_P5) ||
	    vnic->fw_rss_cos_lb_ctx[0] == INVALID_HW_RING_ID)
		return 0;

	rc = hwrm_req_init(bp, req, HWRM_VNIC_RSS_CFG);
	if (rc)
		return rc;

	if (set_rss) {
		bnxt_fill_hw_rss_tbl(bp, vnic);
		req->hash_type = cpu_to_le32(bp->rss_hash_cfg);
		req->hash_mode_flags = VNIC_RSS_CFG_REQ_HASH_MODE_FLAGS_DEFAULT;
		req->ring_grp_tbl_addr = cpu_to_le64(vnic->rss_table_dma_addr);
		req->hash_key_tbl_addr =
			cpu_to_le64(vnic->rss_hash_key_dma_addr);
	}
	req->rss_ctx_idx = cpu_to_le16(vnic->fw_rss_cos_lb_ctx[0]);
	return hwrm_req_send(bp, req);
}

static int bnxt_hwrm_vnic_set_rss_p5(struct bnxt *bp, u16 vnic_id, bool set_rss)
{
	struct bnxt_vnic_info *vnic = &bp->vnic_info[vnic_id];
	struct hwrm_vnic_rss_cfg_input *req;
	dma_addr_t ring_tbl_map;
	u32 i, nr_ctxs;
	int rc;

	rc = hwrm_req_init(bp, req, HWRM_VNIC_RSS_CFG);
	if (rc)
		return rc;

	req->vnic_id = cpu_to_le16(vnic->fw_vnic_id);
	if (!set_rss)
		return hwrm_req_send(bp, req);

	bnxt_fill_hw_rss_tbl(bp, vnic);
	req->hash_type = cpu_to_le32(bp->rss_hash_cfg);
	req->hash_mode_flags = VNIC_RSS_CFG_REQ_HASH_MODE_FLAGS_DEFAULT;
	req->hash_key_tbl_addr = cpu_to_le64(vnic->rss_hash_key_dma_addr);
	ring_tbl_map = vnic->rss_table_dma_addr;
	nr_ctxs = bnxt_get_nr_rss_ctxs(bp, bp->rx_nr_rings);

	hwrm_req_hold(bp, req);
	for (i = 0; i < nr_ctxs; ring_tbl_map += BNXT_RSS_TABLE_SIZE_P5, i++) {
		req->ring_grp_tbl_addr = cpu_to_le64(ring_tbl_map);
		req->ring_table_pair_index = i;
		req->rss_ctx_idx = cpu_to_le16(vnic->fw_rss_cos_lb_ctx[i]);
		rc = hwrm_req_send(bp, req);
		if (rc)
			goto exit;
	}

exit:
	hwrm_req_drop(bp, req);
	return rc;
}

static int bnxt_hwrm_vnic_set_hds(struct bnxt *bp, u16 vnic_id)
{
	struct bnxt_vnic_info *vnic = &bp->vnic_info[vnic_id];
	struct hwrm_vnic_plcmodes_cfg_input *req;
	int rc;

	rc = hwrm_req_init(bp, req, HWRM_VNIC_PLCMODES_CFG);
	if (rc)
		return rc;

	req->flags = cpu_to_le32(VNIC_PLCMODES_CFG_REQ_FLAGS_JUMBO_PLACEMENT);
	req->enables = cpu_to_le32(VNIC_PLCMODES_CFG_REQ_ENABLES_JUMBO_THRESH_VALID);

	if (BNXT_RX_PAGE_MODE(bp) && !BNXT_RX_JUMBO_MODE(bp)) {
		req->flags |= cpu_to_le32(VNIC_PLCMODES_CFG_REQ_FLAGS_HDS_IPV4 |
					  VNIC_PLCMODES_CFG_REQ_FLAGS_HDS_IPV6);
		req->enables |=
			cpu_to_le32(VNIC_PLCMODES_CFG_REQ_ENABLES_HDS_THRESHOLD_VALID);
	}
	/* thresholds not implemented in firmware yet */
	req->jumbo_thresh = cpu_to_le16(bp->rx_copy_thresh);
	req->hds_threshold = cpu_to_le16(bp->rx_copy_thresh);
	req->vnic_id = cpu_to_le32(vnic->fw_vnic_id);
	return hwrm_req_send(bp, req);
}

static void bnxt_hwrm_vnic_ctx_free_one(struct bnxt *bp, u16 vnic_id,
					u16 ctx_idx)
{
	struct hwrm_vnic_rss_cos_lb_ctx_free_input *req;

	if (hwrm_req_init(bp, req, HWRM_VNIC_RSS_COS_LB_CTX_FREE))
		return;

	req->rss_cos_lb_ctx_id =
		cpu_to_le16(bp->vnic_info[vnic_id].fw_rss_cos_lb_ctx[ctx_idx]);

	hwrm_req_send(bp, req);
	bp->vnic_info[vnic_id].fw_rss_cos_lb_ctx[ctx_idx] = INVALID_HW_RING_ID;
}

static void bnxt_hwrm_vnic_ctx_free(struct bnxt *bp)
{
	int i, j;

	for (i = 0; i < bp->nr_vnics; i++) {
		struct bnxt_vnic_info *vnic = &bp->vnic_info[i];

		for (j = 0; j < BNXT_MAX_CTX_PER_VNIC; j++) {
			if (vnic->fw_rss_cos_lb_ctx[j] != INVALID_HW_RING_ID)
				bnxt_hwrm_vnic_ctx_free_one(bp, i, j);
		}
	}
	bp->rsscos_nr_ctxs = 0;
}

static int bnxt_hwrm_vnic_ctx_alloc(struct bnxt *bp, u16 vnic_id, u16 ctx_idx)
{
	struct hwrm_vnic_rss_cos_lb_ctx_alloc_output *resp;
	struct hwrm_vnic_rss_cos_lb_ctx_alloc_input *req;
	int rc;

	rc = hwrm_req_init(bp, req, HWRM_VNIC_RSS_COS_LB_CTX_ALLOC);
	if (rc)
		return rc;

	resp = hwrm_req_hold(bp, req);
	rc = hwrm_req_send(bp, req);
	if (!rc)
		bp->vnic_info[vnic_id].fw_rss_cos_lb_ctx[ctx_idx] =
			le16_to_cpu(resp->rss_cos_lb_ctx_id);
	hwrm_req_drop(bp, req);

	return rc;
}

static u32 bnxt_get_roce_vnic_mode(struct bnxt *bp)
{
	if (bp->flags & BNXT_FLAG_ROCE_MIRROR_CAP)
		return VNIC_CFG_REQ_FLAGS_ROCE_MIRRORING_CAPABLE_VNIC_MODE;
	return VNIC_CFG_REQ_FLAGS_ROCE_DUAL_VNIC_MODE;
}

int bnxt_hwrm_vnic_cfg(struct bnxt *bp, u16 vnic_id)
{
	struct bnxt_vnic_info *vnic = &bp->vnic_info[vnic_id];
	struct hwrm_vnic_cfg_input *req;
	unsigned int ring = 0, grp_idx;
	u16 def_vlan = 0;
	int rc;

	rc = hwrm_req_init(bp, req, HWRM_VNIC_CFG);
	if (rc)
		return rc;

	if (bp->flags & BNXT_FLAG_CHIP_P5) {
		struct bnxt_rx_ring_info *rxr = &bp->rx_ring[0];

		req->default_rx_ring_id =
			cpu_to_le16(rxr->rx_ring_struct.fw_ring_id);
		req->default_cmpl_ring_id =
			cpu_to_le16(bnxt_cp_ring_for_rx(bp, rxr));
		req->enables =
			cpu_to_le32(VNIC_CFG_REQ_ENABLES_DEFAULT_RX_RING_ID |
				    VNIC_CFG_REQ_ENABLES_DEFAULT_CMPL_RING_ID);
		goto vnic_mru;
	}
	req->enables = cpu_to_le32(VNIC_CFG_REQ_ENABLES_DFLT_RING_GRP);
	/* Only RSS support for now TBD: COS & LB */
	if (vnic->fw_rss_cos_lb_ctx[0] != INVALID_HW_RING_ID) {
		req->rss_rule = cpu_to_le16(vnic->fw_rss_cos_lb_ctx[0]);
		req->enables |= cpu_to_le32(VNIC_CFG_REQ_ENABLES_RSS_RULE |
					   VNIC_CFG_REQ_ENABLES_MRU);
	} else if (vnic->flags & BNXT_VNIC_RFS_NEW_RSS_FLAG) {
		req->rss_rule =
			cpu_to_le16(bp->vnic_info[0].fw_rss_cos_lb_ctx[0]);
		req->enables |= cpu_to_le32(VNIC_CFG_REQ_ENABLES_RSS_RULE |
					   VNIC_CFG_REQ_ENABLES_MRU);
		req->flags |= cpu_to_le32(VNIC_CFG_REQ_FLAGS_RSS_DFLT_CR_MODE);
	} else {
		req->rss_rule = cpu_to_le16(0xffff);
	}

	if (BNXT_CHIP_TYPE_NITRO_A0(bp) &&
	    (vnic->fw_rss_cos_lb_ctx[0] != INVALID_HW_RING_ID)) {
		req->cos_rule = cpu_to_le16(vnic->fw_rss_cos_lb_ctx[1]);
		req->enables |= cpu_to_le32(VNIC_CFG_REQ_ENABLES_COS_RULE);
	} else {
		req->cos_rule = cpu_to_le16(0xffff);
	}

	if (vnic->flags & BNXT_VNIC_RSS_FLAG)
		ring = 0;
	else if (vnic->flags & BNXT_VNIC_RFS_FLAG)
		ring = vnic_id - 1;
	else if ((vnic_id == 1) && BNXT_CHIP_TYPE_NITRO_A0(bp))
		ring = bp->rx_nr_rings - 1;

	grp_idx = bp->rx_ring[ring].bnapi->index;
	req->dflt_ring_grp = cpu_to_le16(bp->grp_info[grp_idx].fw_grp_id);
	req->lb_rule = cpu_to_le16(0xffff);
vnic_mru:
	req->mru = cpu_to_le16(bp->dev->mtu + ETH_HLEN + VLAN_HLEN);

	req->vnic_id = cpu_to_le16(vnic->fw_vnic_id);
#ifdef CONFIG_BNXT_SRIOV
	if (BNXT_VF(bp))
		def_vlan = bp->vf.vlan;
#endif
	if ((bp->flags & BNXT_FLAG_STRIP_VLAN) || def_vlan)
		req->flags |= cpu_to_le32(VNIC_CFG_REQ_FLAGS_VLAN_STRIP_MODE);
	if (!vnic_id && bnxt_ulp_registered(bp->edev, BNXT_ROCE_ULP))
		req->flags |= cpu_to_le32(bnxt_get_roce_vnic_mode(bp));

	return hwrm_req_send(bp, req);
}

static void bnxt_hwrm_vnic_free_one(struct bnxt *bp, u16 vnic_id)
{
	if (bp->vnic_info[vnic_id].fw_vnic_id != INVALID_HW_RING_ID) {
		struct hwrm_vnic_free_input *req;

		if (hwrm_req_init(bp, req, HWRM_VNIC_FREE))
			return;

		req->vnic_id =
			cpu_to_le32(bp->vnic_info[vnic_id].fw_vnic_id);

		hwrm_req_send(bp, req);
		bp->vnic_info[vnic_id].fw_vnic_id = INVALID_HW_RING_ID;
	}
}

static void bnxt_hwrm_vnic_free(struct bnxt *bp)
{
	u16 i;

	for (i = 0; i < bp->nr_vnics; i++)
		bnxt_hwrm_vnic_free_one(bp, i);
}

static int bnxt_hwrm_vnic_alloc(struct bnxt *bp, u16 vnic_id,
				unsigned int start_rx_ring_idx,
				unsigned int nr_rings)
{
	unsigned int i, j, grp_idx, end_idx = start_rx_ring_idx + nr_rings;
	struct bnxt_vnic_info *vnic = &bp->vnic_info[vnic_id];
	struct hwrm_vnic_alloc_output *resp;
	struct hwrm_vnic_alloc_input *req;
	int rc;

	rc = hwrm_req_init(bp, req, HWRM_VNIC_ALLOC);
	if (rc)
		return rc;

	if (bp->flags & BNXT_FLAG_CHIP_P5)
		goto vnic_no_ring_grps;

	/* map ring groups to this vnic */
	for (i = start_rx_ring_idx, j = 0; i < end_idx; i++, j++) {
		grp_idx = bp->rx_ring[i].bnapi->index;
		if (bp->grp_info[grp_idx].fw_grp_id == INVALID_HW_RING_ID) {
			netdev_err(bp->dev, "Not enough ring groups avail:%x req:%x\n",
				   j, nr_rings);
			break;
		}
		vnic->fw_grp_ids[j] = bp->grp_info[grp_idx].fw_grp_id;
	}

vnic_no_ring_grps:
	for (i = 0; i < BNXT_MAX_CTX_PER_VNIC; i++)
		vnic->fw_rss_cos_lb_ctx[i] = INVALID_HW_RING_ID;
	if (vnic_id == 0)
		req->flags = cpu_to_le32(VNIC_ALLOC_REQ_FLAGS_DEFAULT);

	resp = hwrm_req_hold(bp, req);
	rc = hwrm_req_send(bp, req);
	if (!rc)
		vnic->fw_vnic_id = le32_to_cpu(resp->vnic_id);
	hwrm_req_drop(bp, req);
	return rc;
}

static int bnxt_hwrm_vnic_qcaps(struct bnxt *bp)
{
	struct hwrm_vnic_qcaps_output *resp;
	struct hwrm_vnic_qcaps_input *req;
	int rc;

	bp->hw_ring_stats_size = sizeof(struct ctx_hw_stats);
	bp->flags &= ~(BNXT_FLAG_NEW_RSS_CAP | BNXT_FLAG_ROCE_MIRROR_CAP);
	if (bp->hwrm_spec_code < 0x10600)
		return 0;

	rc = hwrm_req_init(bp, req, HWRM_VNIC_QCAPS);
	if (rc)
		return rc;

	resp = hwrm_req_hold(bp, req);
	rc = hwrm_req_send(bp, req);
	if (!rc) {
		u32 flags = le32_to_cpu(resp->flags);

		if (!(bp->flags & BNXT_FLAG_CHIP_P5) &&
		    (flags & VNIC_QCAPS_RESP_FLAGS_RSS_DFLT_CR_CAP))
			bp->flags |= BNXT_FLAG_NEW_RSS_CAP;
		if (flags &
		    VNIC_QCAPS_RESP_FLAGS_ROCE_MIRRORING_CAPABLE_VNIC_CAP)
			bp->flags |= BNXT_FLAG_ROCE_MIRROR_CAP;

		/* Older P5 fw before EXT_HW_STATS support did not set
		 * VLAN_STRIP_CAP properly.
		 */
		if ((flags & VNIC_QCAPS_RESP_FLAGS_VLAN_STRIP_CAP) ||
		    (BNXT_CHIP_P5_THOR(bp) &&
		     !(bp->fw_cap & BNXT_FW_CAP_EXT_HW_STATS_SUPPORTED)))
			bp->fw_cap |= BNXT_FW_CAP_VLAN_RX_STRIP;
		bp->max_tpa_v2 = le16_to_cpu(resp->max_aggs_supported);
		if (bp->max_tpa_v2) {
			if (BNXT_CHIP_P5_THOR(bp))
				bp->hw_ring_stats_size = BNXT_RING_STATS_SIZE_P5;
			else
				bp->hw_ring_stats_size = BNXT_RING_STATS_SIZE_P5_SR2;
		}
	}
	hwrm_req_drop(bp, req);
	return rc;
}

static int bnxt_hwrm_ring_grp_alloc(struct bnxt *bp)
{
	struct hwrm_ring_grp_alloc_output *resp;
	struct hwrm_ring_grp_alloc_input *req;
	int rc;
	u16 i;

	if (bp->flags & BNXT_FLAG_CHIP_P5)
		return 0;

	rc = hwrm_req_init(bp, req, HWRM_RING_GRP_ALLOC);
	if (rc)
		return rc;

	resp = hwrm_req_hold(bp, req);
	for (i = 0; i < bp->rx_nr_rings; i++) {
		unsigned int grp_idx = bp->rx_ring[i].bnapi->index;

		req->cr = cpu_to_le16(bp->grp_info[grp_idx].cp_fw_ring_id);
		req->rr = cpu_to_le16(bp->grp_info[grp_idx].rx_fw_ring_id);
		req->ar = cpu_to_le16(bp->grp_info[grp_idx].agg_fw_ring_id);
		req->sc = cpu_to_le16(bp->grp_info[grp_idx].fw_stats_ctx);

		rc = hwrm_req_send(bp, req);

		if (rc)
			break;

		bp->grp_info[grp_idx].fw_grp_id =
			le32_to_cpu(resp->ring_group_id);
	}
	hwrm_req_drop(bp, req);
	return rc;
}

static void bnxt_hwrm_ring_grp_free(struct bnxt *bp)
{
	struct hwrm_ring_grp_free_input *req;
	u16 i;

	if (!bp->grp_info || (bp->flags & BNXT_FLAG_CHIP_P5))
		return;

	if (hwrm_req_init(bp, req, HWRM_RING_GRP_FREE))
		return;

	hwrm_req_hold(bp, req);
	for (i = 0; i < bp->cp_nr_rings; i++) {
		if (bp->grp_info[i].fw_grp_id == INVALID_HW_RING_ID)
			continue;
		req->ring_group_id =
			cpu_to_le32(bp->grp_info[i].fw_grp_id);

		hwrm_req_send(bp, req);
		bp->grp_info[i].fw_grp_id = INVALID_HW_RING_ID;
	}
	hwrm_req_drop(bp, req);
}

static int hwrm_ring_alloc_send_msg(struct bnxt *bp,
				    struct bnxt_ring_struct *ring,
				    u32 ring_type, u32 map_index)
{
	struct hwrm_ring_alloc_output *resp;
	struct hwrm_ring_alloc_input *req;
	struct bnxt_ring_mem_info *rmem = &ring->ring_mem;
	struct bnxt_ring_grp_info *grp_info;
	int rc, err = 0;
	u16 ring_id;

	rc = hwrm_req_init(bp, req, HWRM_RING_ALLOC);
	if (rc)
		goto exit;

	req->enables = 0;
	if (rmem->nr_pages > 1) {
		req->page_tbl_addr = cpu_to_le64(rmem->pg_tbl_map);
		/* Page size is in log2 units */
		req->page_size = BNXT_PAGE_SHIFT;
		req->page_tbl_depth = 1;
	} else {
		req->page_tbl_addr =  cpu_to_le64(rmem->dma_arr[0]);
	}
	req->fbo = 0;
	/* Association of ring index with doorbell index and MSIX number */
	req->logical_id = cpu_to_le16(map_index);

	switch (ring_type) {
	case HWRM_RING_ALLOC_TX: {
		struct bnxt_tx_ring_info *txr;

		txr = container_of(ring, struct bnxt_tx_ring_info,
				   tx_ring_struct);
		req->ring_type = RING_ALLOC_REQ_RING_TYPE_TX;
		/* Association of transmit ring with completion ring */
		grp_info = &bp->grp_info[ring->grp_idx];
		req->cmpl_ring_id = cpu_to_le16(bnxt_cp_ring_for_tx(bp, txr));
		req->length = cpu_to_le32(bp->tx_ring_mask + 1);
		req->stat_ctx_id = cpu_to_le32(grp_info->fw_stats_ctx);
		req->queue_id = cpu_to_le16(ring->queue_id);
		break;
	}
	case HWRM_RING_ALLOC_RX:
		req->ring_type = RING_ALLOC_REQ_RING_TYPE_RX;
		req->length = cpu_to_le32(bp->rx_ring_mask + 1);
		if (bp->flags & BNXT_FLAG_CHIP_P5) {
			u16 flags = 0;

			/* Association of rx ring with stats context */
			grp_info = &bp->grp_info[ring->grp_idx];
			req->rx_buf_size = cpu_to_le16(bp->rx_buf_use_size);
			req->stat_ctx_id = cpu_to_le32(grp_info->fw_stats_ctx);
			req->enables |= cpu_to_le32(
				RING_ALLOC_REQ_ENABLES_RX_BUF_SIZE_VALID);
			if (NET_IP_ALIGN == 2)
				flags = RING_ALLOC_REQ_FLAGS_RX_SOP_PAD;
			req->flags = cpu_to_le16(flags);
		}
		break;
	case HWRM_RING_ALLOC_AGG:
		if (bp->flags & BNXT_FLAG_CHIP_P5) {
			req->ring_type = RING_ALLOC_REQ_RING_TYPE_RX_AGG;
			/* Association of agg ring with rx ring */
			grp_info = &bp->grp_info[ring->grp_idx];
			req->rx_ring_id = cpu_to_le16(grp_info->rx_fw_ring_id);
			req->rx_buf_size = cpu_to_le16(BNXT_RX_PAGE_SIZE);
			req->stat_ctx_id = cpu_to_le32(grp_info->fw_stats_ctx);
			req->enables |= cpu_to_le32(
				RING_ALLOC_REQ_ENABLES_RX_RING_ID_VALID |
				RING_ALLOC_REQ_ENABLES_RX_BUF_SIZE_VALID);
		} else {
			req->ring_type = RING_ALLOC_REQ_RING_TYPE_RX;
		}
		req->length = cpu_to_le32(bp->rx_agg_ring_mask + 1);
		break;
	case HWRM_RING_ALLOC_CMPL:
		req->ring_type = RING_ALLOC_REQ_RING_TYPE_L2_CMPL;
		req->length = cpu_to_le32(bp->cp_ring_mask + 1);
		if (bp->flags & BNXT_FLAG_CHIP_P5) {
			/* Association of cp ring with nq */
			grp_info = &bp->grp_info[map_index];
			req->nq_ring_id = cpu_to_le16(grp_info->cp_fw_ring_id);
			req->cq_handle = cpu_to_le64(ring->handle);
			req->enables |= cpu_to_le32(
				RING_ALLOC_REQ_ENABLES_NQ_RING_ID_VALID);
		} else if (bp->flags & BNXT_FLAG_USING_MSIX) {
			req->int_mode = RING_ALLOC_REQ_INT_MODE_MSIX;
		}
		break;
	case HWRM_RING_ALLOC_NQ:
		req->ring_type = RING_ALLOC_REQ_RING_TYPE_NQ;
		req->length = cpu_to_le32(bp->cp_ring_mask + 1);
		if (bp->flags & BNXT_FLAG_USING_MSIX)
			req->int_mode = RING_ALLOC_REQ_INT_MODE_MSIX;
		break;
	default:
		netdev_err(bp->dev, "hwrm alloc invalid ring type %d\n",
			   ring_type);
		return -1;
	}

	resp = hwrm_req_hold(bp, req);
	rc = hwrm_req_send(bp, req);
	err = le16_to_cpu(resp->error_code);
	ring_id = le16_to_cpu(resp->ring_id);
	hwrm_req_drop(bp, req);

exit:
	if (rc || err) {
		netdev_err(bp->dev, "hwrm_ring_alloc type %d failed. rc:%x err:%x\n",
			   ring_type, rc, err);
		return -EIO;
	}
	ring->fw_ring_id = ring_id;
	return rc;
}

static int bnxt_hwrm_set_async_event_cr(struct bnxt *bp, int idx)
{
	int rc;

	if (BNXT_PF(bp)) {
		struct hwrm_func_cfg_input *req;

		rc = hwrm_req_init(bp, req, HWRM_FUNC_CFG);
		if (rc)
			return rc;

		req->fid = cpu_to_le16(0xffff);
		req->enables = cpu_to_le32(FUNC_CFG_REQ_ENABLES_ASYNC_EVENT_CR);
		req->async_event_cr = cpu_to_le16(idx);
		return hwrm_req_send(bp, req);
	} else {
		struct hwrm_func_vf_cfg_input *req;

		rc = hwrm_req_init(bp, req, HWRM_FUNC_VF_CFG);
		if (rc)
			return rc;

		req->enables =
			cpu_to_le32(FUNC_VF_CFG_REQ_ENABLES_ASYNC_EVENT_CR);
		req->async_event_cr = cpu_to_le16(idx);
		return hwrm_req_send(bp, req);
	}
}

static void bnxt_set_db(struct bnxt *bp, struct bnxt_db_info *db, u32 ring_type,
			u32 map_idx, u32 xid)
{
	if (bp->flags & BNXT_FLAG_CHIP_P5) {
		if (BNXT_PF(bp))
			db->doorbell = bp->bar1 + DB_PF_OFFSET_P5;
		else
			db->doorbell = bp->bar1 + DB_VF_OFFSET_P5;
		switch (ring_type) {
		case HWRM_RING_ALLOC_TX:
			db->db_key64 = DBR_PATH_L2 | DBR_TYPE_SQ;
			break;
		case HWRM_RING_ALLOC_RX:
		case HWRM_RING_ALLOC_AGG:
			db->db_key64 = DBR_PATH_L2 | DBR_TYPE_SRQ;
			break;
		case HWRM_RING_ALLOC_CMPL:
			db->db_key64 = DBR_PATH_L2;
			break;
		case HWRM_RING_ALLOC_NQ:
			db->db_key64 = DBR_PATH_L2;
			break;
		}
		db->db_key64 |= (u64)xid << DBR_XID_SFT;
	} else {
		db->doorbell = bp->bar1 + map_idx * 0x80;
		switch (ring_type) {
		case HWRM_RING_ALLOC_TX:
			db->db_key32 = DB_KEY_TX;
			break;
		case HWRM_RING_ALLOC_RX:
		case HWRM_RING_ALLOC_AGG:
			db->db_key32 = DB_KEY_RX;
			break;
		case HWRM_RING_ALLOC_CMPL:
			db->db_key32 = DB_KEY_CP;
			break;
		}
	}
}

static int bnxt_hwrm_ring_alloc(struct bnxt *bp)
{
	bool agg_rings = !!(bp->flags & BNXT_FLAG_AGG_RINGS);
	int i, rc = 0;
	u32 type;

	if (bp->flags & BNXT_FLAG_CHIP_P5)
		type = HWRM_RING_ALLOC_NQ;
	else
		type = HWRM_RING_ALLOC_CMPL;
	for (i = 0; i < bp->cp_nr_rings; i++) {
		struct bnxt_napi *bnapi = bp->bnapi[i];
		struct bnxt_cp_ring_info *cpr = &bnapi->cp_ring;
		struct bnxt_ring_struct *ring = &cpr->cp_ring_struct;
		u32 map_idx = ring->map_idx;
		unsigned int vector;

		vector = bp->irq_tbl[map_idx].vector;
		disable_irq_nosync(vector);
		rc = hwrm_ring_alloc_send_msg(bp, ring, type, map_idx);
		if (rc) {
			enable_irq(vector);
			goto err_out;
		}
		bnxt_set_db(bp, &cpr->cp_db, type, map_idx, ring->fw_ring_id);
		bnxt_db_nq(bp, &cpr->cp_db, cpr->cp_raw_cons);
		enable_irq(vector);
		bp->grp_info[i].cp_fw_ring_id = ring->fw_ring_id;

		if (!i) {
			rc = bnxt_hwrm_set_async_event_cr(bp, ring->fw_ring_id);
			if (rc)
				netdev_warn(bp->dev, "Failed to set async event completion ring.\n");
		}
	}

	type = HWRM_RING_ALLOC_TX;
	for (i = 0; i < bp->tx_nr_rings; i++) {
		struct bnxt_tx_ring_info *txr = &bp->tx_ring[i];
		struct bnxt_ring_struct *ring;
		u32 map_idx;

		if (bp->flags & BNXT_FLAG_CHIP_P5) {
			struct bnxt_napi *bnapi = txr->bnapi;
			struct bnxt_cp_ring_info *cpr, *cpr2;
			u32 type2 = HWRM_RING_ALLOC_CMPL;

			cpr = &bnapi->cp_ring;
			cpr2 = cpr->cp_ring_arr[BNXT_TX_HDL];
			ring = &cpr2->cp_ring_struct;
			ring->handle = BNXT_TX_HDL;
			map_idx = bnapi->index;
			rc = hwrm_ring_alloc_send_msg(bp, ring, type2, map_idx);
			if (rc)
				goto err_out;
			bnxt_set_db(bp, &cpr2->cp_db, type2, map_idx,
				    ring->fw_ring_id);
			bnxt_db_cq(bp, &cpr2->cp_db, cpr2->cp_raw_cons);
		}
		ring = &txr->tx_ring_struct;
		map_idx = i;
		rc = hwrm_ring_alloc_send_msg(bp, ring, type, map_idx);
		if (rc)
			goto err_out;
		bnxt_set_db(bp, &txr->tx_db, type, map_idx, ring->fw_ring_id);
	}

	type = HWRM_RING_ALLOC_RX;
	for (i = 0; i < bp->rx_nr_rings; i++) {
		struct bnxt_rx_ring_info *rxr = &bp->rx_ring[i];
		struct bnxt_ring_struct *ring = &rxr->rx_ring_struct;
		struct bnxt_napi *bnapi = rxr->bnapi;
		u32 map_idx = bnapi->index;

		rc = hwrm_ring_alloc_send_msg(bp, ring, type, map_idx);
		if (rc)
			goto err_out;
		bnxt_set_db(bp, &rxr->rx_db, type, map_idx, ring->fw_ring_id);
		/* If we have agg rings, post agg buffers first. */
		if (!agg_rings)
			bnxt_db_write(bp, &rxr->rx_db, rxr->rx_prod);
		bp->grp_info[map_idx].rx_fw_ring_id = ring->fw_ring_id;
		if (bp->flags & BNXT_FLAG_CHIP_P5) {
			struct bnxt_cp_ring_info *cpr = &bnapi->cp_ring;
			u32 type2 = HWRM_RING_ALLOC_CMPL;
			struct bnxt_cp_ring_info *cpr2;

			cpr2 = cpr->cp_ring_arr[BNXT_RX_HDL];
			ring = &cpr2->cp_ring_struct;
			ring->handle = BNXT_RX_HDL;
			rc = hwrm_ring_alloc_send_msg(bp, ring, type2, map_idx);
			if (rc)
				goto err_out;
			bnxt_set_db(bp, &cpr2->cp_db, type2, map_idx,
				    ring->fw_ring_id);
			bnxt_db_cq(bp, &cpr2->cp_db, cpr2->cp_raw_cons);
		}
	}

	if (agg_rings) {
		type = HWRM_RING_ALLOC_AGG;
		for (i = 0; i < bp->rx_nr_rings; i++) {
			struct bnxt_rx_ring_info *rxr = &bp->rx_ring[i];
			struct bnxt_ring_struct *ring =
						&rxr->rx_agg_ring_struct;
			u32 grp_idx = ring->grp_idx;
			u32 map_idx = grp_idx + bp->rx_nr_rings;

			rc = hwrm_ring_alloc_send_msg(bp, ring, type, map_idx);
			if (rc)
				goto err_out;

			bnxt_set_db(bp, &rxr->rx_agg_db, type, map_idx,
				    ring->fw_ring_id);
			bnxt_db_write(bp, &rxr->rx_agg_db, rxr->rx_agg_prod);
			bnxt_db_write(bp, &rxr->rx_db, rxr->rx_prod);
			bp->grp_info[grp_idx].agg_fw_ring_id = ring->fw_ring_id;
		}
	}
err_out:
	return rc;
}

static int hwrm_ring_free_send_msg(struct bnxt *bp,
				   struct bnxt_ring_struct *ring,
				   u32 ring_type, int cmpl_ring_id)
{
	struct hwrm_ring_free_output *resp;
	struct hwrm_ring_free_input *req;
	u16 error_code = 0;
	int rc;

	if (BNXT_NO_FW_ACCESS(bp))
		return 0;

	rc = hwrm_req_init(bp, req, HWRM_RING_FREE);
	if (rc)
		goto exit;

	req->cmpl_ring = cpu_to_le16(cmpl_ring_id);
	req->ring_type = ring_type;
	req->ring_id = cpu_to_le16(ring->fw_ring_id);

	resp = hwrm_req_hold(bp, req);
	rc = hwrm_req_send(bp, req);
	error_code = le16_to_cpu(resp->error_code);
	hwrm_req_drop(bp, req);
exit:
	if (rc || error_code) {
		netdev_err(bp->dev, "hwrm_ring_free type %d failed. rc:%x err:%x\n",
			   ring_type, rc, error_code);
		return -EIO;
	}
	return 0;
}

static void bnxt_hwrm_ring_free(struct bnxt *bp, bool close_path)
{
	u32 type;
	int i;

	if (!bp->bnapi)
		return;

	for (i = 0; i < bp->tx_nr_rings; i++) {
		struct bnxt_tx_ring_info *txr = &bp->tx_ring[i];
		struct bnxt_ring_struct *ring = &txr->tx_ring_struct;

		if (ring->fw_ring_id != INVALID_HW_RING_ID) {
			u32 cmpl_ring_id = bnxt_cp_ring_for_tx(bp, txr);

			hwrm_ring_free_send_msg(bp, ring,
						RING_FREE_REQ_RING_TYPE_TX,
						close_path ? cmpl_ring_id :
						INVALID_HW_RING_ID);
			ring->fw_ring_id = INVALID_HW_RING_ID;
		}
	}

	for (i = 0; i < bp->rx_nr_rings; i++) {
		struct bnxt_rx_ring_info *rxr = &bp->rx_ring[i];
		struct bnxt_ring_struct *ring = &rxr->rx_ring_struct;
		u32 grp_idx = rxr->bnapi->index;

		if (ring->fw_ring_id != INVALID_HW_RING_ID) {
			u32 cmpl_ring_id = bnxt_cp_ring_for_rx(bp, rxr);

			hwrm_ring_free_send_msg(bp, ring,
						RING_FREE_REQ_RING_TYPE_RX,
						close_path ? cmpl_ring_id :
						INVALID_HW_RING_ID);
			ring->fw_ring_id = INVALID_HW_RING_ID;
			bp->grp_info[grp_idx].rx_fw_ring_id =
				INVALID_HW_RING_ID;
		}
	}

	if (bp->flags & BNXT_FLAG_CHIP_P5)
		type = RING_FREE_REQ_RING_TYPE_RX_AGG;
	else
		type = RING_FREE_REQ_RING_TYPE_RX;
	for (i = 0; i < bp->rx_nr_rings; i++) {
		struct bnxt_rx_ring_info *rxr = &bp->rx_ring[i];
		struct bnxt_ring_struct *ring = &rxr->rx_agg_ring_struct;
		u32 grp_idx = rxr->bnapi->index;

		if (ring->fw_ring_id != INVALID_HW_RING_ID) {
			u32 cmpl_ring_id = bnxt_cp_ring_for_rx(bp, rxr);

			hwrm_ring_free_send_msg(bp, ring, type,
						close_path ? cmpl_ring_id :
						INVALID_HW_RING_ID);
			ring->fw_ring_id = INVALID_HW_RING_ID;
			bp->grp_info[grp_idx].agg_fw_ring_id =
				INVALID_HW_RING_ID;
		}
	}

	/* The completion rings are about to be freed.  After that the
	 * IRQ doorbell will not work anymore.  So we need to disable
	 * IRQ here.
	 */
	bnxt_disable_int_sync(bp);

	if (bp->flags & BNXT_FLAG_CHIP_P5)
		type = RING_FREE_REQ_RING_TYPE_NQ;
	else
		type = RING_FREE_REQ_RING_TYPE_L2_CMPL;
	for (i = 0; i < bp->cp_nr_rings; i++) {
		struct bnxt_napi *bnapi = bp->bnapi[i];
		struct bnxt_cp_ring_info *cpr = &bnapi->cp_ring;
		struct bnxt_ring_struct *ring;
		int j;

		for (j = 0; j < 2; j++) {
			struct bnxt_cp_ring_info *cpr2 = cpr->cp_ring_arr[j];

			if (cpr2) {
				ring = &cpr2->cp_ring_struct;
				if (ring->fw_ring_id == INVALID_HW_RING_ID)
					continue;
				hwrm_ring_free_send_msg(bp, ring,
					RING_FREE_REQ_RING_TYPE_L2_CMPL,
					INVALID_HW_RING_ID);
				ring->fw_ring_id = INVALID_HW_RING_ID;
			}
		}
		ring = &cpr->cp_ring_struct;
		if (ring->fw_ring_id != INVALID_HW_RING_ID) {
			hwrm_ring_free_send_msg(bp, ring, type,
						INVALID_HW_RING_ID);
			ring->fw_ring_id = INVALID_HW_RING_ID;
			bp->grp_info[i].cp_fw_ring_id = INVALID_HW_RING_ID;
		}
	}
}

static int bnxt_trim_rings(struct bnxt *bp, int *rx, int *tx, int max,
			   bool shared);

static int bnxt_hwrm_get_rings(struct bnxt *bp)
{
	struct bnxt_hw_resc *hw_resc = &bp->hw_resc;
	struct hwrm_func_qcfg_output *resp;
	struct hwrm_func_qcfg_input *req;
	int rc;

	if (bp->hwrm_spec_code < 0x10601)
		return 0;

	rc = hwrm_req_init(bp, req, HWRM_FUNC_QCFG);
	if (rc)
		return rc;

	req->fid = cpu_to_le16(0xffff);
	resp = hwrm_req_hold(bp, req);
	rc = hwrm_req_send(bp, req);
	if (rc) {
		hwrm_req_drop(bp, req);
		return rc;
	}

	hw_resc->resv_tx_rings = le16_to_cpu(resp->alloc_tx_rings);
	if (BNXT_NEW_RM(bp)) {
		u16 cp, stats;

		hw_resc->resv_rx_rings = le16_to_cpu(resp->alloc_rx_rings);
		hw_resc->resv_hw_ring_grps =
			le32_to_cpu(resp->alloc_hw_ring_grps);
		hw_resc->resv_vnics = le16_to_cpu(resp->alloc_vnics);
		cp = le16_to_cpu(resp->alloc_cmpl_rings);
		stats = le16_to_cpu(resp->alloc_stat_ctx);
		hw_resc->resv_irqs = cp;
		if (bp->flags & BNXT_FLAG_CHIP_P5) {
			int rx = hw_resc->resv_rx_rings;
			int tx = hw_resc->resv_tx_rings;

			if (bp->flags & BNXT_FLAG_AGG_RINGS)
				rx >>= 1;
			if (cp < (rx + tx)) {
				bnxt_trim_rings(bp, &rx, &tx, cp, false);
				if (bp->flags & BNXT_FLAG_AGG_RINGS)
					rx <<= 1;
				hw_resc->resv_rx_rings = rx;
				hw_resc->resv_tx_rings = tx;
			}
			hw_resc->resv_irqs = le16_to_cpu(resp->alloc_msix);
			hw_resc->resv_hw_ring_grps = rx;
		}
		hw_resc->resv_cp_rings = cp;
		hw_resc->resv_stat_ctxs = stats;
	}
	hwrm_req_drop(bp, req);
	return 0;
}

int __bnxt_hwrm_get_tx_rings(struct bnxt *bp, u16 fid, int *tx_rings)
{
	struct hwrm_func_qcfg_output *resp;
	struct hwrm_func_qcfg_input *req;
	int rc;

	if (bp->hwrm_spec_code < 0x10601)
		return 0;

	rc = hwrm_req_init(bp, req, HWRM_FUNC_QCFG);
	if (rc)
		return rc;

	req->fid = cpu_to_le16(fid);
	resp = hwrm_req_hold(bp, req);
	rc = hwrm_req_send(bp, req);
	if (!rc)
		*tx_rings = le16_to_cpu(resp->alloc_tx_rings);

	hwrm_req_drop(bp, req);
	return rc;
}

static bool bnxt_rfs_supported(struct bnxt *bp);

static struct hwrm_func_cfg_input *
__bnxt_hwrm_reserve_pf_rings(struct bnxt *bp, int tx_rings, int rx_rings,
			     int ring_grps, int cp_rings, int stats, int vnics)
{
	struct hwrm_func_cfg_input *req;
	u32 enables = 0;

	if (hwrm_req_init(bp, req, HWRM_FUNC_CFG))
		return NULL;

	req->fid = cpu_to_le16(0xffff);
	enables |= tx_rings ? FUNC_CFG_REQ_ENABLES_NUM_TX_RINGS : 0;
	req->num_tx_rings = cpu_to_le16(tx_rings);
	if (BNXT_NEW_RM(bp)) {
		enables |= rx_rings ? FUNC_CFG_REQ_ENABLES_NUM_RX_RINGS : 0;
		enables |= stats ? FUNC_CFG_REQ_ENABLES_NUM_STAT_CTXS : 0;
		if (bp->flags & BNXT_FLAG_CHIP_P5) {
			enables |= cp_rings ? FUNC_CFG_REQ_ENABLES_NUM_MSIX : 0;
			enables |= tx_rings + ring_grps ?
				   FUNC_CFG_REQ_ENABLES_NUM_CMPL_RINGS : 0;
			enables |= rx_rings ?
				FUNC_CFG_REQ_ENABLES_NUM_RSSCOS_CTXS : 0;
		} else {
			enables |= cp_rings ?
				   FUNC_CFG_REQ_ENABLES_NUM_CMPL_RINGS : 0;
			enables |= ring_grps ?
				   FUNC_CFG_REQ_ENABLES_NUM_HW_RING_GRPS |
				   FUNC_CFG_REQ_ENABLES_NUM_RSSCOS_CTXS : 0;
		}
		enables |= vnics ? FUNC_CFG_REQ_ENABLES_NUM_VNICS : 0;

		req->num_rx_rings = cpu_to_le16(rx_rings);
		if (bp->flags & BNXT_FLAG_CHIP_P5) {
			req->num_cmpl_rings = cpu_to_le16(tx_rings + ring_grps);
			req->num_msix = cpu_to_le16(cp_rings);
			req->num_rsscos_ctxs =
				cpu_to_le16(DIV_ROUND_UP(ring_grps, 64));
		} else {
			req->num_cmpl_rings = cpu_to_le16(cp_rings);
			req->num_hw_ring_grps = cpu_to_le16(ring_grps);
			req->num_rsscos_ctxs = cpu_to_le16(1);
			if (!(bp->flags & BNXT_FLAG_NEW_RSS_CAP) &&
			    bnxt_rfs_supported(bp))
				req->num_rsscos_ctxs =
					cpu_to_le16(ring_grps + 1);
		}
		req->num_stat_ctxs = cpu_to_le16(stats);
		req->num_vnics = cpu_to_le16(vnics);
	}
	req->enables = cpu_to_le32(enables);
	return req;
}

static struct hwrm_func_vf_cfg_input *
__bnxt_hwrm_reserve_vf_rings(struct bnxt *bp, int tx_rings, int rx_rings,
			     int ring_grps, int cp_rings, int stats, int vnics)
{
	struct hwrm_func_vf_cfg_input *req;
	u32 enables = 0;

	if (hwrm_req_init(bp, req, HWRM_FUNC_VF_CFG))
		return NULL;

	enables |= tx_rings ? FUNC_VF_CFG_REQ_ENABLES_NUM_TX_RINGS : 0;
	enables |= rx_rings ? FUNC_VF_CFG_REQ_ENABLES_NUM_RX_RINGS |
			      FUNC_VF_CFG_REQ_ENABLES_NUM_RSSCOS_CTXS : 0;
	enables |= stats ? FUNC_VF_CFG_REQ_ENABLES_NUM_STAT_CTXS : 0;
	if (bp->flags & BNXT_FLAG_CHIP_P5) {
		enables |= tx_rings + ring_grps ?
			   FUNC_VF_CFG_REQ_ENABLES_NUM_CMPL_RINGS : 0;
	} else {
		enables |= cp_rings ?
			   FUNC_VF_CFG_REQ_ENABLES_NUM_CMPL_RINGS : 0;
		enables |= ring_grps ?
			   FUNC_VF_CFG_REQ_ENABLES_NUM_HW_RING_GRPS : 0;
	}
	enables |= vnics ? FUNC_VF_CFG_REQ_ENABLES_NUM_VNICS : 0;
	enables |= FUNC_VF_CFG_REQ_ENABLES_NUM_L2_CTXS;

	req->num_l2_ctxs = cpu_to_le16(BNXT_VF_MAX_L2_CTX);
	req->num_tx_rings = cpu_to_le16(tx_rings);
	req->num_rx_rings = cpu_to_le16(rx_rings);
	if (bp->flags & BNXT_FLAG_CHIP_P5) {
		req->num_cmpl_rings = cpu_to_le16(tx_rings + ring_grps);
		req->num_rsscos_ctxs = cpu_to_le16(DIV_ROUND_UP(ring_grps, 64));
	} else {
		req->num_cmpl_rings = cpu_to_le16(cp_rings);
		req->num_hw_ring_grps = cpu_to_le16(ring_grps);
		req->num_rsscos_ctxs = cpu_to_le16(BNXT_VF_MAX_RSS_CTX);
	}
	req->num_stat_ctxs = cpu_to_le16(stats);
	req->num_vnics = cpu_to_le16(vnics);

	req->enables = cpu_to_le32(enables);
	return req;
}

static int
bnxt_hwrm_reserve_pf_rings(struct bnxt *bp, int tx_rings, int rx_rings,
			   int ring_grps, int cp_rings, int stats, int vnics)
{
	struct hwrm_func_cfg_input *req;
	int rc;

	req = __bnxt_hwrm_reserve_pf_rings(bp, tx_rings, rx_rings, ring_grps,
					   cp_rings, stats, vnics);
	if (!req)
		return -ENOMEM;

	if (!req->enables) {
		hwrm_req_drop(bp, req);
		return 0;
	}

	rc = hwrm_req_send(bp, req);
	if (rc)
		return rc;

	if (bp->hwrm_spec_code < 0x10601)
		bp->hw_resc.resv_tx_rings = tx_rings;

	return bnxt_hwrm_get_rings(bp);
}

static int
bnxt_hwrm_reserve_vf_rings(struct bnxt *bp, int tx_rings, int rx_rings,
			   int ring_grps, int cp_rings, int stats, int vnics)
{
	struct hwrm_func_vf_cfg_input *req;
	int rc;

	if (!BNXT_NEW_RM(bp)) {
		bp->hw_resc.resv_tx_rings = tx_rings;
		return 0;
	}

	req = __bnxt_hwrm_reserve_vf_rings(bp, tx_rings, rx_rings, ring_grps,
					   cp_rings, stats, vnics);
	if (!req)
		return -ENOMEM;

	rc = hwrm_req_send(bp, req);
	if (rc)
		return rc;

	return bnxt_hwrm_get_rings(bp);
}

static int bnxt_hwrm_reserve_rings(struct bnxt *bp, int tx, int rx, int grp,
				   int cp, int stat, int vnic)
{
	if (BNXT_PF(bp))
		return bnxt_hwrm_reserve_pf_rings(bp, tx, rx, grp, cp, stat,
						  vnic);
	else
		return bnxt_hwrm_reserve_vf_rings(bp, tx, rx, grp, cp, stat,
						  vnic);
}

int bnxt_nq_rings_in_use(struct bnxt *bp)
{
	int cp = bp->cp_nr_rings;
	int ulp_msix, ulp_base;

	ulp_msix = bnxt_get_ulp_msix_num(bp);
	if (ulp_msix) {
		ulp_base = bnxt_get_ulp_msix_base(bp);
		cp += ulp_msix;
		if ((ulp_base + ulp_msix) > cp)
			cp = ulp_base + ulp_msix;
	}
	return cp;
}

static int bnxt_cp_rings_in_use(struct bnxt *bp)
{
	int cp;

	if (!(bp->flags & BNXT_FLAG_CHIP_P5))
		return bnxt_nq_rings_in_use(bp);

	cp = bp->tx_nr_rings + bp->rx_nr_rings;
	return cp;
}

static int bnxt_get_func_stat_ctxs(struct bnxt *bp)
{
	int ulp_stat = bnxt_get_ulp_stat_ctxs(bp);
	int cp = bp->cp_nr_rings;

	if (!ulp_stat)
		return cp;

	if (bnxt_nq_rings_in_use(bp) > cp + bnxt_get_ulp_msix_num(bp))
		return bnxt_get_ulp_msix_base(bp) + ulp_stat;

	return cp + ulp_stat;
}

/* Check if a default RSS map needs to be setup.  This function is only
 * used on older firmware that does not require reserving RX rings.
 */
static void bnxt_check_rss_tbl_no_rmgr(struct bnxt *bp)
{
	struct bnxt_hw_resc *hw_resc = &bp->hw_resc;

	/* The RSS map is valid for RX rings set to resv_rx_rings */
	if (hw_resc->resv_rx_rings != bp->rx_nr_rings) {
		hw_resc->resv_rx_rings = bp->rx_nr_rings;
		if (!netif_is_rxfh_configured(bp->dev))
			bnxt_set_dflt_rss_indir_tbl(bp);
	}
}

static bool bnxt_need_reserve_rings(struct bnxt *bp)
{
	struct bnxt_hw_resc *hw_resc = &bp->hw_resc;
	int cp = bnxt_cp_rings_in_use(bp);
	int nq = bnxt_nq_rings_in_use(bp);
	int rx = bp->rx_nr_rings, stat;
	int vnic = 1, grp = rx;

	if (hw_resc->resv_tx_rings != bp->tx_nr_rings &&
	    bp->hwrm_spec_code >= 0x10601)
		return true;

	/* Old firmware does not need RX ring reservations but we still
	 * need to setup a default RSS map when needed.  With new firmware
	 * we go through RX ring reservations first and then set up the
	 * RSS map for the successfully reserved RX rings when needed.
	 */
	if (!BNXT_NEW_RM(bp)) {
		bnxt_check_rss_tbl_no_rmgr(bp);
		return false;
	}
	if ((bp->flags & BNXT_FLAG_RFS) && !(bp->flags & BNXT_FLAG_CHIP_P5))
		vnic = rx + 1;
	if (bp->flags & BNXT_FLAG_AGG_RINGS)
		rx <<= 1;
	stat = bnxt_get_func_stat_ctxs(bp);
	if (hw_resc->resv_rx_rings != rx || hw_resc->resv_cp_rings != cp ||
	    hw_resc->resv_vnics != vnic || hw_resc->resv_stat_ctxs != stat ||
	    (hw_resc->resv_hw_ring_grps != grp &&
	     !(bp->flags & BNXT_FLAG_CHIP_P5)))
		return true;
	if ((bp->flags & BNXT_FLAG_CHIP_P5) && BNXT_PF(bp) &&
	    hw_resc->resv_irqs != nq)
		return true;
	return false;
}

static int __bnxt_reserve_rings(struct bnxt *bp)
{
	struct bnxt_hw_resc *hw_resc = &bp->hw_resc;
	int cp = bnxt_nq_rings_in_use(bp);
	int tx = bp->tx_nr_rings;
	int rx = bp->rx_nr_rings;
	int grp, rx_rings, rc;
	int vnic = 1, stat;
	bool sh = false;

	if (!bnxt_need_reserve_rings(bp))
		return 0;

	if (bp->flags & BNXT_FLAG_SHARED_RINGS)
		sh = true;
	if ((bp->flags & BNXT_FLAG_RFS) && !(bp->flags & BNXT_FLAG_CHIP_P5))
		vnic = rx + 1;
	if (bp->flags & BNXT_FLAG_AGG_RINGS)
		rx <<= 1;
	grp = bp->rx_nr_rings;
	stat = bnxt_get_func_stat_ctxs(bp);

	rc = bnxt_hwrm_reserve_rings(bp, tx, rx, grp, cp, stat, vnic);
	if (rc)
		return rc;

	tx = hw_resc->resv_tx_rings;
	if (BNXT_NEW_RM(bp)) {
		rx = hw_resc->resv_rx_rings;
		cp = hw_resc->resv_irqs;
		grp = hw_resc->resv_hw_ring_grps;
		vnic = hw_resc->resv_vnics;
		stat = hw_resc->resv_stat_ctxs;
	}

	rx_rings = rx;
	if (bp->flags & BNXT_FLAG_AGG_RINGS) {
		if (rx >= 2) {
			rx_rings = rx >> 1;
		} else {
			if (netif_running(bp->dev))
				return -ENOMEM;

			bp->flags &= ~BNXT_FLAG_AGG_RINGS;
			bp->flags |= BNXT_FLAG_NO_AGG_RINGS;
			bp->dev->hw_features &= ~NETIF_F_LRO;
			bp->dev->features &= ~NETIF_F_LRO;
			bnxt_set_ring_params(bp);
		}
	}
	rx_rings = min_t(int, rx_rings, grp);
	cp = min_t(int, cp, bp->cp_nr_rings);
	if (stat > bnxt_get_ulp_stat_ctxs(bp))
		stat -= bnxt_get_ulp_stat_ctxs(bp);
	cp = min_t(int, cp, stat);
	rc = bnxt_trim_rings(bp, &rx_rings, &tx, cp, sh);
	if (bp->flags & BNXT_FLAG_AGG_RINGS)
		rx = rx_rings << 1;
	cp = sh ? max_t(int, tx, rx_rings) : tx + rx_rings;
	bp->tx_nr_rings = tx;

	/* If we cannot reserve all the RX rings, reset the RSS map only
	 * if absolutely necessary
	 */
	if (rx_rings != bp->rx_nr_rings) {
		netdev_warn(bp->dev, "Able to reserve only %d out of %d requested RX rings\n",
			    rx_rings, bp->rx_nr_rings);
		if (netif_is_rxfh_configured(bp->dev) &&
		    (bnxt_get_nr_rss_ctxs(bp, bp->rx_nr_rings) !=
		     bnxt_get_nr_rss_ctxs(bp, rx_rings) ||
		     bnxt_get_max_rss_ring(bp) >= rx_rings)) {
			netdev_warn(bp->dev, "RSS table entries reverting to default\n");
			bp->dev->priv_flags &= ~IFF_RXFH_CONFIGURED;
		}
	}
	bp->rx_nr_rings = rx_rings;
	bp->cp_nr_rings = cp;

	if (!tx || !rx || !cp || !grp || !vnic || !stat)
		return -ENOMEM;

	if (!netif_is_rxfh_configured(bp->dev))
		bnxt_set_dflt_rss_indir_tbl(bp);

	return rc;
}

static int bnxt_hwrm_check_vf_rings(struct bnxt *bp, int tx_rings, int rx_rings,
				    int ring_grps, int cp_rings, int stats,
				    int vnics)
{
	struct hwrm_func_vf_cfg_input *req;
	u32 flags;

	if (!BNXT_NEW_RM(bp))
		return 0;

	req = __bnxt_hwrm_reserve_vf_rings(bp, tx_rings, rx_rings, ring_grps,
					   cp_rings, stats, vnics);
	flags = FUNC_VF_CFG_REQ_FLAGS_TX_ASSETS_TEST |
		FUNC_VF_CFG_REQ_FLAGS_RX_ASSETS_TEST |
		FUNC_VF_CFG_REQ_FLAGS_CMPL_ASSETS_TEST |
		FUNC_VF_CFG_REQ_FLAGS_STAT_CTX_ASSETS_TEST |
		FUNC_VF_CFG_REQ_FLAGS_VNIC_ASSETS_TEST |
		FUNC_VF_CFG_REQ_FLAGS_RSSCOS_CTX_ASSETS_TEST;
	if (!(bp->flags & BNXT_FLAG_CHIP_P5))
		flags |= FUNC_VF_CFG_REQ_FLAGS_RING_GRP_ASSETS_TEST;

	req->flags = cpu_to_le32(flags);
	return hwrm_req_send_silent(bp, req);
}

static int bnxt_hwrm_check_pf_rings(struct bnxt *bp, int tx_rings, int rx_rings,
				    int ring_grps, int cp_rings, int stats,
				    int vnics)
{
	struct hwrm_func_cfg_input *req;
	u32 flags;

	req = __bnxt_hwrm_reserve_pf_rings(bp, tx_rings, rx_rings, ring_grps,
					   cp_rings, stats, vnics);
	flags = FUNC_CFG_REQ_FLAGS_TX_ASSETS_TEST;
	if (BNXT_NEW_RM(bp)) {
		flags |= FUNC_CFG_REQ_FLAGS_RX_ASSETS_TEST |
			 FUNC_CFG_REQ_FLAGS_CMPL_ASSETS_TEST |
			 FUNC_CFG_REQ_FLAGS_STAT_CTX_ASSETS_TEST |
			 FUNC_CFG_REQ_FLAGS_VNIC_ASSETS_TEST;
		if (bp->flags & BNXT_FLAG_CHIP_P5)
			flags |= FUNC_CFG_REQ_FLAGS_RSSCOS_CTX_ASSETS_TEST |
				 FUNC_CFG_REQ_FLAGS_NQ_ASSETS_TEST;
		else
			flags |= FUNC_CFG_REQ_FLAGS_RING_GRP_ASSETS_TEST;
	}

	req->flags = cpu_to_le32(flags);
	return hwrm_req_send_silent(bp, req);
}

static int bnxt_hwrm_check_rings(struct bnxt *bp, int tx_rings, int rx_rings,
				 int ring_grps, int cp_rings, int stats,
				 int vnics)
{
	if (bp->hwrm_spec_code < 0x10801)
		return 0;

	if (BNXT_PF(bp))
		return bnxt_hwrm_check_pf_rings(bp, tx_rings, rx_rings,
						ring_grps, cp_rings, stats,
						vnics);

	return bnxt_hwrm_check_vf_rings(bp, tx_rings, rx_rings, ring_grps,
					cp_rings, stats, vnics);
}

static void bnxt_hwrm_coal_params_qcaps(struct bnxt *bp)
{
	struct bnxt_coal_cap *coal_cap = &bp->coal_cap;
	struct hwrm_ring_aggint_qcaps_output *resp;
	struct hwrm_ring_aggint_qcaps_input *req;
	int rc;

	coal_cap->cmpl_params = BNXT_LEGACY_COAL_CMPL_PARAMS;
	coal_cap->num_cmpl_dma_aggr_max = 63;
	coal_cap->num_cmpl_dma_aggr_during_int_max = 63;
	coal_cap->cmpl_aggr_dma_tmr_max = 65535;
	coal_cap->cmpl_aggr_dma_tmr_during_int_max = 65535;
	coal_cap->int_lat_tmr_min_max = 65535;
	coal_cap->int_lat_tmr_max_max = 65535;
	coal_cap->num_cmpl_aggr_int_max = 65535;
	coal_cap->timer_units = 80;

	if (bp->hwrm_spec_code < 0x10902)
		return;

	if (hwrm_req_init(bp, req, HWRM_RING_AGGINT_QCAPS))
		return;

	resp = hwrm_req_hold(bp, req);
	rc = hwrm_req_send_silent(bp, req);
	if (!rc) {
		coal_cap->cmpl_params = le32_to_cpu(resp->cmpl_params);
		coal_cap->nq_params = le32_to_cpu(resp->nq_params);
		coal_cap->num_cmpl_dma_aggr_max =
			le16_to_cpu(resp->num_cmpl_dma_aggr_max);
		coal_cap->num_cmpl_dma_aggr_during_int_max =
			le16_to_cpu(resp->num_cmpl_dma_aggr_during_int_max);
		coal_cap->cmpl_aggr_dma_tmr_max =
			le16_to_cpu(resp->cmpl_aggr_dma_tmr_max);
		coal_cap->cmpl_aggr_dma_tmr_during_int_max =
			le16_to_cpu(resp->cmpl_aggr_dma_tmr_during_int_max);
		coal_cap->int_lat_tmr_min_max =
			le16_to_cpu(resp->int_lat_tmr_min_max);
		coal_cap->int_lat_tmr_max_max =
			le16_to_cpu(resp->int_lat_tmr_max_max);
		coal_cap->num_cmpl_aggr_int_max =
			le16_to_cpu(resp->num_cmpl_aggr_int_max);
		coal_cap->timer_units = le16_to_cpu(resp->timer_units);
	}
	hwrm_req_drop(bp, req);
}

static u16 bnxt_usec_to_coal_tmr(struct bnxt *bp, u16 usec)
{
	struct bnxt_coal_cap *coal_cap = &bp->coal_cap;

	return usec * 1000 / coal_cap->timer_units;
}

static void bnxt_hwrm_set_coal_params(struct bnxt *bp,
	struct bnxt_coal *hw_coal,
	struct hwrm_ring_cmpl_ring_cfg_aggint_params_input *req)
{
	struct bnxt_coal_cap *coal_cap = &bp->coal_cap;
	u16 val, tmr, max, flags = hw_coal->flags;
	u32 cmpl_params = coal_cap->cmpl_params;

	max = hw_coal->bufs_per_record * 128;
	if (hw_coal->budget)
		max = hw_coal->bufs_per_record * hw_coal->budget;
	max = min_t(u16, max, coal_cap->num_cmpl_aggr_int_max);

	val = clamp_t(u16, hw_coal->coal_bufs, 1, max);
	req->num_cmpl_aggr_int = cpu_to_le16(val);

	val = min_t(u16, val, coal_cap->num_cmpl_dma_aggr_max);
	req->num_cmpl_dma_aggr = cpu_to_le16(val);

	val = clamp_t(u16, hw_coal->coal_bufs_irq, 1,
		      coal_cap->num_cmpl_dma_aggr_during_int_max);
	req->num_cmpl_dma_aggr_during_int = cpu_to_le16(val);

	tmr = bnxt_usec_to_coal_tmr(bp, hw_coal->coal_ticks);
	tmr = clamp_t(u16, tmr, 1, coal_cap->int_lat_tmr_max_max);
	req->int_lat_tmr_max = cpu_to_le16(tmr);

	/* min timer set to 1/2 of interrupt timer */
	if (cmpl_params & RING_AGGINT_QCAPS_RESP_CMPL_PARAMS_INT_LAT_TMR_MIN) {
		val = tmr / 2;
		val = clamp_t(u16, val, 1, coal_cap->int_lat_tmr_min_max);
		req->int_lat_tmr_min = cpu_to_le16(val);
		req->enables |= cpu_to_le16(BNXT_COAL_CMPL_MIN_TMR_ENABLE);
	}

	/* buf timer set to 1/4 of interrupt timer */
	val = clamp_t(u16, tmr / 4, 1, coal_cap->cmpl_aggr_dma_tmr_max);
	req->cmpl_aggr_dma_tmr = cpu_to_le16(val);

	if (cmpl_params &
	    RING_AGGINT_QCAPS_RESP_CMPL_PARAMS_NUM_CMPL_DMA_AGGR_DURING_INT) {
		tmr = bnxt_usec_to_coal_tmr(bp, hw_coal->coal_ticks_irq);
		val = clamp_t(u16, tmr, 1,
			      coal_cap->cmpl_aggr_dma_tmr_during_int_max);
		req->cmpl_aggr_dma_tmr_during_int = cpu_to_le16(val);
		req->enables |=
			cpu_to_le16(BNXT_COAL_CMPL_AGGR_TMR_DURING_INT_ENABLE);
	}

	if ((cmpl_params & RING_AGGINT_QCAPS_RESP_CMPL_PARAMS_RING_IDLE) &&
	    hw_coal->idle_thresh && hw_coal->coal_ticks < hw_coal->idle_thresh)
		flags |= RING_CMPL_RING_CFG_AGGINT_PARAMS_REQ_FLAGS_RING_IDLE;
	req->flags = cpu_to_le16(flags);
	req->enables |= cpu_to_le16(BNXT_COAL_CMPL_ENABLES);
}

static int __bnxt_hwrm_set_coal_nq(struct bnxt *bp, struct bnxt_napi *bnapi,
				   struct bnxt_coal *hw_coal)
{
	struct hwrm_ring_cmpl_ring_cfg_aggint_params_input *req;
	struct bnxt_cp_ring_info *cpr = &bnapi->cp_ring;
	struct bnxt_coal_cap *coal_cap = &bp->coal_cap;
	u32 nq_params = coal_cap->nq_params;
	u16 tmr;
	int rc;

	if (!(nq_params & RING_AGGINT_QCAPS_RESP_NQ_PARAMS_INT_LAT_TMR_MIN))
		return 0;

	rc = hwrm_req_init(bp, req, HWRM_RING_CMPL_RING_CFG_AGGINT_PARAMS);
	if (rc)
		return rc;

	req->ring_id = cpu_to_le16(cpr->cp_ring_struct.fw_ring_id);
	req->flags =
		cpu_to_le16(RING_CMPL_RING_CFG_AGGINT_PARAMS_REQ_FLAGS_IS_NQ);

	tmr = bnxt_usec_to_coal_tmr(bp, hw_coal->coal_ticks) / 2;
	tmr = clamp_t(u16, tmr, 1, coal_cap->int_lat_tmr_min_max);
	req->int_lat_tmr_min = cpu_to_le16(tmr);
	req->enables |= cpu_to_le16(BNXT_COAL_CMPL_MIN_TMR_ENABLE);
	return hwrm_req_send(bp, req);
}

int bnxt_hwrm_set_ring_coal(struct bnxt *bp, struct bnxt_napi *bnapi)
{
	struct hwrm_ring_cmpl_ring_cfg_aggint_params_input *req_rx;
	struct bnxt_cp_ring_info *cpr = &bnapi->cp_ring;
	struct bnxt_coal coal;
	int rc;

	/* Tick values in micro seconds.
	 * 1 coal_buf x bufs_per_record = 1 completion record.
	 */
	memcpy(&coal, &bp->rx_coal, sizeof(struct bnxt_coal));

	coal.coal_ticks = cpr->rx_ring_coal.coal_ticks;
	coal.coal_bufs = cpr->rx_ring_coal.coal_bufs;

	if (!bnapi->rx_ring)
		return -ENODEV;

	rc = hwrm_req_init(bp, req_rx, HWRM_RING_CMPL_RING_CFG_AGGINT_PARAMS);
	if (rc)
		return rc;

	bnxt_hwrm_set_coal_params(bp, &coal, req_rx);

	req_rx->ring_id = cpu_to_le16(bnxt_cp_ring_for_rx(bp, bnapi->rx_ring));

	return hwrm_req_send(bp, req_rx);
}

int bnxt_hwrm_set_coal(struct bnxt *bp)
{
	struct hwrm_ring_cmpl_ring_cfg_aggint_params_input *req_rx, *req_tx,
							   *req;
	int i, rc;

	rc = hwrm_req_init(bp, req_rx, HWRM_RING_CMPL_RING_CFG_AGGINT_PARAMS);
	if (rc)
		return rc;

	rc = hwrm_req_init(bp, req_tx, HWRM_RING_CMPL_RING_CFG_AGGINT_PARAMS);
	if (rc) {
		hwrm_req_drop(bp, req_rx);
		return rc;
	}

	bnxt_hwrm_set_coal_params(bp, &bp->rx_coal, req_rx);
	bnxt_hwrm_set_coal_params(bp, &bp->tx_coal, req_tx);

	hwrm_req_hold(bp, req_rx);
	hwrm_req_hold(bp, req_tx);
	for (i = 0; i < bp->cp_nr_rings; i++) {
		struct bnxt_napi *bnapi = bp->bnapi[i];
		struct bnxt_coal *hw_coal;
		u16 ring_id;

		req = req_rx;
		if (!bnapi->rx_ring) {
			ring_id = bnxt_cp_ring_for_tx(bp, bnapi->tx_ring);
			req = req_tx;
		} else {
			ring_id = bnxt_cp_ring_for_rx(bp, bnapi->rx_ring);
		}
		req->ring_id = cpu_to_le16(ring_id);

		rc = hwrm_req_send(bp, req);
		if (rc)
			break;

		if (!(bp->flags & BNXT_FLAG_CHIP_P5))
			continue;

		if (bnapi->rx_ring && bnapi->tx_ring) {
			req = req_tx;
			ring_id = bnxt_cp_ring_for_tx(bp, bnapi->tx_ring);
			req->ring_id = cpu_to_le16(ring_id);
			rc = hwrm_req_send(bp, req);
			if (rc)
				break;
		}
		if (bnapi->rx_ring)
			hw_coal = &bp->rx_coal;
		else
			hw_coal = &bp->tx_coal;
		__bnxt_hwrm_set_coal_nq(bp, bnapi, hw_coal);
	}
	hwrm_req_drop(bp, req_rx);
	hwrm_req_drop(bp, req_tx);
	return rc;
}

static void bnxt_hwrm_stat_ctx_free(struct bnxt *bp)
{
	struct hwrm_stat_ctx_clr_stats_input *req0 = NULL;
	struct hwrm_stat_ctx_free_input *req;
	int i;

	if (!bp->bnapi)
		return;

	if (BNXT_CHIP_TYPE_NITRO_A0(bp))
		return;

	if (hwrm_req_init(bp, req, HWRM_STAT_CTX_FREE))
		return;
	if (BNXT_FW_MAJ(bp) <= 20) {
		if (hwrm_req_init(bp, req0, HWRM_STAT_CTX_CLR_STATS)) {
			hwrm_req_drop(bp, req);
			return;
		}
		hwrm_req_hold(bp, req0);
	}
	hwrm_req_hold(bp, req);
	for (i = 0; i < bp->cp_nr_rings; i++) {
		struct bnxt_napi *bnapi = bp->bnapi[i];
		struct bnxt_cp_ring_info *cpr = &bnapi->cp_ring;

		if (cpr->hw_stats_ctx_id != INVALID_STATS_CTX_ID) {
			req->stat_ctx_id = cpu_to_le32(cpr->hw_stats_ctx_id);
			if (req0) {
				req0->stat_ctx_id = req->stat_ctx_id;
				hwrm_req_send(bp, req0);
			}
			hwrm_req_send(bp, req);

			cpr->hw_stats_ctx_id = INVALID_STATS_CTX_ID;
		}
	}
	hwrm_req_drop(bp, req);
	if (req0)
		hwrm_req_drop(bp, req0);
}

static int bnxt_hwrm_stat_ctx_alloc(struct bnxt *bp)
{
	struct hwrm_stat_ctx_alloc_output *resp;
	struct hwrm_stat_ctx_alloc_input *req;
	int rc, i;

	if (BNXT_CHIP_TYPE_NITRO_A0(bp))
		return 0;

	rc = hwrm_req_init(bp, req, HWRM_STAT_CTX_ALLOC);
	if (rc)
		return rc;

	req->stats_dma_length = cpu_to_le16(bp->hw_ring_stats_size);
	req->update_period_ms = cpu_to_le32(bp->stats_coal_ticks / 1000);

	resp = hwrm_req_hold(bp, req);
	for (i = 0; i < bp->cp_nr_rings; i++) {
		struct bnxt_napi *bnapi = bp->bnapi[i];
		struct bnxt_cp_ring_info *cpr = &bnapi->cp_ring;

		req->stats_dma_addr = cpu_to_le64(cpr->stats.hw_stats_map);

		rc = hwrm_req_send(bp, req);
		if (rc)
			break;

		cpr->hw_stats_ctx_id = le32_to_cpu(resp->stat_ctx_id);

		bp->grp_info[i].fw_stats_ctx = cpr->hw_stats_ctx_id;
	}
	hwrm_req_drop(bp, req);
	return rc;
}

static int bnxt_hwrm_func_qcfg(struct bnxt *bp)
{
	struct hwrm_func_qcfg_output *resp;
	struct hwrm_func_qcfg_input *req;
	u32 min_db_offset = 0;
	u16 flags;
	int rc;

	rc = hwrm_req_init(bp, req, HWRM_FUNC_QCFG);
	if (rc)
		return rc;

	req->fid = cpu_to_le16(0xffff);
	resp = hwrm_req_hold(bp, req);
	rc = hwrm_req_send(bp, req);
	if (rc)
		goto func_qcfg_exit;

#ifdef CONFIG_BNXT_SRIOV
	if (BNXT_VF(bp)) {
		struct bnxt_vf_info *vf = &bp->vf;

		vf->vlan = le16_to_cpu(resp->vlan) & VLAN_VID_MASK;
	} else {
		bp->pf.registered_vfs = le16_to_cpu(resp->registered_vfs);
	}
#endif
	flags = le16_to_cpu(resp->flags);
	if (flags & (FUNC_QCFG_RESP_FLAGS_FW_DCBX_AGENT_ENABLED |
		     FUNC_QCFG_RESP_FLAGS_FW_LLDP_AGENT_ENABLED)) {
		bp->fw_cap |= BNXT_FW_CAP_LLDP_AGENT;
		if (flags & FUNC_QCFG_RESP_FLAGS_FW_DCBX_AGENT_ENABLED)
			bp->fw_cap |= BNXT_FW_CAP_DCBX_AGENT;
	}
	if (BNXT_PF(bp) && (flags & FUNC_QCFG_RESP_FLAGS_MULTI_HOST))
		bp->flags |= BNXT_FLAG_MULTI_HOST;
	if (flags & FUNC_QCFG_RESP_FLAGS_RING_MONITOR_ENABLED)
		bp->fw_cap |= BNXT_FW_CAP_RING_MONITOR;

	switch (resp->port_partition_type) {
	case FUNC_QCFG_RESP_PORT_PARTITION_TYPE_NPAR1_0:
	case FUNC_QCFG_RESP_PORT_PARTITION_TYPE_NPAR1_5:
	case FUNC_QCFG_RESP_PORT_PARTITION_TYPE_NPAR2_0:
		bp->port_partition_type = resp->port_partition_type;
		break;
	}
	if (bp->hwrm_spec_code < 0x10707 ||
	    resp->evb_mode == FUNC_QCFG_RESP_EVB_MODE_VEB)
		bp->br_mode = BRIDGE_MODE_VEB;
	else if (resp->evb_mode == FUNC_QCFG_RESP_EVB_MODE_VEPA)
		bp->br_mode = BRIDGE_MODE_VEPA;
	else
		bp->br_mode = BRIDGE_MODE_UNDEF;

	bp->max_mtu = le16_to_cpu(resp->max_mtu_configured);
	if (!bp->max_mtu)
		bp->max_mtu = BNXT_MAX_MTU;

	if (bp->db_size)
		goto func_qcfg_exit;

	if (bp->flags & BNXT_FLAG_CHIP_P5) {
		if (BNXT_PF(bp))
			min_db_offset = DB_PF_OFFSET_P5;
		else
			min_db_offset = DB_VF_OFFSET_P5;
	}
	bp->db_size = PAGE_ALIGN(le16_to_cpu(resp->l2_doorbell_bar_size_kb) *
				 1024);
	if (!bp->db_size || bp->db_size > pci_resource_len(bp->pdev, 2) ||
	    bp->db_size <= min_db_offset)
		bp->db_size = pci_resource_len(bp->pdev, 2);

func_qcfg_exit:
	hwrm_req_drop(bp, req);
	return rc;
}

static void bnxt_init_ctx_initializer(struct bnxt_ctx_mem_info *ctx,
			struct hwrm_func_backing_store_qcaps_output *resp)
{
	struct bnxt_mem_init *mem_init;
	u16 init_mask;
	u8 init_val;
	u8 *offset;
	int i;

	init_val = resp->ctx_kind_initializer;
	init_mask = le16_to_cpu(resp->ctx_init_mask);
	offset = &resp->qp_init_offset;
	mem_init = &ctx->mem_init[BNXT_CTX_MEM_INIT_QP];
	for (i = 0; i < BNXT_CTX_MEM_INIT_MAX; i++, mem_init++, offset++) {
		mem_init->init_val = init_val;
		mem_init->offset = BNXT_MEM_INVALID_OFFSET;
		if (!init_mask)
			continue;
		if (i == BNXT_CTX_MEM_INIT_STAT)
			offset = &resp->stat_init_offset;
		if (init_mask & (1 << i))
			mem_init->offset = *offset * 4;
		else
			mem_init->init_val = 0;
	}
	ctx->mem_init[BNXT_CTX_MEM_INIT_QP].size = ctx->qp_entry_size;
	ctx->mem_init[BNXT_CTX_MEM_INIT_SRQ].size = ctx->srq_entry_size;
	ctx->mem_init[BNXT_CTX_MEM_INIT_CQ].size = ctx->cq_entry_size;
	ctx->mem_init[BNXT_CTX_MEM_INIT_VNIC].size = ctx->vnic_entry_size;
	ctx->mem_init[BNXT_CTX_MEM_INIT_STAT].size = ctx->stat_entry_size;
	ctx->mem_init[BNXT_CTX_MEM_INIT_MRAV].size = ctx->mrav_entry_size;
}

static int bnxt_hwrm_func_backing_store_qcaps(struct bnxt *bp)
{
	struct hwrm_func_backing_store_qcaps_output *resp;
	struct hwrm_func_backing_store_qcaps_input *req;
	int rc;

	if (bp->hwrm_spec_code < 0x10902 || BNXT_VF(bp) || bp->ctx)
		return 0;

	rc = hwrm_req_init(bp, req, HWRM_FUNC_BACKING_STORE_QCAPS);
	if (rc)
		return rc;

	resp = hwrm_req_hold(bp, req);
	rc = hwrm_req_send_silent(bp, req);
	if (!rc) {
		struct bnxt_ctx_pg_info *ctx_pg;
		struct bnxt_ctx_mem_info *ctx;
		int i, tqm_rings;

		ctx = kzalloc(sizeof(*ctx), GFP_KERNEL);
		if (!ctx) {
			rc = -ENOMEM;
			goto ctx_err;
		}
		ctx->qp_max_entries = le32_to_cpu(resp->qp_max_entries);
		ctx->qp_min_qp1_entries = le16_to_cpu(resp->qp_min_qp1_entries);
		ctx->qp_max_l2_entries = le16_to_cpu(resp->qp_max_l2_entries);
		ctx->qp_entry_size = le16_to_cpu(resp->qp_entry_size);
		ctx->srq_max_l2_entries = le16_to_cpu(resp->srq_max_l2_entries);
		ctx->srq_max_entries = le32_to_cpu(resp->srq_max_entries);
		ctx->srq_entry_size = le16_to_cpu(resp->srq_entry_size);
		ctx->cq_max_l2_entries = le16_to_cpu(resp->cq_max_l2_entries);
		ctx->cq_max_entries = le32_to_cpu(resp->cq_max_entries);
		ctx->cq_entry_size = le16_to_cpu(resp->cq_entry_size);
		ctx->vnic_max_vnic_entries =
			le16_to_cpu(resp->vnic_max_vnic_entries);
		ctx->vnic_max_ring_table_entries =
			le16_to_cpu(resp->vnic_max_ring_table_entries);
		ctx->vnic_entry_size = le16_to_cpu(resp->vnic_entry_size);
		ctx->stat_max_entries = le32_to_cpu(resp->stat_max_entries);
		ctx->stat_entry_size = le16_to_cpu(resp->stat_entry_size);
		ctx->tqm_entry_size = le16_to_cpu(resp->tqm_entry_size);
		ctx->tqm_min_entries_per_ring =
			le32_to_cpu(resp->tqm_min_entries_per_ring);
		ctx->tqm_max_entries_per_ring =
			le32_to_cpu(resp->tqm_max_entries_per_ring);
		ctx->tqm_entries_multiple = resp->tqm_entries_multiple;
		if (!ctx->tqm_entries_multiple)
			ctx->tqm_entries_multiple = 1;
		ctx->mrav_max_entries = le32_to_cpu(resp->mrav_max_entries);
		ctx->mrav_entry_size = le16_to_cpu(resp->mrav_entry_size);
		ctx->mrav_num_entries_units =
			le16_to_cpu(resp->mrav_num_entries_units);
		ctx->tim_entry_size = le16_to_cpu(resp->tim_entry_size);
		ctx->tim_max_entries = le32_to_cpu(resp->tim_max_entries);

		bnxt_init_ctx_initializer(ctx, resp);

		ctx->tqm_fp_rings_count = resp->tqm_fp_rings_count;
		if (!ctx->tqm_fp_rings_count)
			ctx->tqm_fp_rings_count = bp->max_q;
		else if (ctx->tqm_fp_rings_count > BNXT_MAX_TQM_FP_RINGS)
			ctx->tqm_fp_rings_count = BNXT_MAX_TQM_FP_RINGS;

		tqm_rings = ctx->tqm_fp_rings_count + BNXT_MAX_TQM_SP_RINGS;
		ctx_pg = kcalloc(tqm_rings, sizeof(*ctx_pg), GFP_KERNEL);
		if (!ctx_pg) {
			kfree(ctx);
			rc = -ENOMEM;
			goto ctx_err;
		}
		for (i = 0; i < tqm_rings; i++, ctx_pg++)
			ctx->tqm_mem[i] = ctx_pg;
		bp->ctx = ctx;
	} else {
		rc = 0;
	}
ctx_err:
	hwrm_req_drop(bp, req);
	return rc;
}

static void bnxt_hwrm_set_pg_attr(struct bnxt_ring_mem_info *rmem, u8 *pg_attr,
				  __le64 *pg_dir)
{
	if (!rmem->nr_pages)
		return;

	BNXT_SET_CTX_PAGE_ATTR(*pg_attr);
	if (rmem->depth >= 1) {
		if (rmem->depth == 2)
			*pg_attr |= 2;
		else
			*pg_attr |= 1;
		*pg_dir = cpu_to_le64(rmem->pg_tbl_map);
	} else {
		*pg_dir = cpu_to_le64(rmem->dma_arr[0]);
	}
}

#define FUNC_BACKING_STORE_CFG_REQ_DFLT_ENABLES			\
	(FUNC_BACKING_STORE_CFG_REQ_ENABLES_QP |		\
	 FUNC_BACKING_STORE_CFG_REQ_ENABLES_SRQ |		\
	 FUNC_BACKING_STORE_CFG_REQ_ENABLES_CQ |		\
	 FUNC_BACKING_STORE_CFG_REQ_ENABLES_VNIC |		\
	 FUNC_BACKING_STORE_CFG_REQ_ENABLES_STAT)

static int bnxt_hwrm_func_backing_store_cfg(struct bnxt *bp, u32 enables)
{
	struct hwrm_func_backing_store_cfg_input *req;
	struct bnxt_ctx_mem_info *ctx = bp->ctx;
	struct bnxt_ctx_pg_info *ctx_pg;
	void **__req = (void **)&req;
	u32 req_len = sizeof(*req);
	__le32 *num_entries;
	__le64 *pg_dir;
	u32 flags = 0;
	u8 *pg_attr;
	u32 ena;
	int rc;
	int i;

	if (!ctx)
		return 0;

	if (req_len > bp->hwrm_max_ext_req_len)
		req_len = BNXT_BACKING_STORE_CFG_LEGACY_LEN;
	rc = __hwrm_req_init(bp, __req, HWRM_FUNC_BACKING_STORE_CFG, req_len);
	if (rc)
		return rc;

	req->enables = cpu_to_le32(enables);
	if (enables & FUNC_BACKING_STORE_CFG_REQ_ENABLES_QP) {
		ctx_pg = &ctx->qp_mem;
		req->qp_num_entries = cpu_to_le32(ctx_pg->entries);
		req->qp_num_qp1_entries = cpu_to_le16(ctx->qp_min_qp1_entries);
		req->qp_num_l2_entries = cpu_to_le16(ctx->qp_max_l2_entries);
		req->qp_entry_size = cpu_to_le16(ctx->qp_entry_size);
		bnxt_hwrm_set_pg_attr(&ctx_pg->ring_mem,
				      &req->qpc_pg_size_qpc_lvl,
				      &req->qpc_page_dir);
	}
	if (enables & FUNC_BACKING_STORE_CFG_REQ_ENABLES_SRQ) {
		ctx_pg = &ctx->srq_mem;
		req->srq_num_entries = cpu_to_le32(ctx_pg->entries);
		req->srq_num_l2_entries = cpu_to_le16(ctx->srq_max_l2_entries);
		req->srq_entry_size = cpu_to_le16(ctx->srq_entry_size);
		bnxt_hwrm_set_pg_attr(&ctx_pg->ring_mem,
				      &req->srq_pg_size_srq_lvl,
				      &req->srq_page_dir);
	}
	if (enables & FUNC_BACKING_STORE_CFG_REQ_ENABLES_CQ) {
		ctx_pg = &ctx->cq_mem;
		req->cq_num_entries = cpu_to_le32(ctx_pg->entries);
		req->cq_num_l2_entries = cpu_to_le16(ctx->cq_max_l2_entries);
		req->cq_entry_size = cpu_to_le16(ctx->cq_entry_size);
		bnxt_hwrm_set_pg_attr(&ctx_pg->ring_mem,
				      &req->cq_pg_size_cq_lvl,
				      &req->cq_page_dir);
	}
	if (enables & FUNC_BACKING_STORE_CFG_REQ_ENABLES_VNIC) {
		ctx_pg = &ctx->vnic_mem;
		req->vnic_num_vnic_entries =
			cpu_to_le16(ctx->vnic_max_vnic_entries);
		req->vnic_num_ring_table_entries =
			cpu_to_le16(ctx->vnic_max_ring_table_entries);
		req->vnic_entry_size = cpu_to_le16(ctx->vnic_entry_size);
		bnxt_hwrm_set_pg_attr(&ctx_pg->ring_mem,
				      &req->vnic_pg_size_vnic_lvl,
				      &req->vnic_page_dir);
	}
	if (enables & FUNC_BACKING_STORE_CFG_REQ_ENABLES_STAT) {
		ctx_pg = &ctx->stat_mem;
		req->stat_num_entries = cpu_to_le32(ctx->stat_max_entries);
		req->stat_entry_size = cpu_to_le16(ctx->stat_entry_size);
		bnxt_hwrm_set_pg_attr(&ctx_pg->ring_mem,
				      &req->stat_pg_size_stat_lvl,
				      &req->stat_page_dir);
	}
	if (enables & FUNC_BACKING_STORE_CFG_REQ_ENABLES_MRAV) {
		ctx_pg = &ctx->mrav_mem;
		req->mrav_num_entries = cpu_to_le32(ctx_pg->entries);
		if (ctx->mrav_num_entries_units)
			flags |=
			FUNC_BACKING_STORE_CFG_REQ_FLAGS_MRAV_RESERVATION_SPLIT;
		req->mrav_entry_size = cpu_to_le16(ctx->mrav_entry_size);
		bnxt_hwrm_set_pg_attr(&ctx_pg->ring_mem,
				      &req->mrav_pg_size_mrav_lvl,
				      &req->mrav_page_dir);
	}
	if (enables & FUNC_BACKING_STORE_CFG_REQ_ENABLES_TIM) {
		ctx_pg = &ctx->tim_mem;
		req->tim_num_entries = cpu_to_le32(ctx_pg->entries);
		req->tim_entry_size = cpu_to_le16(ctx->tim_entry_size);
		bnxt_hwrm_set_pg_attr(&ctx_pg->ring_mem,
				      &req->tim_pg_size_tim_lvl,
				      &req->tim_page_dir);
	}
	for (i = 0, num_entries = &req->tqm_sp_num_entries,
	     pg_attr = &req->tqm_sp_pg_size_tqm_sp_lvl,
	     pg_dir = &req->tqm_sp_page_dir,
	     ena = FUNC_BACKING_STORE_CFG_REQ_ENABLES_TQM_SP;
	     i < BNXT_MAX_TQM_RINGS;
	     i++, num_entries++, pg_attr++, pg_dir++, ena <<= 1) {
		if (!(enables & ena))
			continue;

		req->tqm_entry_size = cpu_to_le16(ctx->tqm_entry_size);
		ctx_pg = ctx->tqm_mem[i];
		*num_entries = cpu_to_le32(ctx_pg->entries);
		bnxt_hwrm_set_pg_attr(&ctx_pg->ring_mem, pg_attr, pg_dir);
	}
	req->flags = cpu_to_le32(flags);
	return hwrm_req_send(bp, req);
}

static int bnxt_alloc_ctx_mem_blk(struct bnxt *bp,
				  struct bnxt_ctx_pg_info *ctx_pg)
{
	struct bnxt_ring_mem_info *rmem = &ctx_pg->ring_mem;

	rmem->page_size = BNXT_PAGE_SIZE;
	rmem->pg_arr = ctx_pg->ctx_pg_arr;
	rmem->dma_arr = ctx_pg->ctx_dma_arr;
	rmem->flags = BNXT_RMEM_VALID_PTE_FLAG;
	if (rmem->depth >= 1)
		rmem->flags |= BNXT_RMEM_USE_FULL_PAGE_FLAG;
	return bnxt_alloc_ring(bp, rmem);
}

static int bnxt_alloc_ctx_pg_tbls(struct bnxt *bp,
				  struct bnxt_ctx_pg_info *ctx_pg, u32 mem_size,
				  u8 depth, struct bnxt_mem_init *mem_init)
{
	struct bnxt_ring_mem_info *rmem = &ctx_pg->ring_mem;
	int rc;

	if (!mem_size)
		return -EINVAL;

	ctx_pg->nr_pages = DIV_ROUND_UP(mem_size, BNXT_PAGE_SIZE);
	if (ctx_pg->nr_pages > MAX_CTX_TOTAL_PAGES) {
		ctx_pg->nr_pages = 0;
		return -EINVAL;
	}
	if (ctx_pg->nr_pages > MAX_CTX_PAGES || depth > 1) {
		int nr_tbls, i;

		rmem->depth = 2;
		ctx_pg->ctx_pg_tbl = kcalloc(MAX_CTX_PAGES, sizeof(ctx_pg),
					     GFP_KERNEL);
		if (!ctx_pg->ctx_pg_tbl)
			return -ENOMEM;
		nr_tbls = DIV_ROUND_UP(ctx_pg->nr_pages, MAX_CTX_PAGES);
		rmem->nr_pages = nr_tbls;
		rc = bnxt_alloc_ctx_mem_blk(bp, ctx_pg);
		if (rc)
			return rc;
		for (i = 0; i < nr_tbls; i++) {
			struct bnxt_ctx_pg_info *pg_tbl;

			pg_tbl = kzalloc(sizeof(*pg_tbl), GFP_KERNEL);
			if (!pg_tbl)
				return -ENOMEM;
			ctx_pg->ctx_pg_tbl[i] = pg_tbl;
			rmem = &pg_tbl->ring_mem;
			rmem->pg_tbl = ctx_pg->ctx_pg_arr[i];
			rmem->pg_tbl_map = ctx_pg->ctx_dma_arr[i];
			rmem->depth = 1;
			rmem->nr_pages = MAX_CTX_PAGES;
			rmem->mem_init = mem_init;
			if (i == (nr_tbls - 1)) {
				int rem = ctx_pg->nr_pages % MAX_CTX_PAGES;

				if (rem)
					rmem->nr_pages = rem;
			}
			rc = bnxt_alloc_ctx_mem_blk(bp, pg_tbl);
			if (rc)
				break;
		}
	} else {
		rmem->nr_pages = DIV_ROUND_UP(mem_size, BNXT_PAGE_SIZE);
		if (rmem->nr_pages > 1 || depth)
			rmem->depth = 1;
		rmem->mem_init = mem_init;
		rc = bnxt_alloc_ctx_mem_blk(bp, ctx_pg);
	}
	return rc;
}

static void bnxt_free_ctx_pg_tbls(struct bnxt *bp,
				  struct bnxt_ctx_pg_info *ctx_pg)
{
	struct bnxt_ring_mem_info *rmem = &ctx_pg->ring_mem;

	if (rmem->depth > 1 || ctx_pg->nr_pages > MAX_CTX_PAGES ||
	    ctx_pg->ctx_pg_tbl) {
		int i, nr_tbls = rmem->nr_pages;

		for (i = 0; i < nr_tbls; i++) {
			struct bnxt_ctx_pg_info *pg_tbl;
			struct bnxt_ring_mem_info *rmem2;

			pg_tbl = ctx_pg->ctx_pg_tbl[i];
			if (!pg_tbl)
				continue;
			rmem2 = &pg_tbl->ring_mem;
			bnxt_free_ring(bp, rmem2);
			ctx_pg->ctx_pg_arr[i] = NULL;
			kfree(pg_tbl);
			ctx_pg->ctx_pg_tbl[i] = NULL;
		}
		kfree(ctx_pg->ctx_pg_tbl);
		ctx_pg->ctx_pg_tbl = NULL;
	}
	bnxt_free_ring(bp, rmem);
	ctx_pg->nr_pages = 0;
}

void bnxt_free_ctx_mem(struct bnxt *bp)
{
	struct bnxt_ctx_mem_info *ctx = bp->ctx;
	int i;

	if (!ctx)
		return;

	if (ctx->tqm_mem[0]) {
		for (i = 0; i < ctx->tqm_fp_rings_count + 1; i++)
			bnxt_free_ctx_pg_tbls(bp, ctx->tqm_mem[i]);
		kfree(ctx->tqm_mem[0]);
		ctx->tqm_mem[0] = NULL;
	}

	bnxt_free_ctx_pg_tbls(bp, &ctx->tim_mem);
	bnxt_free_ctx_pg_tbls(bp, &ctx->mrav_mem);
	bnxt_free_ctx_pg_tbls(bp, &ctx->stat_mem);
	bnxt_free_ctx_pg_tbls(bp, &ctx->vnic_mem);
	bnxt_free_ctx_pg_tbls(bp, &ctx->cq_mem);
	bnxt_free_ctx_pg_tbls(bp, &ctx->srq_mem);
	bnxt_free_ctx_pg_tbls(bp, &ctx->qp_mem);
	ctx->flags &= ~BNXT_CTX_FLAG_INITED;
}

static int bnxt_alloc_ctx_mem(struct bnxt *bp)
{
	struct bnxt_ctx_pg_info *ctx_pg;
	struct bnxt_ctx_mem_info *ctx;
	struct bnxt_mem_init *init;
	u32 mem_size, ena, entries;
	u32 entries_sp, min;
	u32 num_mr, num_ah;
	u32 extra_srqs = 0;
	u32 extra_qps = 0;
	u8 pg_lvl = 1;
	int i, rc;

	rc = bnxt_hwrm_func_backing_store_qcaps(bp);
	if (rc) {
		netdev_err(bp->dev, "Failed querying context mem capability, rc = %d.\n",
			   rc);
		return rc;
	}
	ctx = bp->ctx;
	if (!ctx || (ctx->flags & BNXT_CTX_FLAG_INITED))
		return 0;

	if ((bp->flags & BNXT_FLAG_ROCE_CAP) && !is_kdump_kernel()) {
		pg_lvl = 2;
		extra_qps = 65536;
		extra_srqs = 8192;
	}

	ctx_pg = &ctx->qp_mem;
	ctx_pg->entries = ctx->qp_min_qp1_entries + ctx->qp_max_l2_entries +
			  extra_qps;
	if (ctx->qp_entry_size) {
		mem_size = ctx->qp_entry_size * ctx_pg->entries;
		init = &ctx->mem_init[BNXT_CTX_MEM_INIT_QP];
		rc = bnxt_alloc_ctx_pg_tbls(bp, ctx_pg, mem_size, pg_lvl, init);
		if (rc)
			return rc;
	}

	ctx_pg = &ctx->srq_mem;
	ctx_pg->entries = ctx->srq_max_l2_entries + extra_srqs;
	if (ctx->srq_entry_size) {
		mem_size = ctx->srq_entry_size * ctx_pg->entries;
		init = &ctx->mem_init[BNXT_CTX_MEM_INIT_SRQ];
		rc = bnxt_alloc_ctx_pg_tbls(bp, ctx_pg, mem_size, pg_lvl, init);
		if (rc)
			return rc;
	}

	ctx_pg = &ctx->cq_mem;
	ctx_pg->entries = ctx->cq_max_l2_entries + extra_qps * 2;
	if (ctx->cq_entry_size) {
		mem_size = ctx->cq_entry_size * ctx_pg->entries;
		init = &ctx->mem_init[BNXT_CTX_MEM_INIT_CQ];
		rc = bnxt_alloc_ctx_pg_tbls(bp, ctx_pg, mem_size, pg_lvl, init);
		if (rc)
			return rc;
	}

	ctx_pg = &ctx->vnic_mem;
	ctx_pg->entries = ctx->vnic_max_vnic_entries +
			  ctx->vnic_max_ring_table_entries;
	if (ctx->vnic_entry_size) {
		mem_size = ctx->vnic_entry_size * ctx_pg->entries;
		init = &ctx->mem_init[BNXT_CTX_MEM_INIT_VNIC];
		rc = bnxt_alloc_ctx_pg_tbls(bp, ctx_pg, mem_size, 1, init);
		if (rc)
			return rc;
	}

	ctx_pg = &ctx->stat_mem;
	ctx_pg->entries = ctx->stat_max_entries;
	if (ctx->stat_entry_size) {
		mem_size = ctx->stat_entry_size * ctx_pg->entries;
		init = &ctx->mem_init[BNXT_CTX_MEM_INIT_STAT];
		rc = bnxt_alloc_ctx_pg_tbls(bp, ctx_pg, mem_size, 1, init);
		if (rc)
			return rc;
	}

	ena = 0;
	if (!(bp->flags & BNXT_FLAG_ROCE_CAP))
		goto skip_rdma;

	ctx_pg = &ctx->mrav_mem;
	/* 128K extra is needed to accommodate static AH context
	 * allocation by f/w.
	 */
	num_mr = 1024 * 256;
	num_ah = 1024 * 128;
	ctx_pg->entries = num_mr + num_ah;
	if (ctx->mrav_entry_size) {
		mem_size = ctx->mrav_entry_size * ctx_pg->entries;
		init = &ctx->mem_init[BNXT_CTX_MEM_INIT_MRAV];
		rc = bnxt_alloc_ctx_pg_tbls(bp, ctx_pg, mem_size, 2, init);
		if (rc)
			return rc;
	}
	ena = FUNC_BACKING_STORE_CFG_REQ_ENABLES_MRAV;
	if (ctx->mrav_num_entries_units)
		ctx_pg->entries =
			((num_mr / ctx->mrav_num_entries_units) << 16) |
			 (num_ah / ctx->mrav_num_entries_units);

	ctx_pg = &ctx->tim_mem;
	ctx_pg->entries = ctx->qp_mem.entries;
	if (ctx->tim_entry_size) {
		mem_size = ctx->tim_entry_size * ctx_pg->entries;
		rc = bnxt_alloc_ctx_pg_tbls(bp, ctx_pg, mem_size, 1, NULL);
		if (rc)
			return rc;
	}
	ena |= FUNC_BACKING_STORE_CFG_REQ_ENABLES_TIM;

skip_rdma:
	min = ctx->tqm_min_entries_per_ring;
	entries_sp = ctx->vnic_max_vnic_entries + ctx->qp_max_l2_entries +
		     2 * (extra_qps + ctx->qp_min_qp1_entries) + min;
	entries_sp = roundup(entries_sp, ctx->tqm_entries_multiple);
	entries = ctx->qp_max_l2_entries + 2 * (extra_qps + ctx->qp_min_qp1_entries);
	entries = roundup(entries, ctx->tqm_entries_multiple);
	entries = clamp_t(u32, entries, min, ctx->tqm_max_entries_per_ring);
	for (i = 0; i < ctx->tqm_fp_rings_count + 1; i++) {
		ctx_pg = ctx->tqm_mem[i];
		ctx_pg->entries = i ? entries : entries_sp;
		if (ctx->tqm_entry_size) {
			mem_size = ctx->tqm_entry_size * ctx_pg->entries;
			rc = bnxt_alloc_ctx_pg_tbls(bp, ctx_pg, mem_size, 1,
						    NULL);
			if (rc)
				return rc;
		}
		ena |= FUNC_BACKING_STORE_CFG_REQ_ENABLES_TQM_SP << i;
	}
	ena |= FUNC_BACKING_STORE_CFG_REQ_DFLT_ENABLES;
	rc = bnxt_hwrm_func_backing_store_cfg(bp, ena);
	if (rc) {
		netdev_err(bp->dev, "Failed configuring context mem, rc = %d.\n",
			   rc);
		return rc;
	}
	ctx->flags |= BNXT_CTX_FLAG_INITED;
	return 0;
}

int bnxt_hwrm_func_resc_qcaps(struct bnxt *bp, bool all)
{
	struct hwrm_func_resource_qcaps_output *resp;
	struct hwrm_func_resource_qcaps_input *req;
	struct bnxt_hw_resc *hw_resc = &bp->hw_resc;
	int rc;

	rc = hwrm_req_init(bp, req, HWRM_FUNC_RESOURCE_QCAPS);
	if (rc)
		return rc;

	req->fid = cpu_to_le16(0xffff);
	resp = hwrm_req_hold(bp, req);
	rc = hwrm_req_send_silent(bp, req);
	if (rc)
		goto hwrm_func_resc_qcaps_exit;

	hw_resc->max_tx_sch_inputs = le16_to_cpu(resp->max_tx_scheduler_inputs);
	if (!all)
		goto hwrm_func_resc_qcaps_exit;

	hw_resc->min_rsscos_ctxs = le16_to_cpu(resp->min_rsscos_ctx);
	hw_resc->max_rsscos_ctxs = le16_to_cpu(resp->max_rsscos_ctx);
	hw_resc->min_cp_rings = le16_to_cpu(resp->min_cmpl_rings);
	hw_resc->max_cp_rings = le16_to_cpu(resp->max_cmpl_rings);
	hw_resc->min_tx_rings = le16_to_cpu(resp->min_tx_rings);
	hw_resc->max_tx_rings = le16_to_cpu(resp->max_tx_rings);
	hw_resc->min_rx_rings = le16_to_cpu(resp->min_rx_rings);
	hw_resc->max_rx_rings = le16_to_cpu(resp->max_rx_rings);
	hw_resc->min_hw_ring_grps = le16_to_cpu(resp->min_hw_ring_grps);
	hw_resc->max_hw_ring_grps = le16_to_cpu(resp->max_hw_ring_grps);
	hw_resc->min_l2_ctxs = le16_to_cpu(resp->min_l2_ctxs);
	hw_resc->max_l2_ctxs = le16_to_cpu(resp->max_l2_ctxs);
	hw_resc->min_vnics = le16_to_cpu(resp->min_vnics);
	hw_resc->max_vnics = le16_to_cpu(resp->max_vnics);
	hw_resc->min_stat_ctxs = le16_to_cpu(resp->min_stat_ctx);
	hw_resc->max_stat_ctxs = le16_to_cpu(resp->max_stat_ctx);

	if (bp->flags & BNXT_FLAG_CHIP_P5) {
		u16 max_msix = le16_to_cpu(resp->max_msix);

		hw_resc->max_nqs = max_msix;
		hw_resc->max_hw_ring_grps = hw_resc->max_rx_rings;
	}

	if (BNXT_PF(bp)) {
		struct bnxt_pf_info *pf = &bp->pf;

		pf->vf_resv_strategy =
			le16_to_cpu(resp->vf_reservation_strategy);
		if (pf->vf_resv_strategy > BNXT_VF_RESV_STRATEGY_MINIMAL_STATIC)
			pf->vf_resv_strategy = BNXT_VF_RESV_STRATEGY_MAXIMAL;
	}
hwrm_func_resc_qcaps_exit:
	hwrm_req_drop(bp, req);
	return rc;
}

static int __bnxt_hwrm_ptp_qcfg(struct bnxt *bp)
{
	struct hwrm_port_mac_ptp_qcfg_output *resp;
	struct hwrm_port_mac_ptp_qcfg_input *req;
	struct bnxt_ptp_cfg *ptp = bp->ptp_cfg;
	bool phc_cfg;
	u8 flags;
	int rc;

	if (bp->hwrm_spec_code < 0x10801) {
		rc = -ENODEV;
		goto no_ptp;
	}

	rc = hwrm_req_init(bp, req, HWRM_PORT_MAC_PTP_QCFG);
	if (rc)
		goto no_ptp;

	req->port_id = cpu_to_le16(bp->pf.port_id);
	resp = hwrm_req_hold(bp, req);
	rc = hwrm_req_send(bp, req);
	if (rc)
		goto exit;

	flags = resp->flags;
	if (!(flags & PORT_MAC_PTP_QCFG_RESP_FLAGS_HWRM_ACCESS)) {
		rc = -ENODEV;
		goto exit;
	}
	if (!ptp) {
		ptp = kzalloc(sizeof(*ptp), GFP_KERNEL);
		if (!ptp) {
			rc = -ENOMEM;
			goto exit;
		}
		ptp->bp = bp;
		bp->ptp_cfg = ptp;
	}
	if (flags & PORT_MAC_PTP_QCFG_RESP_FLAGS_PARTIAL_DIRECT_ACCESS_REF_CLOCK) {
		ptp->refclk_regs[0] = le32_to_cpu(resp->ts_ref_clock_reg_lower);
		ptp->refclk_regs[1] = le32_to_cpu(resp->ts_ref_clock_reg_upper);
	} else if (bp->flags & BNXT_FLAG_CHIP_P5) {
		ptp->refclk_regs[0] = BNXT_TS_REG_TIMESYNC_TS0_LOWER;
		ptp->refclk_regs[1] = BNXT_TS_REG_TIMESYNC_TS0_UPPER;
	} else {
		rc = -ENODEV;
		goto exit;
	}
	phc_cfg = (flags & PORT_MAC_PTP_QCFG_RESP_FLAGS_RTC_CONFIGURED) != 0;
	rc = bnxt_ptp_init(bp, phc_cfg);
	if (rc)
		netdev_warn(bp->dev, "PTP initialization failed.\n");
exit:
	hwrm_req_drop(bp, req);
	if (!rc)
		return 0;

no_ptp:
	bnxt_ptp_clear(bp);
	kfree(ptp);
	bp->ptp_cfg = NULL;
	return rc;
}

static int __bnxt_hwrm_func_qcaps(struct bnxt *bp)
{
	struct hwrm_func_qcaps_output *resp;
	struct hwrm_func_qcaps_input *req;
	struct bnxt_hw_resc *hw_resc = &bp->hw_resc;
	u32 flags, flags_ext, flags_ext2;
	int rc;

	rc = hwrm_req_init(bp, req, HWRM_FUNC_QCAPS);
	if (rc)
		return rc;

	req->fid = cpu_to_le16(0xffff);
	resp = hwrm_req_hold(bp, req);
	rc = hwrm_req_send(bp, req);
	if (rc)
		goto hwrm_func_qcaps_exit;

	flags = le32_to_cpu(resp->flags);
	if (flags & FUNC_QCAPS_RESP_FLAGS_ROCE_V1_SUPPORTED)
		bp->flags |= BNXT_FLAG_ROCEV1_CAP;
	if (flags & FUNC_QCAPS_RESP_FLAGS_ROCE_V2_SUPPORTED)
		bp->flags |= BNXT_FLAG_ROCEV2_CAP;
	if (flags & FUNC_QCAPS_RESP_FLAGS_PCIE_STATS_SUPPORTED)
		bp->fw_cap |= BNXT_FW_CAP_PCIE_STATS_SUPPORTED;
	if (flags & FUNC_QCAPS_RESP_FLAGS_HOT_RESET_CAPABLE)
		bp->fw_cap |= BNXT_FW_CAP_HOT_RESET;
	if (flags & FUNC_QCAPS_RESP_FLAGS_EXT_STATS_SUPPORTED)
		bp->fw_cap |= BNXT_FW_CAP_EXT_STATS_SUPPORTED;
	if (flags &  FUNC_QCAPS_RESP_FLAGS_ERROR_RECOVERY_CAPABLE)
		bp->fw_cap |= BNXT_FW_CAP_ERROR_RECOVERY;
	if (flags & FUNC_QCAPS_RESP_FLAGS_ERR_RECOVER_RELOAD)
		bp->fw_cap |= BNXT_FW_CAP_ERR_RECOVER_RELOAD;
	if (!(flags & FUNC_QCAPS_RESP_FLAGS_VLAN_ACCELERATION_TX_DISABLED))
		bp->fw_cap |= BNXT_FW_CAP_VLAN_TX_INSERT;
	if (flags & FUNC_QCAPS_RESP_FLAGS_DBG_QCAPS_CMD_SUPPORTED)
		bp->fw_cap |= BNXT_FW_CAP_DBG_QCAPS;

	flags_ext = le32_to_cpu(resp->flags_ext);
	if (flags_ext & FUNC_QCAPS_RESP_FLAGS_EXT_EXT_HW_STATS_SUPPORTED)
		bp->fw_cap |= BNXT_FW_CAP_EXT_HW_STATS_SUPPORTED;
	if (BNXT_PF(bp) && (flags_ext & FUNC_QCAPS_RESP_FLAGS_EXT_PTP_PPS_SUPPORTED))
		bp->fw_cap |= BNXT_FW_CAP_PTP_PPS;
	if (flags_ext & FUNC_QCAPS_RESP_FLAGS_EXT_PTP_64BIT_RTC_SUPPORTED)
		bp->fw_cap |= BNXT_FW_CAP_PTP_RTC;
	if (BNXT_PF(bp) && (flags_ext & FUNC_QCAPS_RESP_FLAGS_EXT_HOT_RESET_IF_SUPPORT))
		bp->fw_cap |= BNXT_FW_CAP_HOT_RESET_IF;
	if (BNXT_PF(bp) && (flags_ext & FUNC_QCAPS_RESP_FLAGS_EXT_FW_LIVEPATCH_SUPPORTED))
		bp->fw_cap |= BNXT_FW_CAP_LIVEPATCH;

	flags_ext2 = le32_to_cpu(resp->flags_ext2);
	if (flags_ext2 & FUNC_QCAPS_RESP_FLAGS_EXT2_RX_ALL_PKTS_TIMESTAMPS_SUPPORTED)
		bp->fw_cap |= BNXT_FW_CAP_RX_ALL_PKT_TS;

	bp->tx_push_thresh = 0;
	if ((flags & FUNC_QCAPS_RESP_FLAGS_PUSH_MODE_SUPPORTED) &&
	    BNXT_FW_MAJ(bp) > 217)
		bp->tx_push_thresh = BNXT_TX_PUSH_THRESH;

	hw_resc->max_rsscos_ctxs = le16_to_cpu(resp->max_rsscos_ctx);
	hw_resc->max_cp_rings = le16_to_cpu(resp->max_cmpl_rings);
	hw_resc->max_tx_rings = le16_to_cpu(resp->max_tx_rings);
	hw_resc->max_rx_rings = le16_to_cpu(resp->max_rx_rings);
	hw_resc->max_hw_ring_grps = le32_to_cpu(resp->max_hw_ring_grps);
	if (!hw_resc->max_hw_ring_grps)
		hw_resc->max_hw_ring_grps = hw_resc->max_tx_rings;
	hw_resc->max_l2_ctxs = le16_to_cpu(resp->max_l2_ctxs);
	hw_resc->max_vnics = le16_to_cpu(resp->max_vnics);
	hw_resc->max_stat_ctxs = le16_to_cpu(resp->max_stat_ctx);

	if (BNXT_PF(bp)) {
		struct bnxt_pf_info *pf = &bp->pf;

		pf->fw_fid = le16_to_cpu(resp->fid);
		pf->port_id = le16_to_cpu(resp->port_id);
		memcpy(pf->mac_addr, resp->mac_address, ETH_ALEN);
		pf->first_vf_id = le16_to_cpu(resp->first_vf_id);
		pf->max_vfs = le16_to_cpu(resp->max_vfs);
		pf->max_encap_records = le32_to_cpu(resp->max_encap_records);
		pf->max_decap_records = le32_to_cpu(resp->max_decap_records);
		pf->max_tx_em_flows = le32_to_cpu(resp->max_tx_em_flows);
		pf->max_tx_wm_flows = le32_to_cpu(resp->max_tx_wm_flows);
		pf->max_rx_em_flows = le32_to_cpu(resp->max_rx_em_flows);
		pf->max_rx_wm_flows = le32_to_cpu(resp->max_rx_wm_flows);
		bp->flags &= ~BNXT_FLAG_WOL_CAP;
		if (flags & FUNC_QCAPS_RESP_FLAGS_WOL_MAGICPKT_SUPPORTED)
			bp->flags |= BNXT_FLAG_WOL_CAP;
		if (flags & FUNC_QCAPS_RESP_FLAGS_PTP_SUPPORTED) {
			__bnxt_hwrm_ptp_qcfg(bp);
		} else {
			bnxt_ptp_clear(bp);
			kfree(bp->ptp_cfg);
			bp->ptp_cfg = NULL;
		}
	} else {
#ifdef CONFIG_BNXT_SRIOV
		struct bnxt_vf_info *vf = &bp->vf;

		vf->fw_fid = le16_to_cpu(resp->fid);
		memcpy(vf->mac_addr, resp->mac_address, ETH_ALEN);
#endif
	}

hwrm_func_qcaps_exit:
	hwrm_req_drop(bp, req);
	return rc;
}

static void bnxt_hwrm_dbg_qcaps(struct bnxt *bp)
{
	struct hwrm_dbg_qcaps_output *resp;
	struct hwrm_dbg_qcaps_input *req;
	int rc;

	bp->fw_dbg_cap = 0;
	if (!(bp->fw_cap & BNXT_FW_CAP_DBG_QCAPS))
		return;

	rc = hwrm_req_init(bp, req, HWRM_DBG_QCAPS);
	if (rc)
		return;

	req->fid = cpu_to_le16(0xffff);
	resp = hwrm_req_hold(bp, req);
	rc = hwrm_req_send(bp, req);
	if (rc)
		goto hwrm_dbg_qcaps_exit;

	bp->fw_dbg_cap = le32_to_cpu(resp->flags);

hwrm_dbg_qcaps_exit:
	hwrm_req_drop(bp, req);
}

static int bnxt_hwrm_queue_qportcfg(struct bnxt *bp);

static int bnxt_hwrm_func_qcaps(struct bnxt *bp)
{
	int rc;

	rc = __bnxt_hwrm_func_qcaps(bp);
	if (rc)
		return rc;

	bnxt_hwrm_dbg_qcaps(bp);

	rc = bnxt_hwrm_queue_qportcfg(bp);
	if (rc) {
		netdev_err(bp->dev, "hwrm query qportcfg failure rc: %d\n", rc);
		return rc;
	}
	if (bp->hwrm_spec_code >= 0x10803) {
		rc = bnxt_alloc_ctx_mem(bp);
		if (rc)
			return rc;
		rc = bnxt_hwrm_func_resc_qcaps(bp, true);
		if (!rc)
			bp->fw_cap |= BNXT_FW_CAP_NEW_RM;
	}
	return 0;
}

static int bnxt_hwrm_cfa_adv_flow_mgnt_qcaps(struct bnxt *bp)
{
	struct hwrm_cfa_adv_flow_mgnt_qcaps_output *resp;
	struct hwrm_cfa_adv_flow_mgnt_qcaps_input *req;
	u32 flags;
	int rc;

	if (!(bp->fw_cap & BNXT_FW_CAP_CFA_ADV_FLOW))
		return 0;

	rc = hwrm_req_init(bp, req, HWRM_CFA_ADV_FLOW_MGNT_QCAPS);
	if (rc)
		return rc;

	resp = hwrm_req_hold(bp, req);
	rc = hwrm_req_send(bp, req);
	if (rc)
		goto hwrm_cfa_adv_qcaps_exit;

	flags = le32_to_cpu(resp->flags);
	if (flags &
	    CFA_ADV_FLOW_MGNT_QCAPS_RESP_FLAGS_RFS_RING_TBL_IDX_V2_SUPPORTED)
		bp->fw_cap |= BNXT_FW_CAP_CFA_RFS_RING_TBL_IDX_V2;

hwrm_cfa_adv_qcaps_exit:
	hwrm_req_drop(bp, req);
	return rc;
}

static int __bnxt_alloc_fw_health(struct bnxt *bp)
{
	if (bp->fw_health)
		return 0;

	bp->fw_health = kzalloc(sizeof(*bp->fw_health), GFP_KERNEL);
	if (!bp->fw_health)
		return -ENOMEM;

	mutex_init(&bp->fw_health->lock);
	return 0;
}

static int bnxt_alloc_fw_health(struct bnxt *bp)
{
	int rc;

	if (!(bp->fw_cap & BNXT_FW_CAP_HOT_RESET) &&
	    !(bp->fw_cap & BNXT_FW_CAP_ERROR_RECOVERY))
		return 0;

	rc = __bnxt_alloc_fw_health(bp);
	if (rc) {
		bp->fw_cap &= ~BNXT_FW_CAP_HOT_RESET;
		bp->fw_cap &= ~BNXT_FW_CAP_ERROR_RECOVERY;
		return rc;
	}

	return 0;
}

static void __bnxt_map_fw_health_reg(struct bnxt *bp, u32 reg)
{
	writel(reg & BNXT_GRC_BASE_MASK, bp->bar0 +
					 BNXT_GRCPF_REG_WINDOW_BASE_OUT +
					 BNXT_FW_HEALTH_WIN_MAP_OFF);
}

static void bnxt_inv_fw_health_reg(struct bnxt *bp)
{
	struct bnxt_fw_health *fw_health = bp->fw_health;
	u32 reg_type;

	if (!fw_health)
		return;

	reg_type = BNXT_FW_HEALTH_REG_TYPE(fw_health->regs[BNXT_FW_HEALTH_REG]);
	if (reg_type == BNXT_FW_HEALTH_REG_TYPE_GRC)
		fw_health->status_reliable = false;

	reg_type = BNXT_FW_HEALTH_REG_TYPE(fw_health->regs[BNXT_FW_RESET_CNT_REG]);
	if (reg_type == BNXT_FW_HEALTH_REG_TYPE_GRC)
		fw_health->resets_reliable = false;
}

static void bnxt_try_map_fw_health_reg(struct bnxt *bp)
{
	void __iomem *hs;
	u32 status_loc;
	u32 reg_type;
	u32 sig;

	if (bp->fw_health)
		bp->fw_health->status_reliable = false;

	__bnxt_map_fw_health_reg(bp, HCOMM_STATUS_STRUCT_LOC);
	hs = bp->bar0 + BNXT_FW_HEALTH_WIN_OFF(HCOMM_STATUS_STRUCT_LOC);

	sig = readl(hs + offsetof(struct hcomm_status, sig_ver));
	if ((sig & HCOMM_STATUS_SIGNATURE_MASK) != HCOMM_STATUS_SIGNATURE_VAL) {
		if (!bp->chip_num) {
			__bnxt_map_fw_health_reg(bp, BNXT_GRC_REG_BASE);
			bp->chip_num = readl(bp->bar0 +
					     BNXT_FW_HEALTH_WIN_BASE +
					     BNXT_GRC_REG_CHIP_NUM);
		}
		if (!BNXT_CHIP_P5(bp))
			return;

		status_loc = BNXT_GRC_REG_STATUS_P5 |
			     BNXT_FW_HEALTH_REG_TYPE_BAR0;
	} else {
		status_loc = readl(hs + offsetof(struct hcomm_status,
						 fw_status_loc));
	}

	if (__bnxt_alloc_fw_health(bp)) {
		netdev_warn(bp->dev, "no memory for firmware status checks\n");
		return;
	}

	bp->fw_health->regs[BNXT_FW_HEALTH_REG] = status_loc;
	reg_type = BNXT_FW_HEALTH_REG_TYPE(status_loc);
	if (reg_type == BNXT_FW_HEALTH_REG_TYPE_GRC) {
		__bnxt_map_fw_health_reg(bp, status_loc);
		bp->fw_health->mapped_regs[BNXT_FW_HEALTH_REG] =
			BNXT_FW_HEALTH_WIN_OFF(status_loc);
	}

	bp->fw_health->status_reliable = true;
}

static int bnxt_map_fw_health_regs(struct bnxt *bp)
{
	struct bnxt_fw_health *fw_health = bp->fw_health;
	u32 reg_base = 0xffffffff;
	int i;

	bp->fw_health->status_reliable = false;
	bp->fw_health->resets_reliable = false;
	/* Only pre-map the monitoring GRC registers using window 3 */
	for (i = 0; i < 4; i++) {
		u32 reg = fw_health->regs[i];

		if (BNXT_FW_HEALTH_REG_TYPE(reg) != BNXT_FW_HEALTH_REG_TYPE_GRC)
			continue;
		if (reg_base == 0xffffffff)
			reg_base = reg & BNXT_GRC_BASE_MASK;
		if ((reg & BNXT_GRC_BASE_MASK) != reg_base)
			return -ERANGE;
		fw_health->mapped_regs[i] = BNXT_FW_HEALTH_WIN_OFF(reg);
	}
	bp->fw_health->status_reliable = true;
	bp->fw_health->resets_reliable = true;
	if (reg_base == 0xffffffff)
		return 0;

	__bnxt_map_fw_health_reg(bp, reg_base);
	return 0;
}

static void bnxt_remap_fw_health_regs(struct bnxt *bp)
{
	if (!bp->fw_health)
		return;

	if (bp->fw_cap & BNXT_FW_CAP_ERROR_RECOVERY) {
		bp->fw_health->status_reliable = true;
		bp->fw_health->resets_reliable = true;
	} else {
		bnxt_try_map_fw_health_reg(bp);
	}
}

static int bnxt_hwrm_error_recovery_qcfg(struct bnxt *bp)
{
	struct bnxt_fw_health *fw_health = bp->fw_health;
	struct hwrm_error_recovery_qcfg_output *resp;
	struct hwrm_error_recovery_qcfg_input *req;
	int rc, i;

	if (!(bp->fw_cap & BNXT_FW_CAP_ERROR_RECOVERY))
		return 0;

	rc = hwrm_req_init(bp, req, HWRM_ERROR_RECOVERY_QCFG);
	if (rc)
		return rc;

	resp = hwrm_req_hold(bp, req);
	rc = hwrm_req_send(bp, req);
	if (rc)
		goto err_recovery_out;
	fw_health->flags = le32_to_cpu(resp->flags);
	if ((fw_health->flags & ERROR_RECOVERY_QCFG_RESP_FLAGS_CO_CPU) &&
	    !(bp->fw_cap & BNXT_FW_CAP_KONG_MB_CHNL)) {
		rc = -EINVAL;
		goto err_recovery_out;
	}
	fw_health->polling_dsecs = le32_to_cpu(resp->driver_polling_freq);
	fw_health->master_func_wait_dsecs =
		le32_to_cpu(resp->master_func_wait_period);
	fw_health->normal_func_wait_dsecs =
		le32_to_cpu(resp->normal_func_wait_period);
	fw_health->post_reset_wait_dsecs =
		le32_to_cpu(resp->master_func_wait_period_after_reset);
	fw_health->post_reset_max_wait_dsecs =
		le32_to_cpu(resp->max_bailout_time_after_reset);
	fw_health->regs[BNXT_FW_HEALTH_REG] =
		le32_to_cpu(resp->fw_health_status_reg);
	fw_health->regs[BNXT_FW_HEARTBEAT_REG] =
		le32_to_cpu(resp->fw_heartbeat_reg);
	fw_health->regs[BNXT_FW_RESET_CNT_REG] =
		le32_to_cpu(resp->fw_reset_cnt_reg);
	fw_health->regs[BNXT_FW_RESET_INPROG_REG] =
		le32_to_cpu(resp->reset_inprogress_reg);
	fw_health->fw_reset_inprog_reg_mask =
		le32_to_cpu(resp->reset_inprogress_reg_mask);
	fw_health->fw_reset_seq_cnt = resp->reg_array_cnt;
	if (fw_health->fw_reset_seq_cnt >= 16) {
		rc = -EINVAL;
		goto err_recovery_out;
	}
	for (i = 0; i < fw_health->fw_reset_seq_cnt; i++) {
		fw_health->fw_reset_seq_regs[i] =
			le32_to_cpu(resp->reset_reg[i]);
		fw_health->fw_reset_seq_vals[i] =
			le32_to_cpu(resp->reset_reg_val[i]);
		fw_health->fw_reset_seq_delay_msec[i] =
			resp->delay_after_reset[i];
	}
err_recovery_out:
	hwrm_req_drop(bp, req);
	if (!rc)
		rc = bnxt_map_fw_health_regs(bp);
	if (rc)
		bp->fw_cap &= ~BNXT_FW_CAP_ERROR_RECOVERY;
	return rc;
}

static int bnxt_hwrm_func_reset(struct bnxt *bp)
{
	struct hwrm_func_reset_input *req;
	int rc;

	rc = hwrm_req_init(bp, req, HWRM_FUNC_RESET);
	if (rc)
		return rc;

	req->enables = 0;
	hwrm_req_timeout(bp, req, HWRM_RESET_TIMEOUT);
	return hwrm_req_send(bp, req);
}

static void bnxt_nvm_cfg_ver_get(struct bnxt *bp)
{
	struct hwrm_nvm_get_dev_info_output nvm_info;

	if (!bnxt_hwrm_nvm_get_dev_info(bp, &nvm_info))
		snprintf(bp->nvm_cfg_ver, FW_VER_STR_LEN, "%d.%d.%d",
			 nvm_info.nvm_cfg_ver_maj, nvm_info.nvm_cfg_ver_min,
			 nvm_info.nvm_cfg_ver_upd);
}

static int bnxt_hwrm_queue_qportcfg(struct bnxt *bp)
{
	struct hwrm_queue_qportcfg_output *resp;
	struct hwrm_queue_qportcfg_input *req;
	u8 i, j, *qptr;
	bool no_rdma;
	int rc = 0;

	rc = hwrm_req_init(bp, req, HWRM_QUEUE_QPORTCFG);
	if (rc)
		return rc;

	resp = hwrm_req_hold(bp, req);
	rc = hwrm_req_send(bp, req);
	if (rc)
		goto qportcfg_exit;

	if (!resp->max_configurable_queues) {
		rc = -EINVAL;
		goto qportcfg_exit;
	}
	bp->max_tc = resp->max_configurable_queues;
	bp->max_lltc = resp->max_configurable_lossless_queues;
	if (bp->max_tc > BNXT_MAX_QUEUE)
		bp->max_tc = BNXT_MAX_QUEUE;

	no_rdma = !(bp->flags & BNXT_FLAG_ROCE_CAP);
	qptr = &resp->queue_id0;
	for (i = 0, j = 0; i < bp->max_tc; i++) {
		bp->q_info[j].queue_id = *qptr;
		bp->q_ids[i] = *qptr++;
		bp->q_info[j].queue_profile = *qptr++;
		bp->tc_to_qidx[j] = j;
		if (!BNXT_CNPQ(bp->q_info[j].queue_profile) ||
		    (no_rdma && BNXT_PF(bp)))
			j++;
	}
	bp->max_q = bp->max_tc;
	bp->max_tc = max_t(u8, j, 1);

	if (resp->queue_cfg_info & QUEUE_QPORTCFG_RESP_QUEUE_CFG_INFO_ASYM_CFG)
		bp->max_tc = 1;

	if (bp->max_lltc > bp->max_tc)
		bp->max_lltc = bp->max_tc;

qportcfg_exit:
	hwrm_req_drop(bp, req);
	return rc;
}

static int bnxt_hwrm_poll(struct bnxt *bp)
{
	struct hwrm_ver_get_input *req;
	int rc;

	rc = hwrm_req_init(bp, req, HWRM_VER_GET);
	if (rc)
		return rc;

	req->hwrm_intf_maj = HWRM_VERSION_MAJOR;
	req->hwrm_intf_min = HWRM_VERSION_MINOR;
	req->hwrm_intf_upd = HWRM_VERSION_UPDATE;

	hwrm_req_flags(bp, req, BNXT_HWRM_CTX_SILENT | BNXT_HWRM_FULL_WAIT);
	rc = hwrm_req_send(bp, req);
	return rc;
}

static int bnxt_hwrm_ver_get(struct bnxt *bp)
{
	struct hwrm_ver_get_output *resp;
	struct hwrm_ver_get_input *req;
	u16 fw_maj, fw_min, fw_bld, fw_rsv;
	u32 dev_caps_cfg, hwrm_ver;
	int rc, len;

	rc = hwrm_req_init(bp, req, HWRM_VER_GET);
	if (rc)
		return rc;

	hwrm_req_flags(bp, req, BNXT_HWRM_FULL_WAIT);
	bp->hwrm_max_req_len = HWRM_MAX_REQ_LEN;
	req->hwrm_intf_maj = HWRM_VERSION_MAJOR;
	req->hwrm_intf_min = HWRM_VERSION_MINOR;
	req->hwrm_intf_upd = HWRM_VERSION_UPDATE;

	resp = hwrm_req_hold(bp, req);
	rc = hwrm_req_send(bp, req);
	if (rc)
		goto hwrm_ver_get_exit;

	memcpy(&bp->ver_resp, resp, sizeof(struct hwrm_ver_get_output));

	bp->hwrm_spec_code = resp->hwrm_intf_maj_8b << 16 |
			     resp->hwrm_intf_min_8b << 8 |
			     resp->hwrm_intf_upd_8b;
	if (resp->hwrm_intf_maj_8b < 1) {
		netdev_warn(bp->dev, "HWRM interface %d.%d.%d is older than 1.0.0.\n",
			    resp->hwrm_intf_maj_8b, resp->hwrm_intf_min_8b,
			    resp->hwrm_intf_upd_8b);
		netdev_warn(bp->dev, "Please update firmware with HWRM interface 1.0.0 or newer.\n");
	}

	hwrm_ver = HWRM_VERSION_MAJOR << 16 | HWRM_VERSION_MINOR << 8 |
			HWRM_VERSION_UPDATE;

	if (bp->hwrm_spec_code > hwrm_ver)
		snprintf(bp->hwrm_ver_supp, FW_VER_STR_LEN, "%d.%d.%d",
			 HWRM_VERSION_MAJOR, HWRM_VERSION_MINOR,
			 HWRM_VERSION_UPDATE);
	else
		snprintf(bp->hwrm_ver_supp, FW_VER_STR_LEN, "%d.%d.%d",
			 resp->hwrm_intf_maj_8b, resp->hwrm_intf_min_8b,
			 resp->hwrm_intf_upd_8b);

	fw_maj = le16_to_cpu(resp->hwrm_fw_major);
	if (bp->hwrm_spec_code > 0x10803 && fw_maj) {
		fw_min = le16_to_cpu(resp->hwrm_fw_minor);
		fw_bld = le16_to_cpu(resp->hwrm_fw_build);
		fw_rsv = le16_to_cpu(resp->hwrm_fw_patch);
		len = FW_VER_STR_LEN;
	} else {
		fw_maj = resp->hwrm_fw_maj_8b;
		fw_min = resp->hwrm_fw_min_8b;
		fw_bld = resp->hwrm_fw_bld_8b;
		fw_rsv = resp->hwrm_fw_rsvd_8b;
		len = BC_HWRM_STR_LEN;
	}
	bp->fw_ver_code = BNXT_FW_VER_CODE(fw_maj, fw_min, fw_bld, fw_rsv);
	snprintf(bp->fw_ver_str, len, "%d.%d.%d.%d", fw_maj, fw_min, fw_bld,
		 fw_rsv);

	if (strlen(resp->active_pkg_name)) {
		int fw_ver_len = strlen(bp->fw_ver_str);

		snprintf(bp->fw_ver_str + fw_ver_len,
			 FW_VER_STR_LEN - fw_ver_len - 1, "/pkg %s",
			 resp->active_pkg_name);
		bp->fw_cap |= BNXT_FW_CAP_PKG_VER;
	}

	bp->hwrm_cmd_timeout = le16_to_cpu(resp->def_req_timeout);
	if (!bp->hwrm_cmd_timeout)
		bp->hwrm_cmd_timeout = DFLT_HWRM_CMD_TIMEOUT;
	bp->hwrm_cmd_max_timeout = le16_to_cpu(resp->max_req_timeout) * 1000;
	if (!bp->hwrm_cmd_max_timeout)
		bp->hwrm_cmd_max_timeout = HWRM_CMD_MAX_TIMEOUT;
	else if (bp->hwrm_cmd_max_timeout > HWRM_CMD_MAX_TIMEOUT)
		netdev_warn(bp->dev, "Device requests max timeout of %d seconds, may trigger hung task watchdog\n",
			    bp->hwrm_cmd_max_timeout / 1000);

	if (resp->hwrm_intf_maj_8b >= 1) {
		bp->hwrm_max_req_len = le16_to_cpu(resp->max_req_win_len);
		bp->hwrm_max_ext_req_len = le16_to_cpu(resp->max_ext_req_len);
	}
	if (bp->hwrm_max_ext_req_len < HWRM_MAX_REQ_LEN)
		bp->hwrm_max_ext_req_len = HWRM_MAX_REQ_LEN;

	bp->chip_num = le16_to_cpu(resp->chip_num);
	bp->chip_rev = resp->chip_rev;
	if (bp->chip_num == CHIP_NUM_58700 && !resp->chip_rev &&
	    !resp->chip_metal)
		bp->flags |= BNXT_FLAG_CHIP_NITRO_A0;

	dev_caps_cfg = le32_to_cpu(resp->dev_caps_cfg);
	if ((dev_caps_cfg & VER_GET_RESP_DEV_CAPS_CFG_SHORT_CMD_SUPPORTED) &&
	    (dev_caps_cfg & VER_GET_RESP_DEV_CAPS_CFG_SHORT_CMD_REQUIRED))
		bp->fw_cap |= BNXT_FW_CAP_SHORT_CMD;

	if (dev_caps_cfg & VER_GET_RESP_DEV_CAPS_CFG_KONG_MB_CHNL_SUPPORTED)
		bp->fw_cap |= BNXT_FW_CAP_KONG_MB_CHNL;

	if (dev_caps_cfg &
	    VER_GET_RESP_DEV_CAPS_CFG_FLOW_HANDLE_64BIT_SUPPORTED)
		bp->fw_cap |= BNXT_FW_CAP_OVS_64BIT_HANDLE;

	if (dev_caps_cfg &
	    VER_GET_RESP_DEV_CAPS_CFG_TRUSTED_VF_SUPPORTED)
		bp->fw_cap |= BNXT_FW_CAP_TRUSTED_VF;

	if (dev_caps_cfg &
	    VER_GET_RESP_DEV_CAPS_CFG_CFA_ADV_FLOW_MGNT_SUPPORTED)
		bp->fw_cap |= BNXT_FW_CAP_CFA_ADV_FLOW;

hwrm_ver_get_exit:
	hwrm_req_drop(bp, req);
	return rc;
}

int bnxt_hwrm_fw_set_time(struct bnxt *bp)
{
	struct hwrm_fw_set_time_input *req;
	struct tm tm;
	time64_t now = ktime_get_real_seconds();
	int rc;

	if ((BNXT_VF(bp) && bp->hwrm_spec_code < 0x10901) ||
	    bp->hwrm_spec_code < 0x10400)
		return -EOPNOTSUPP;

	time64_to_tm(now, 0, &tm);
	rc = hwrm_req_init(bp, req, HWRM_FW_SET_TIME);
	if (rc)
		return rc;

	req->year = cpu_to_le16(1900 + tm.tm_year);
	req->month = 1 + tm.tm_mon;
	req->day = tm.tm_mday;
	req->hour = tm.tm_hour;
	req->minute = tm.tm_min;
	req->second = tm.tm_sec;
	return hwrm_req_send(bp, req);
}

static void bnxt_add_one_ctr(u64 hw, u64 *sw, u64 mask)
{
	u64 sw_tmp;

	hw &= mask;
	sw_tmp = (*sw & ~mask) | hw;
	if (hw < (*sw & mask))
		sw_tmp += mask + 1;
	WRITE_ONCE(*sw, sw_tmp);
}

static void __bnxt_accumulate_stats(__le64 *hw_stats, u64 *sw_stats, u64 *masks,
				    int count, bool ignore_zero)
{
	int i;

	for (i = 0; i < count; i++) {
		u64 hw = le64_to_cpu(READ_ONCE(hw_stats[i]));

		if (ignore_zero && !hw)
			continue;

		if (masks[i] == -1ULL)
			sw_stats[i] = hw;
		else
			bnxt_add_one_ctr(hw, &sw_stats[i], masks[i]);
	}
}

static void bnxt_accumulate_stats(struct bnxt_stats_mem *stats)
{
	if (!stats->hw_stats)
		return;

	__bnxt_accumulate_stats(stats->hw_stats, stats->sw_stats,
				stats->hw_masks, stats->len / 8, false);
}

static void bnxt_accumulate_all_stats(struct bnxt *bp)
{
	struct bnxt_stats_mem *ring0_stats;
	bool ignore_zero = false;
	int i;

	/* Chip bug.  Counter intermittently becomes 0. */
	if (bp->flags & BNXT_FLAG_CHIP_P5)
		ignore_zero = true;

	for (i = 0; i < bp->cp_nr_rings; i++) {
		struct bnxt_napi *bnapi = bp->bnapi[i];
		struct bnxt_cp_ring_info *cpr;
		struct bnxt_stats_mem *stats;

		cpr = &bnapi->cp_ring;
		stats = &cpr->stats;
		if (!i)
			ring0_stats = stats;
		__bnxt_accumulate_stats(stats->hw_stats, stats->sw_stats,
					ring0_stats->hw_masks,
					ring0_stats->len / 8, ignore_zero);
	}
	if (bp->flags & BNXT_FLAG_PORT_STATS) {
		struct bnxt_stats_mem *stats = &bp->port_stats;
		__le64 *hw_stats = stats->hw_stats;
		u64 *sw_stats = stats->sw_stats;
		u64 *masks = stats->hw_masks;
		int cnt;

		cnt = sizeof(struct rx_port_stats) / 8;
		__bnxt_accumulate_stats(hw_stats, sw_stats, masks, cnt, false);

		hw_stats += BNXT_TX_PORT_STATS_BYTE_OFFSET / 8;
		sw_stats += BNXT_TX_PORT_STATS_BYTE_OFFSET / 8;
		masks += BNXT_TX_PORT_STATS_BYTE_OFFSET / 8;
		cnt = sizeof(struct tx_port_stats) / 8;
		__bnxt_accumulate_stats(hw_stats, sw_stats, masks, cnt, false);
	}
	if (bp->flags & BNXT_FLAG_PORT_STATS_EXT) {
		bnxt_accumulate_stats(&bp->rx_port_stats_ext);
		bnxt_accumulate_stats(&bp->tx_port_stats_ext);
	}
}

static int bnxt_hwrm_port_qstats(struct bnxt *bp, u8 flags)
{
	struct hwrm_port_qstats_input *req;
	struct bnxt_pf_info *pf = &bp->pf;
	int rc;

	if (!(bp->flags & BNXT_FLAG_PORT_STATS))
		return 0;

	if (flags && !(bp->fw_cap & BNXT_FW_CAP_EXT_HW_STATS_SUPPORTED))
		return -EOPNOTSUPP;

	rc = hwrm_req_init(bp, req, HWRM_PORT_QSTATS);
	if (rc)
		return rc;

	req->flags = flags;
	req->port_id = cpu_to_le16(pf->port_id);
	req->tx_stat_host_addr = cpu_to_le64(bp->port_stats.hw_stats_map +
					    BNXT_TX_PORT_STATS_BYTE_OFFSET);
	req->rx_stat_host_addr = cpu_to_le64(bp->port_stats.hw_stats_map);
	return hwrm_req_send(bp, req);
}

static int bnxt_hwrm_port_qstats_ext(struct bnxt *bp, u8 flags)
{
	struct hwrm_queue_pri2cos_qcfg_output *resp_qc;
	struct hwrm_queue_pri2cos_qcfg_input *req_qc;
	struct hwrm_port_qstats_ext_output *resp_qs;
	struct hwrm_port_qstats_ext_input *req_qs;
	struct bnxt_pf_info *pf = &bp->pf;
	u32 tx_stat_size;
	int rc;

	if (!(bp->flags & BNXT_FLAG_PORT_STATS_EXT))
		return 0;

	if (flags && !(bp->fw_cap & BNXT_FW_CAP_EXT_HW_STATS_SUPPORTED))
		return -EOPNOTSUPP;

	rc = hwrm_req_init(bp, req_qs, HWRM_PORT_QSTATS_EXT);
	if (rc)
		return rc;

	req_qs->flags = flags;
	req_qs->port_id = cpu_to_le16(pf->port_id);
	req_qs->rx_stat_size = cpu_to_le16(sizeof(struct rx_port_stats_ext));
	req_qs->rx_stat_host_addr = cpu_to_le64(bp->rx_port_stats_ext.hw_stats_map);
	tx_stat_size = bp->tx_port_stats_ext.hw_stats ?
		       sizeof(struct tx_port_stats_ext) : 0;
	req_qs->tx_stat_size = cpu_to_le16(tx_stat_size);
	req_qs->tx_stat_host_addr = cpu_to_le64(bp->tx_port_stats_ext.hw_stats_map);
	resp_qs = hwrm_req_hold(bp, req_qs);
	rc = hwrm_req_send(bp, req_qs);
	if (!rc) {
		bp->fw_rx_stats_ext_size =
			le16_to_cpu(resp_qs->rx_stat_size) / 8;
		if (BNXT_FW_MAJ(bp) < 220 &&
		    bp->fw_rx_stats_ext_size > BNXT_RX_STATS_EXT_NUM_LEGACY)
			bp->fw_rx_stats_ext_size = BNXT_RX_STATS_EXT_NUM_LEGACY;

		bp->fw_tx_stats_ext_size = tx_stat_size ?
			le16_to_cpu(resp_qs->tx_stat_size) / 8 : 0;
	} else {
		bp->fw_rx_stats_ext_size = 0;
		bp->fw_tx_stats_ext_size = 0;
	}
	hwrm_req_drop(bp, req_qs);

	if (flags)
		return rc;

	if (bp->fw_tx_stats_ext_size <=
	    offsetof(struct tx_port_stats_ext, pfc_pri0_tx_duration_us) / 8) {
		bp->pri2cos_valid = 0;
		return rc;
	}

	rc = hwrm_req_init(bp, req_qc, HWRM_QUEUE_PRI2COS_QCFG);
	if (rc)
		return rc;

	req_qc->flags = cpu_to_le32(QUEUE_PRI2COS_QCFG_REQ_FLAGS_IVLAN);

	resp_qc = hwrm_req_hold(bp, req_qc);
	rc = hwrm_req_send(bp, req_qc);
	if (!rc) {
		u8 *pri2cos;
		int i, j;

		pri2cos = &resp_qc->pri0_cos_queue_id;
		for (i = 0; i < 8; i++) {
			u8 queue_id = pri2cos[i];
			u8 queue_idx;

			/* Per port queue IDs start from 0, 10, 20, etc */
			queue_idx = queue_id % 10;
			if (queue_idx > BNXT_MAX_QUEUE) {
				bp->pri2cos_valid = false;
				hwrm_req_drop(bp, req_qc);
				return rc;
			}
			for (j = 0; j < bp->max_q; j++) {
				if (bp->q_ids[j] == queue_id)
					bp->pri2cos_idx[i] = queue_idx;
			}
		}
		bp->pri2cos_valid = true;
	}
	hwrm_req_drop(bp, req_qc);

	return rc;
}

static void bnxt_hwrm_free_tunnel_ports(struct bnxt *bp)
{
	bnxt_hwrm_tunnel_dst_port_free(bp,
		TUNNEL_DST_PORT_FREE_REQ_TUNNEL_TYPE_VXLAN);
	bnxt_hwrm_tunnel_dst_port_free(bp,
		TUNNEL_DST_PORT_FREE_REQ_TUNNEL_TYPE_GENEVE);
}

static int bnxt_set_tpa(struct bnxt *bp, bool set_tpa)
{
	int rc, i;
	u32 tpa_flags = 0;

	if (set_tpa)
		tpa_flags = bp->flags & BNXT_FLAG_TPA;
	else if (BNXT_NO_FW_ACCESS(bp))
		return 0;
	for (i = 0; i < bp->nr_vnics; i++) {
		rc = bnxt_hwrm_vnic_set_tpa(bp, i, tpa_flags);
		if (rc) {
			netdev_err(bp->dev, "hwrm vnic set tpa failure rc for vnic %d: %x\n",
				   i, rc);
			return rc;
		}
	}
	return 0;
}

static void bnxt_hwrm_clear_vnic_rss(struct bnxt *bp)
{
	int i;

	for (i = 0; i < bp->nr_vnics; i++)
		bnxt_hwrm_vnic_set_rss(bp, i, false);
}

static void bnxt_clear_vnic(struct bnxt *bp)
{
	if (!bp->vnic_info)
		return;

	bnxt_hwrm_clear_vnic_filter(bp);
	if (!(bp->flags & BNXT_FLAG_CHIP_P5)) {
		/* clear all RSS setting before free vnic ctx */
		bnxt_hwrm_clear_vnic_rss(bp);
		bnxt_hwrm_vnic_ctx_free(bp);
	}
	/* before free the vnic, undo the vnic tpa settings */
	if (bp->flags & BNXT_FLAG_TPA)
		bnxt_set_tpa(bp, false);
	bnxt_hwrm_vnic_free(bp);
	if (bp->flags & BNXT_FLAG_CHIP_P5)
		bnxt_hwrm_vnic_ctx_free(bp);
}

static void bnxt_hwrm_resource_free(struct bnxt *bp, bool close_path,
				    bool irq_re_init)
{
	bnxt_clear_vnic(bp);
	bnxt_hwrm_ring_free(bp, close_path);
	bnxt_hwrm_ring_grp_free(bp);
	if (irq_re_init) {
		bnxt_hwrm_stat_ctx_free(bp);
		bnxt_hwrm_free_tunnel_ports(bp);
	}
}

static int bnxt_hwrm_set_br_mode(struct bnxt *bp, u16 br_mode)
{
	struct hwrm_func_cfg_input *req;
	u8 evb_mode;
	int rc;

	if (br_mode == BRIDGE_MODE_VEB)
		evb_mode = FUNC_CFG_REQ_EVB_MODE_VEB;
	else if (br_mode == BRIDGE_MODE_VEPA)
		evb_mode = FUNC_CFG_REQ_EVB_MODE_VEPA;
	else
		return -EINVAL;

	rc = hwrm_req_init(bp, req, HWRM_FUNC_CFG);
	if (rc)
		return rc;

	req->fid = cpu_to_le16(0xffff);
	req->enables = cpu_to_le32(FUNC_CFG_REQ_ENABLES_EVB_MODE);
	req->evb_mode = evb_mode;
	return hwrm_req_send(bp, req);
}

static int bnxt_hwrm_set_cache_line_size(struct bnxt *bp, int size)
{
	struct hwrm_func_cfg_input *req;
	int rc;

	if (BNXT_VF(bp) || bp->hwrm_spec_code < 0x10803)
		return 0;

	rc = hwrm_req_init(bp, req, HWRM_FUNC_CFG);
	if (rc)
		return rc;

	req->fid = cpu_to_le16(0xffff);
	req->enables = cpu_to_le32(FUNC_CFG_REQ_ENABLES_CACHE_LINESIZE);
	req->options = FUNC_CFG_REQ_OPTIONS_CACHE_LINESIZE_SIZE_64;
	if (size == 128)
		req->options = FUNC_CFG_REQ_OPTIONS_CACHE_LINESIZE_SIZE_128;

	return hwrm_req_send(bp, req);
}

static int __bnxt_setup_vnic(struct bnxt *bp, u16 vnic_id)
{
	struct bnxt_vnic_info *vnic = &bp->vnic_info[vnic_id];
	int rc;

	if (vnic->flags & BNXT_VNIC_RFS_NEW_RSS_FLAG)
		goto skip_rss_ctx;

	/* allocate context for vnic */
	rc = bnxt_hwrm_vnic_ctx_alloc(bp, vnic_id, 0);
	if (rc) {
		netdev_err(bp->dev, "hwrm vnic %d alloc failure rc: %x\n",
			   vnic_id, rc);
		goto vnic_setup_err;
	}
	bp->rsscos_nr_ctxs++;

	if (BNXT_CHIP_TYPE_NITRO_A0(bp)) {
		rc = bnxt_hwrm_vnic_ctx_alloc(bp, vnic_id, 1);
		if (rc) {
			netdev_err(bp->dev, "hwrm vnic %d cos ctx alloc failure rc: %x\n",
				   vnic_id, rc);
			goto vnic_setup_err;
		}
		bp->rsscos_nr_ctxs++;
	}

skip_rss_ctx:
	/* configure default vnic, ring grp */
	rc = bnxt_hwrm_vnic_cfg(bp, vnic_id);
	if (rc) {
		netdev_err(bp->dev, "hwrm vnic %d cfg failure rc: %x\n",
			   vnic_id, rc);
		goto vnic_setup_err;
	}

	/* Enable RSS hashing on vnic */
	rc = bnxt_hwrm_vnic_set_rss(bp, vnic_id, true);
	if (rc) {
		netdev_err(bp->dev, "hwrm vnic %d set rss failure rc: %x\n",
			   vnic_id, rc);
		goto vnic_setup_err;
	}

	if (bp->flags & BNXT_FLAG_AGG_RINGS) {
		rc = bnxt_hwrm_vnic_set_hds(bp, vnic_id);
		if (rc) {
			netdev_err(bp->dev, "hwrm vnic %d set hds failure rc: %x\n",
				   vnic_id, rc);
		}
	}

vnic_setup_err:
	return rc;
}

static int __bnxt_setup_vnic_p5(struct bnxt *bp, u16 vnic_id)
{
	int rc, i, nr_ctxs;

	nr_ctxs = bnxt_get_nr_rss_ctxs(bp, bp->rx_nr_rings);
	for (i = 0; i < nr_ctxs; i++) {
		rc = bnxt_hwrm_vnic_ctx_alloc(bp, vnic_id, i);
		if (rc) {
			netdev_err(bp->dev, "hwrm vnic %d ctx %d alloc failure rc: %x\n",
				   vnic_id, i, rc);
			break;
		}
		bp->rsscos_nr_ctxs++;
	}
	if (i < nr_ctxs)
		return -ENOMEM;

	rc = bnxt_hwrm_vnic_set_rss_p5(bp, vnic_id, true);
	if (rc) {
		netdev_err(bp->dev, "hwrm vnic %d set rss failure rc: %d\n",
			   vnic_id, rc);
		return rc;
	}
	rc = bnxt_hwrm_vnic_cfg(bp, vnic_id);
	if (rc) {
		netdev_err(bp->dev, "hwrm vnic %d cfg failure rc: %x\n",
			   vnic_id, rc);
		return rc;
	}
	if (bp->flags & BNXT_FLAG_AGG_RINGS) {
		rc = bnxt_hwrm_vnic_set_hds(bp, vnic_id);
		if (rc) {
			netdev_err(bp->dev, "hwrm vnic %d set hds failure rc: %x\n",
				   vnic_id, rc);
		}
	}
	return rc;
}

static int bnxt_setup_vnic(struct bnxt *bp, u16 vnic_id)
{
	if (bp->flags & BNXT_FLAG_CHIP_P5)
		return __bnxt_setup_vnic_p5(bp, vnic_id);
	else
		return __bnxt_setup_vnic(bp, vnic_id);
}

static int bnxt_alloc_rfs_vnics(struct bnxt *bp)
{
#ifdef CONFIG_RFS_ACCEL
	int i, rc = 0;

	if (bp->flags & BNXT_FLAG_CHIP_P5)
		return 0;

	for (i = 0; i < bp->rx_nr_rings; i++) {
		struct bnxt_vnic_info *vnic;
		u16 vnic_id = i + 1;
		u16 ring_id = i;

		if (vnic_id >= bp->nr_vnics)
			break;

		vnic = &bp->vnic_info[vnic_id];
		vnic->flags |= BNXT_VNIC_RFS_FLAG;
		if (bp->flags & BNXT_FLAG_NEW_RSS_CAP)
			vnic->flags |= BNXT_VNIC_RFS_NEW_RSS_FLAG;
		rc = bnxt_hwrm_vnic_alloc(bp, vnic_id, ring_id, 1);
		if (rc) {
			netdev_err(bp->dev, "hwrm vnic %d alloc failure rc: %x\n",
				   vnic_id, rc);
			break;
		}
		rc = bnxt_setup_vnic(bp, vnic_id);
		if (rc)
			break;
	}
	return rc;
#else
	return 0;
#endif
}

/* Allow PF, trusted VFs and VFs with default VLAN to be in promiscuous mode */
static bool bnxt_promisc_ok(struct bnxt *bp)
{
#ifdef CONFIG_BNXT_SRIOV
	if (BNXT_VF(bp) && !bp->vf.vlan && !bnxt_is_trusted_vf(bp, &bp->vf))
		return false;
#endif
	return true;
}

static int bnxt_setup_nitroa0_vnic(struct bnxt *bp)
{
	unsigned int rc = 0;

	rc = bnxt_hwrm_vnic_alloc(bp, 1, bp->rx_nr_rings - 1, 1);
	if (rc) {
		netdev_err(bp->dev, "Cannot allocate special vnic for NS2 A0: %x\n",
			   rc);
		return rc;
	}

	rc = bnxt_hwrm_vnic_cfg(bp, 1);
	if (rc) {
		netdev_err(bp->dev, "Cannot allocate special vnic for NS2 A0: %x\n",
			   rc);
		return rc;
	}
	return rc;
}

static int bnxt_cfg_rx_mode(struct bnxt *);
static bool bnxt_mc_list_updated(struct bnxt *, u32 *);

static int bnxt_init_chip(struct bnxt *bp, bool irq_re_init)
{
	struct bnxt_vnic_info *vnic = &bp->vnic_info[0];
	int rc = 0;
	unsigned int rx_nr_rings = bp->rx_nr_rings;

	if (irq_re_init) {
		rc = bnxt_hwrm_stat_ctx_alloc(bp);
		if (rc) {
			netdev_err(bp->dev, "hwrm stat ctx alloc failure rc: %x\n",
				   rc);
			goto err_out;
		}
	}

	rc = bnxt_hwrm_ring_alloc(bp);
	if (rc) {
		netdev_err(bp->dev, "hwrm ring alloc failure rc: %x\n", rc);
		goto err_out;
	}

	rc = bnxt_hwrm_ring_grp_alloc(bp);
	if (rc) {
		netdev_err(bp->dev, "hwrm_ring_grp alloc failure: %x\n", rc);
		goto err_out;
	}

	if (BNXT_CHIP_TYPE_NITRO_A0(bp))
		rx_nr_rings--;

	/* default vnic 0 */
	rc = bnxt_hwrm_vnic_alloc(bp, 0, 0, rx_nr_rings);
	if (rc) {
		netdev_err(bp->dev, "hwrm vnic alloc failure rc: %x\n", rc);
		goto err_out;
	}

	rc = bnxt_setup_vnic(bp, 0);
	if (rc)
		goto err_out;

	if (bp->flags & BNXT_FLAG_RFS) {
		rc = bnxt_alloc_rfs_vnics(bp);
		if (rc)
			goto err_out;
	}

	if (bp->flags & BNXT_FLAG_TPA) {
		rc = bnxt_set_tpa(bp, true);
		if (rc)
			goto err_out;
	}

	if (BNXT_VF(bp))
		bnxt_update_vf_mac(bp);

	/* Filter for default vnic 0 */
	rc = bnxt_hwrm_set_vnic_filter(bp, 0, 0, bp->dev->dev_addr);
	if (rc) {
		if (BNXT_VF(bp) && rc == -ENODEV)
			netdev_err(bp->dev, "Cannot configure L2 filter while PF is unavailable\n");
		else
			netdev_err(bp->dev, "HWRM vnic filter failure rc: %x\n", rc);
		goto err_out;
	}
	vnic->uc_filter_count = 1;

	vnic->rx_mask = 0;
	if (test_bit(BNXT_STATE_HALF_OPEN, &bp->state))
		goto skip_rx_mask;

	if (bp->dev->flags & IFF_BROADCAST)
		vnic->rx_mask |= CFA_L2_SET_RX_MASK_REQ_MASK_BCAST;

	if (bp->dev->flags & IFF_PROMISC)
		vnic->rx_mask |= CFA_L2_SET_RX_MASK_REQ_MASK_PROMISCUOUS;

	if (bp->dev->flags & IFF_ALLMULTI) {
		vnic->rx_mask |= CFA_L2_SET_RX_MASK_REQ_MASK_ALL_MCAST;
		vnic->mc_list_count = 0;
	} else if (bp->dev->flags & IFF_MULTICAST) {
		u32 mask = 0;

		bnxt_mc_list_updated(bp, &mask);
		vnic->rx_mask |= mask;
	}

	rc = bnxt_cfg_rx_mode(bp);
	if (rc)
		goto err_out;

skip_rx_mask:
	rc = bnxt_hwrm_set_coal(bp);
	if (rc)
		netdev_warn(bp->dev, "HWRM set coalescing failure rc: %x\n",
				rc);

	if (BNXT_CHIP_TYPE_NITRO_A0(bp)) {
		rc = bnxt_setup_nitroa0_vnic(bp);
		if (rc)
			netdev_err(bp->dev, "Special vnic setup failure for NS2 A0 rc: %x\n",
				   rc);
	}

	if (BNXT_VF(bp)) {
		bnxt_hwrm_func_qcfg(bp);
		netdev_update_features(bp->dev);
	}

	return 0;

err_out:
	bnxt_hwrm_resource_free(bp, 0, true);

	return rc;
}

static int bnxt_shutdown_nic(struct bnxt *bp, bool irq_re_init)
{
	bnxt_hwrm_resource_free(bp, 1, irq_re_init);
	return 0;
}

static int bnxt_init_nic(struct bnxt *bp, bool irq_re_init)
{
	bnxt_init_cp_rings(bp);
	bnxt_init_rx_rings(bp);
	bnxt_init_tx_rings(bp);
	bnxt_init_ring_grps(bp, irq_re_init);
	bnxt_init_vnics(bp);

	return bnxt_init_chip(bp, irq_re_init);
}

static int bnxt_set_real_num_queues(struct bnxt *bp)
{
	int rc;
	struct net_device *dev = bp->dev;

	rc = netif_set_real_num_tx_queues(dev, bp->tx_nr_rings -
					  bp->tx_nr_rings_xdp);
	if (rc)
		return rc;

	rc = netif_set_real_num_rx_queues(dev, bp->rx_nr_rings);
	if (rc)
		return rc;

#ifdef CONFIG_RFS_ACCEL
	if (bp->flags & BNXT_FLAG_RFS)
		dev->rx_cpu_rmap = alloc_irq_cpu_rmap(bp->rx_nr_rings);
#endif

	return rc;
}

static int bnxt_trim_rings(struct bnxt *bp, int *rx, int *tx, int max,
			   bool shared)
{
	int _rx = *rx, _tx = *tx;

	if (shared) {
		*rx = min_t(int, _rx, max);
		*tx = min_t(int, _tx, max);
	} else {
		if (max < 2)
			return -ENOMEM;

		while (_rx + _tx > max) {
			if (_rx > _tx && _rx > 1)
				_rx--;
			else if (_tx > 1)
				_tx--;
		}
		*rx = _rx;
		*tx = _tx;
	}
	return 0;
}

static void bnxt_setup_msix(struct bnxt *bp)
{
	const int len = sizeof(bp->irq_tbl[0].name);
	struct net_device *dev = bp->dev;
	int tcs, i;

	tcs = netdev_get_num_tc(dev);
	if (tcs) {
		int i, off, count;

		for (i = 0; i < tcs; i++) {
			count = bp->tx_nr_rings_per_tc;
			off = i * count;
			netdev_set_tc_queue(dev, i, count, off);
		}
	}

	for (i = 0; i < bp->cp_nr_rings; i++) {
		int map_idx = bnxt_cp_num_to_irq_num(bp, i);
		char *attr;

		if (bp->flags & BNXT_FLAG_SHARED_RINGS)
			attr = "TxRx";
		else if (i < bp->rx_nr_rings)
			attr = "rx";
		else
			attr = "tx";

		snprintf(bp->irq_tbl[map_idx].name, len, "%s-%s-%d", dev->name,
			 attr, i);
		bp->irq_tbl[map_idx].handler = bnxt_msix;
	}
}

static void bnxt_setup_inta(struct bnxt *bp)
{
	const int len = sizeof(bp->irq_tbl[0].name);

	if (netdev_get_num_tc(bp->dev))
		netdev_reset_tc(bp->dev);

	snprintf(bp->irq_tbl[0].name, len, "%s-%s-%d", bp->dev->name, "TxRx",
		 0);
	bp->irq_tbl[0].handler = bnxt_inta;
}

static int bnxt_init_int_mode(struct bnxt *bp);

static int bnxt_setup_int_mode(struct bnxt *bp)
{
	int rc;

	if (!bp->irq_tbl) {
		rc = bnxt_init_int_mode(bp);
		if (rc || !bp->irq_tbl)
			return rc ?: -ENODEV;
	}

	if (bp->flags & BNXT_FLAG_USING_MSIX)
		bnxt_setup_msix(bp);
	else
		bnxt_setup_inta(bp);

	rc = bnxt_set_real_num_queues(bp);
	return rc;
}

#ifdef CONFIG_RFS_ACCEL
static unsigned int bnxt_get_max_func_rss_ctxs(struct bnxt *bp)
{
	return bp->hw_resc.max_rsscos_ctxs;
}

static unsigned int bnxt_get_max_func_vnics(struct bnxt *bp)
{
	return bp->hw_resc.max_vnics;
}
#endif

unsigned int bnxt_get_max_func_stat_ctxs(struct bnxt *bp)
{
	return bp->hw_resc.max_stat_ctxs;
}

unsigned int bnxt_get_max_func_cp_rings(struct bnxt *bp)
{
	return bp->hw_resc.max_cp_rings;
}

static unsigned int bnxt_get_max_func_cp_rings_for_en(struct bnxt *bp)
{
	unsigned int cp = bp->hw_resc.max_cp_rings;

	if (!(bp->flags & BNXT_FLAG_CHIP_P5))
		cp -= bnxt_get_ulp_msix_num(bp);

	return cp;
}

static unsigned int bnxt_get_max_func_irqs(struct bnxt *bp)
{
	struct bnxt_hw_resc *hw_resc = &bp->hw_resc;

	if (bp->flags & BNXT_FLAG_CHIP_P5)
		return min_t(unsigned int, hw_resc->max_irqs, hw_resc->max_nqs);

	return min_t(unsigned int, hw_resc->max_irqs, hw_resc->max_cp_rings);
}

static void bnxt_set_max_func_irqs(struct bnxt *bp, unsigned int max_irqs)
{
	bp->hw_resc.max_irqs = max_irqs;
}

unsigned int bnxt_get_avail_cp_rings_for_en(struct bnxt *bp)
{
	unsigned int cp;

	cp = bnxt_get_max_func_cp_rings_for_en(bp);
	if (bp->flags & BNXT_FLAG_CHIP_P5)
		return cp - bp->rx_nr_rings - bp->tx_nr_rings;
	else
		return cp - bp->cp_nr_rings;
}

unsigned int bnxt_get_avail_stat_ctxs_for_en(struct bnxt *bp)
{
	return bnxt_get_max_func_stat_ctxs(bp) - bnxt_get_func_stat_ctxs(bp);
}

int bnxt_get_avail_msix(struct bnxt *bp, int num)
{
	int max_cp = bnxt_get_max_func_cp_rings(bp);
	int max_irq = bnxt_get_max_func_irqs(bp);
	int total_req = bp->cp_nr_rings + num;
	int max_idx, avail_msix;

	max_idx = bp->total_irqs;
	if (!(bp->flags & BNXT_FLAG_CHIP_P5))
		max_idx = min_t(int, bp->total_irqs, max_cp);
	avail_msix = max_idx - bp->cp_nr_rings;
	if (!BNXT_NEW_RM(bp) || avail_msix >= num)
		return avail_msix;

	if (max_irq < total_req) {
		num = max_irq - bp->cp_nr_rings;
		if (num <= 0)
			return 0;
	}
	return num;
}

static int bnxt_get_num_msix(struct bnxt *bp)
{
	if (!BNXT_NEW_RM(bp))
		return bnxt_get_max_func_irqs(bp);

	return bnxt_nq_rings_in_use(bp);
}

static int bnxt_init_msix(struct bnxt *bp)
{
	int i, total_vecs, max, rc = 0, min = 1, ulp_msix;
	struct msix_entry *msix_ent;

	total_vecs = bnxt_get_num_msix(bp);
	max = bnxt_get_max_func_irqs(bp);
	if (total_vecs > max)
		total_vecs = max;

	if (!total_vecs)
		return 0;

	msix_ent = kcalloc(total_vecs, sizeof(struct msix_entry), GFP_KERNEL);
	if (!msix_ent)
		return -ENOMEM;

	for (i = 0; i < total_vecs; i++) {
		msix_ent[i].entry = i;
		msix_ent[i].vector = 0;
	}

	if (!(bp->flags & BNXT_FLAG_SHARED_RINGS))
		min = 2;

	total_vecs = pci_enable_msix_range(bp->pdev, msix_ent, min, total_vecs);
	ulp_msix = bnxt_get_ulp_msix_num(bp);
	if (total_vecs < 0 || total_vecs < ulp_msix) {
		rc = -ENODEV;
		goto msix_setup_exit;
	}

	bp->irq_tbl = kcalloc(total_vecs, sizeof(struct bnxt_irq), GFP_KERNEL);
	if (bp->irq_tbl) {
		for (i = 0; i < total_vecs; i++)
			bp->irq_tbl[i].vector = msix_ent[i].vector;

		bp->total_irqs = total_vecs;
		/* Trim rings based upon num of vectors allocated */
		rc = bnxt_trim_rings(bp, &bp->rx_nr_rings, &bp->tx_nr_rings,
				     total_vecs - ulp_msix, min == 1);
		if (rc)
			goto msix_setup_exit;

		bp->cp_nr_rings = (min == 1) ?
				  max_t(int, bp->tx_nr_rings, bp->rx_nr_rings) :
				  bp->tx_nr_rings + bp->rx_nr_rings;

	} else {
		rc = -ENOMEM;
		goto msix_setup_exit;
	}
	bp->flags |= BNXT_FLAG_USING_MSIX;
	kfree(msix_ent);
	return 0;

msix_setup_exit:
	netdev_err(bp->dev, "bnxt_init_msix err: %x\n", rc);
	kfree(bp->irq_tbl);
	bp->irq_tbl = NULL;
	pci_disable_msix(bp->pdev);
	kfree(msix_ent);
	return rc;
}

static int bnxt_init_inta(struct bnxt *bp)
{
	bp->irq_tbl = kzalloc(sizeof(struct bnxt_irq), GFP_KERNEL);
	if (!bp->irq_tbl)
		return -ENOMEM;

	bp->total_irqs = 1;
	bp->rx_nr_rings = 1;
	bp->tx_nr_rings = 1;
	bp->cp_nr_rings = 1;
	bp->flags |= BNXT_FLAG_SHARED_RINGS;
	bp->irq_tbl[0].vector = bp->pdev->irq;
	return 0;
}

static int bnxt_init_int_mode(struct bnxt *bp)
{
	int rc = -ENODEV;

	if (bp->flags & BNXT_FLAG_MSIX_CAP)
		rc = bnxt_init_msix(bp);

	if (!(bp->flags & BNXT_FLAG_USING_MSIX) && BNXT_PF(bp)) {
		/* fallback to INTA */
		rc = bnxt_init_inta(bp);
	}
	return rc;
}

static void bnxt_clear_int_mode(struct bnxt *bp)
{
	if (bp->flags & BNXT_FLAG_USING_MSIX)
		pci_disable_msix(bp->pdev);

	kfree(bp->irq_tbl);
	bp->irq_tbl = NULL;
	bp->flags &= ~BNXT_FLAG_USING_MSIX;
}

int bnxt_reserve_rings(struct bnxt *bp, bool irq_re_init)
{
	int tcs = netdev_get_num_tc(bp->dev);
	bool irq_cleared = false;
	int rc;

	if (!bnxt_need_reserve_rings(bp))
		return 0;

	if (irq_re_init && BNXT_NEW_RM(bp) &&
	    bnxt_get_num_msix(bp) != bp->total_irqs) {
		bnxt_ulp_irq_stop(bp);
		bnxt_clear_int_mode(bp);
		irq_cleared = true;
	}
	rc = __bnxt_reserve_rings(bp);
	if (irq_cleared) {
		if (!rc)
			rc = bnxt_init_int_mode(bp);
		bnxt_ulp_irq_restart(bp, rc);
	}
	if (rc) {
		netdev_err(bp->dev, "ring reservation/IRQ init failure rc: %d\n", rc);
		return rc;
	}
	if (tcs && (bp->tx_nr_rings_per_tc * tcs != bp->tx_nr_rings)) {
		netdev_err(bp->dev, "tx ring reservation failure\n");
		netdev_reset_tc(bp->dev);
		bp->tx_nr_rings_per_tc = bp->tx_nr_rings;
		return -ENOMEM;
	}
	return 0;
}

static void bnxt_free_irq(struct bnxt *bp)
{
	struct bnxt_irq *irq;
	int i;

#ifdef CONFIG_RFS_ACCEL
	free_irq_cpu_rmap(bp->dev->rx_cpu_rmap);
	bp->dev->rx_cpu_rmap = NULL;
#endif
	if (!bp->irq_tbl || !bp->bnapi)
		return;

	for (i = 0; i < bp->cp_nr_rings; i++) {
		int map_idx = bnxt_cp_num_to_irq_num(bp, i);

		irq = &bp->irq_tbl[map_idx];
		if (irq->requested) {
			if (irq->have_cpumask) {
				irq_set_affinity_hint(irq->vector, NULL);
				free_cpumask_var(irq->cpu_mask);
				irq->have_cpumask = 0;
			}
			free_irq(irq->vector, bp->bnapi[i]);
		}

		irq->requested = 0;
	}
}

static int bnxt_request_irq(struct bnxt *bp)
{
	int i, j, rc = 0;
	unsigned long flags = 0;
#ifdef CONFIG_RFS_ACCEL
	struct cpu_rmap *rmap;
#endif

	rc = bnxt_setup_int_mode(bp);
	if (rc) {
		netdev_err(bp->dev, "bnxt_setup_int_mode err: %x\n",
			   rc);
		return rc;
	}
#ifdef CONFIG_RFS_ACCEL
	rmap = bp->dev->rx_cpu_rmap;
#endif
	if (!(bp->flags & BNXT_FLAG_USING_MSIX))
		flags = IRQF_SHARED;

	for (i = 0, j = 0; i < bp->cp_nr_rings; i++) {
		int map_idx = bnxt_cp_num_to_irq_num(bp, i);
		struct bnxt_irq *irq = &bp->irq_tbl[map_idx];

#ifdef CONFIG_RFS_ACCEL
		if (rmap && bp->bnapi[i]->rx_ring) {
			rc = irq_cpu_rmap_add(rmap, irq->vector);
			if (rc)
				netdev_warn(bp->dev, "failed adding irq rmap for ring %d\n",
					    j);
			j++;
		}
#endif
		rc = request_irq(irq->vector, irq->handler, flags, irq->name,
				 bp->bnapi[i]);
		if (rc)
			break;

		irq->requested = 1;

		if (zalloc_cpumask_var(&irq->cpu_mask, GFP_KERNEL)) {
			int numa_node = dev_to_node(&bp->pdev->dev);

			irq->have_cpumask = 1;
			cpumask_set_cpu(cpumask_local_spread(i, numa_node),
					irq->cpu_mask);
			rc = irq_set_affinity_hint(irq->vector, irq->cpu_mask);
			if (rc) {
				netdev_warn(bp->dev,
					    "Set affinity failed, IRQ = %d\n",
					    irq->vector);
				break;
			}
		}
	}
	return rc;
}

static void bnxt_del_napi(struct bnxt *bp)
{
	int i;

	if (!bp->bnapi)
		return;

	for (i = 0; i < bp->cp_nr_rings; i++) {
		struct bnxt_napi *bnapi = bp->bnapi[i];

		__netif_napi_del(&bnapi->napi);
	}
	/* We called __netif_napi_del(), we need
	 * to respect an RCU grace period before freeing napi structures.
	 */
	synchronize_net();
}

static void bnxt_init_napi(struct bnxt *bp)
{
	int i;
	unsigned int cp_nr_rings = bp->cp_nr_rings;
	struct bnxt_napi *bnapi;

	if (bp->flags & BNXT_FLAG_USING_MSIX) {
		int (*poll_fn)(struct napi_struct *, int) = bnxt_poll;

		if (bp->flags & BNXT_FLAG_CHIP_P5)
			poll_fn = bnxt_poll_p5;
		else if (BNXT_CHIP_TYPE_NITRO_A0(bp))
			cp_nr_rings--;
		for (i = 0; i < cp_nr_rings; i++) {
			bnapi = bp->bnapi[i];
			netif_napi_add(bp->dev, &bnapi->napi, poll_fn, 64);
		}
		if (BNXT_CHIP_TYPE_NITRO_A0(bp)) {
			bnapi = bp->bnapi[cp_nr_rings];
			netif_napi_add(bp->dev, &bnapi->napi,
				       bnxt_poll_nitroa0, 64);
		}
	} else {
		bnapi = bp->bnapi[0];
		netif_napi_add(bp->dev, &bnapi->napi, bnxt_poll, 64);
	}
}

static void bnxt_disable_napi(struct bnxt *bp)
{
	int i;

	if (!bp->bnapi ||
	    test_and_set_bit(BNXT_STATE_NAPI_DISABLED, &bp->state))
		return;

	for (i = 0; i < bp->cp_nr_rings; i++) {
		struct bnxt_cp_ring_info *cpr = &bp->bnapi[i]->cp_ring;

		napi_disable(&bp->bnapi[i]->napi);
		if (bp->bnapi[i]->rx_ring)
			cancel_work_sync(&cpr->dim.work);
	}
}

static void bnxt_enable_napi(struct bnxt *bp)
{
	int i;

	clear_bit(BNXT_STATE_NAPI_DISABLED, &bp->state);
	for (i = 0; i < bp->cp_nr_rings; i++) {
		struct bnxt_napi *bnapi = bp->bnapi[i];
		struct bnxt_cp_ring_info *cpr;

		cpr = &bnapi->cp_ring;
		if (bnapi->in_reset)
			cpr->sw_stats.rx.rx_resets++;
		bnapi->in_reset = false;

		if (bnapi->rx_ring) {
			INIT_WORK(&cpr->dim.work, bnxt_dim_work);
			cpr->dim.mode = DIM_CQ_PERIOD_MODE_START_FROM_EQE;
		}
		napi_enable(&bnapi->napi);
	}
}

void bnxt_tx_disable(struct bnxt *bp)
{
	int i;
	struct bnxt_tx_ring_info *txr;

	if (bp->tx_ring) {
		for (i = 0; i < bp->tx_nr_rings; i++) {
			txr = &bp->tx_ring[i];
			WRITE_ONCE(txr->dev_state, BNXT_DEV_STATE_CLOSING);
		}
	}
	/* Make sure napi polls see @dev_state change */
	synchronize_net();
	/* Drop carrier first to prevent TX timeout */
	netif_carrier_off(bp->dev);
	/* Stop all TX queues */
	netif_tx_disable(bp->dev);
}

void bnxt_tx_enable(struct bnxt *bp)
{
	int i;
	struct bnxt_tx_ring_info *txr;

	for (i = 0; i < bp->tx_nr_rings; i++) {
		txr = &bp->tx_ring[i];
		WRITE_ONCE(txr->dev_state, 0);
	}
	/* Make sure napi polls see @dev_state change */
	synchronize_net();
	netif_tx_wake_all_queues(bp->dev);
	if (BNXT_LINK_IS_UP(bp))
		netif_carrier_on(bp->dev);
}

static char *bnxt_report_fec(struct bnxt_link_info *link_info)
{
	u8 active_fec = link_info->active_fec_sig_mode &
			PORT_PHY_QCFG_RESP_ACTIVE_FEC_MASK;

	switch (active_fec) {
	default:
	case PORT_PHY_QCFG_RESP_ACTIVE_FEC_FEC_NONE_ACTIVE:
		return "None";
	case PORT_PHY_QCFG_RESP_ACTIVE_FEC_FEC_CLAUSE74_ACTIVE:
		return "Clause 74 BaseR";
	case PORT_PHY_QCFG_RESP_ACTIVE_FEC_FEC_CLAUSE91_ACTIVE:
		return "Clause 91 RS(528,514)";
	case PORT_PHY_QCFG_RESP_ACTIVE_FEC_FEC_RS544_1XN_ACTIVE:
		return "Clause 91 RS544_1XN";
	case PORT_PHY_QCFG_RESP_ACTIVE_FEC_FEC_RS544_IEEE_ACTIVE:
		return "Clause 91 RS(544,514)";
	case PORT_PHY_QCFG_RESP_ACTIVE_FEC_FEC_RS272_1XN_ACTIVE:
		return "Clause 91 RS272_1XN";
	case PORT_PHY_QCFG_RESP_ACTIVE_FEC_FEC_RS272_IEEE_ACTIVE:
		return "Clause 91 RS(272,257)";
	}
}

void bnxt_report_link(struct bnxt *bp)
{
	if (BNXT_LINK_IS_UP(bp)) {
		const char *signal = "";
		const char *flow_ctrl;
		const char *duplex;
		u32 speed;
		u16 fec;

		netif_carrier_on(bp->dev);
		speed = bnxt_fw_to_ethtool_speed(bp->link_info.link_speed);
		if (speed == SPEED_UNKNOWN) {
			netdev_info(bp->dev, "NIC Link is Up, speed unknown\n");
			return;
		}
		if (bp->link_info.duplex == BNXT_LINK_DUPLEX_FULL)
			duplex = "full";
		else
			duplex = "half";
		if (bp->link_info.pause == BNXT_LINK_PAUSE_BOTH)
			flow_ctrl = "ON - receive & transmit";
		else if (bp->link_info.pause == BNXT_LINK_PAUSE_TX)
			flow_ctrl = "ON - transmit";
		else if (bp->link_info.pause == BNXT_LINK_PAUSE_RX)
			flow_ctrl = "ON - receive";
		else
			flow_ctrl = "none";
		if (bp->link_info.phy_qcfg_resp.option_flags &
		    PORT_PHY_QCFG_RESP_OPTION_FLAGS_SIGNAL_MODE_KNOWN) {
			u8 sig_mode = bp->link_info.active_fec_sig_mode &
				      PORT_PHY_QCFG_RESP_SIGNAL_MODE_MASK;
			switch (sig_mode) {
			case PORT_PHY_QCFG_RESP_SIGNAL_MODE_NRZ:
				signal = "(NRZ) ";
				break;
			case PORT_PHY_QCFG_RESP_SIGNAL_MODE_PAM4:
				signal = "(PAM4) ";
				break;
			default:
				break;
			}
		}
		netdev_info(bp->dev, "NIC Link is Up, %u Mbps %s%s duplex, Flow control: %s\n",
			    speed, signal, duplex, flow_ctrl);
		if (bp->phy_flags & BNXT_PHY_FL_EEE_CAP)
			netdev_info(bp->dev, "EEE is %s\n",
				    bp->eee.eee_active ? "active" :
							 "not active");
		fec = bp->link_info.fec_cfg;
		if (!(fec & PORT_PHY_QCFG_RESP_FEC_CFG_FEC_NONE_SUPPORTED))
			netdev_info(bp->dev, "FEC autoneg %s encoding: %s\n",
				    (fec & BNXT_FEC_AUTONEG) ? "on" : "off",
				    bnxt_report_fec(&bp->link_info));
	} else {
		netif_carrier_off(bp->dev);
		netdev_err(bp->dev, "NIC Link is Down\n");
	}
}

static bool bnxt_phy_qcaps_no_speed(struct hwrm_port_phy_qcaps_output *resp)
{
	if (!resp->supported_speeds_auto_mode &&
	    !resp->supported_speeds_force_mode &&
	    !resp->supported_pam4_speeds_auto_mode &&
	    !resp->supported_pam4_speeds_force_mode)
		return true;
	return false;
}

static int bnxt_hwrm_phy_qcaps(struct bnxt *bp)
{
	struct bnxt_link_info *link_info = &bp->link_info;
	struct hwrm_port_phy_qcaps_output *resp;
	struct hwrm_port_phy_qcaps_input *req;
	int rc = 0;

	if (bp->hwrm_spec_code < 0x10201)
		return 0;

	rc = hwrm_req_init(bp, req, HWRM_PORT_PHY_QCAPS);
	if (rc)
		return rc;

	resp = hwrm_req_hold(bp, req);
	rc = hwrm_req_send(bp, req);
	if (rc)
		goto hwrm_phy_qcaps_exit;

	bp->phy_flags = resp->flags | (le16_to_cpu(resp->flags2) << 8);
	if (resp->flags & PORT_PHY_QCAPS_RESP_FLAGS_EEE_SUPPORTED) {
		struct ethtool_eee *eee = &bp->eee;
		u16 fw_speeds = le16_to_cpu(resp->supported_speeds_eee_mode);

		eee->supported = _bnxt_fw_to_ethtool_adv_spds(fw_speeds, 0);
		bp->lpi_tmr_lo = le32_to_cpu(resp->tx_lpi_timer_low) &
				 PORT_PHY_QCAPS_RESP_TX_LPI_TIMER_LOW_MASK;
		bp->lpi_tmr_hi = le32_to_cpu(resp->valid_tx_lpi_timer_high) &
				 PORT_PHY_QCAPS_RESP_TX_LPI_TIMER_HIGH_MASK;
	}

	if (bp->hwrm_spec_code >= 0x10a01) {
		if (bnxt_phy_qcaps_no_speed(resp)) {
			link_info->phy_state = BNXT_PHY_STATE_DISABLED;
			netdev_warn(bp->dev, "Ethernet link disabled\n");
		} else if (link_info->phy_state == BNXT_PHY_STATE_DISABLED) {
			link_info->phy_state = BNXT_PHY_STATE_ENABLED;
			netdev_info(bp->dev, "Ethernet link enabled\n");
			/* Phy re-enabled, reprobe the speeds */
			link_info->support_auto_speeds = 0;
			link_info->support_pam4_auto_speeds = 0;
		}
	}
	if (resp->supported_speeds_auto_mode)
		link_info->support_auto_speeds =
			le16_to_cpu(resp->supported_speeds_auto_mode);
	if (resp->supported_pam4_speeds_auto_mode)
		link_info->support_pam4_auto_speeds =
			le16_to_cpu(resp->supported_pam4_speeds_auto_mode);

	bp->port_count = resp->port_cnt;

hwrm_phy_qcaps_exit:
	hwrm_req_drop(bp, req);
	return rc;
}

static bool bnxt_support_dropped(u16 advertising, u16 supported)
{
	u16 diff = advertising ^ supported;

	return ((supported | diff) != supported);
}

int bnxt_update_link(struct bnxt *bp, bool chng_link_state)
{
	struct bnxt_link_info *link_info = &bp->link_info;
	struct hwrm_port_phy_qcfg_output *resp;
	struct hwrm_port_phy_qcfg_input *req;
	u8 link_state = link_info->link_state;
	bool support_changed = false;
	int rc;

	rc = hwrm_req_init(bp, req, HWRM_PORT_PHY_QCFG);
	if (rc)
		return rc;

	resp = hwrm_req_hold(bp, req);
	rc = hwrm_req_send(bp, req);
	if (rc) {
		hwrm_req_drop(bp, req);
		if (BNXT_VF(bp) && rc == -ENODEV) {
			netdev_warn(bp->dev, "Cannot obtain link state while PF unavailable.\n");
			rc = 0;
		}
		return rc;
	}

	memcpy(&link_info->phy_qcfg_resp, resp, sizeof(*resp));
	link_info->phy_link_status = resp->link;
	link_info->duplex = resp->duplex_cfg;
	if (bp->hwrm_spec_code >= 0x10800)
		link_info->duplex = resp->duplex_state;
	link_info->pause = resp->pause;
	link_info->auto_mode = resp->auto_mode;
	link_info->auto_pause_setting = resp->auto_pause;
	link_info->lp_pause = resp->link_partner_adv_pause;
	link_info->force_pause_setting = resp->force_pause;
	link_info->duplex_setting = resp->duplex_cfg;
	if (link_info->phy_link_status == BNXT_LINK_LINK)
		link_info->link_speed = le16_to_cpu(resp->link_speed);
	else
		link_info->link_speed = 0;
	link_info->force_link_speed = le16_to_cpu(resp->force_link_speed);
	link_info->force_pam4_link_speed =
		le16_to_cpu(resp->force_pam4_link_speed);
	link_info->support_speeds = le16_to_cpu(resp->support_speeds);
	link_info->support_pam4_speeds = le16_to_cpu(resp->support_pam4_speeds);
	link_info->auto_link_speeds = le16_to_cpu(resp->auto_link_speed_mask);
	link_info->auto_pam4_link_speeds =
		le16_to_cpu(resp->auto_pam4_link_speed_mask);
	link_info->lp_auto_link_speeds =
		le16_to_cpu(resp->link_partner_adv_speeds);
	link_info->lp_auto_pam4_link_speeds =
		resp->link_partner_pam4_adv_speeds;
	link_info->preemphasis = le32_to_cpu(resp->preemphasis);
	link_info->phy_ver[0] = resp->phy_maj;
	link_info->phy_ver[1] = resp->phy_min;
	link_info->phy_ver[2] = resp->phy_bld;
	link_info->media_type = resp->media_type;
	link_info->phy_type = resp->phy_type;
	link_info->transceiver = resp->xcvr_pkg_type;
	link_info->phy_addr = resp->eee_config_phy_addr &
			      PORT_PHY_QCFG_RESP_PHY_ADDR_MASK;
	link_info->module_status = resp->module_status;

	if (bp->phy_flags & BNXT_PHY_FL_EEE_CAP) {
		struct ethtool_eee *eee = &bp->eee;
		u16 fw_speeds;

		eee->eee_active = 0;
		if (resp->eee_config_phy_addr &
		    PORT_PHY_QCFG_RESP_EEE_CONFIG_EEE_ACTIVE) {
			eee->eee_active = 1;
			fw_speeds = le16_to_cpu(
				resp->link_partner_adv_eee_link_speed_mask);
			eee->lp_advertised =
				_bnxt_fw_to_ethtool_adv_spds(fw_speeds, 0);
		}

		/* Pull initial EEE config */
		if (!chng_link_state) {
			if (resp->eee_config_phy_addr &
			    PORT_PHY_QCFG_RESP_EEE_CONFIG_EEE_ENABLED)
				eee->eee_enabled = 1;

			fw_speeds = le16_to_cpu(resp->adv_eee_link_speed_mask);
			eee->advertised =
				_bnxt_fw_to_ethtool_adv_spds(fw_speeds, 0);

			if (resp->eee_config_phy_addr &
			    PORT_PHY_QCFG_RESP_EEE_CONFIG_EEE_TX_LPI) {
				__le32 tmr;

				eee->tx_lpi_enabled = 1;
				tmr = resp->xcvr_identifier_type_tx_lpi_timer;
				eee->tx_lpi_timer = le32_to_cpu(tmr) &
					PORT_PHY_QCFG_RESP_TX_LPI_TIMER_MASK;
			}
		}
	}

	link_info->fec_cfg = PORT_PHY_QCFG_RESP_FEC_CFG_FEC_NONE_SUPPORTED;
	if (bp->hwrm_spec_code >= 0x10504) {
		link_info->fec_cfg = le16_to_cpu(resp->fec_cfg);
		link_info->active_fec_sig_mode = resp->active_fec_signal_mode;
	}
	/* TODO: need to add more logic to report VF link */
	if (chng_link_state) {
		if (link_info->phy_link_status == BNXT_LINK_LINK)
			link_info->link_state = BNXT_LINK_STATE_UP;
		else
			link_info->link_state = BNXT_LINK_STATE_DOWN;
		if (link_state != link_info->link_state)
			bnxt_report_link(bp);
	} else {
		/* always link down if not require to update link state */
		link_info->link_state = BNXT_LINK_STATE_DOWN;
	}
	hwrm_req_drop(bp, req);

	if (!BNXT_PHY_CFG_ABLE(bp))
		return 0;

	/* Check if any advertised speeds are no longer supported. The caller
	 * holds the link_lock mutex, so we can modify link_info settings.
	 */
	if (bnxt_support_dropped(link_info->advertising,
				 link_info->support_auto_speeds)) {
		link_info->advertising = link_info->support_auto_speeds;
		support_changed = true;
	}
	if (bnxt_support_dropped(link_info->advertising_pam4,
				 link_info->support_pam4_auto_speeds)) {
		link_info->advertising_pam4 = link_info->support_pam4_auto_speeds;
		support_changed = true;
	}
	if (support_changed && (link_info->autoneg & BNXT_AUTONEG_SPEED))
		bnxt_hwrm_set_link_setting(bp, true, false);
	return 0;
}

static void bnxt_get_port_module_status(struct bnxt *bp)
{
	struct bnxt_link_info *link_info = &bp->link_info;
	struct hwrm_port_phy_qcfg_output *resp = &link_info->phy_qcfg_resp;
	u8 module_status;

	if (bnxt_update_link(bp, true))
		return;

	module_status = link_info->module_status;
	switch (module_status) {
	case PORT_PHY_QCFG_RESP_MODULE_STATUS_DISABLETX:
	case PORT_PHY_QCFG_RESP_MODULE_STATUS_PWRDOWN:
	case PORT_PHY_QCFG_RESP_MODULE_STATUS_WARNINGMSG:
		netdev_warn(bp->dev, "Unqualified SFP+ module detected on port %d\n",
			    bp->pf.port_id);
		if (bp->hwrm_spec_code >= 0x10201) {
			netdev_warn(bp->dev, "Module part number %s\n",
				    resp->phy_vendor_partnumber);
		}
		if (module_status == PORT_PHY_QCFG_RESP_MODULE_STATUS_DISABLETX)
			netdev_warn(bp->dev, "TX is disabled\n");
		if (module_status == PORT_PHY_QCFG_RESP_MODULE_STATUS_PWRDOWN)
			netdev_warn(bp->dev, "SFP+ module is shutdown\n");
	}
}

static void
bnxt_hwrm_set_pause_common(struct bnxt *bp, struct hwrm_port_phy_cfg_input *req)
{
	if (bp->link_info.autoneg & BNXT_AUTONEG_FLOW_CTRL) {
		if (bp->hwrm_spec_code >= 0x10201)
			req->auto_pause =
				PORT_PHY_CFG_REQ_AUTO_PAUSE_AUTONEG_PAUSE;
		if (bp->link_info.req_flow_ctrl & BNXT_LINK_PAUSE_RX)
			req->auto_pause |= PORT_PHY_CFG_REQ_AUTO_PAUSE_RX;
		if (bp->link_info.req_flow_ctrl & BNXT_LINK_PAUSE_TX)
			req->auto_pause |= PORT_PHY_CFG_REQ_AUTO_PAUSE_TX;
		req->enables |=
			cpu_to_le32(PORT_PHY_CFG_REQ_ENABLES_AUTO_PAUSE);
	} else {
		if (bp->link_info.req_flow_ctrl & BNXT_LINK_PAUSE_RX)
			req->force_pause |= PORT_PHY_CFG_REQ_FORCE_PAUSE_RX;
		if (bp->link_info.req_flow_ctrl & BNXT_LINK_PAUSE_TX)
			req->force_pause |= PORT_PHY_CFG_REQ_FORCE_PAUSE_TX;
		req->enables |=
			cpu_to_le32(PORT_PHY_CFG_REQ_ENABLES_FORCE_PAUSE);
		if (bp->hwrm_spec_code >= 0x10201) {
			req->auto_pause = req->force_pause;
			req->enables |= cpu_to_le32(
				PORT_PHY_CFG_REQ_ENABLES_AUTO_PAUSE);
		}
	}
}

static void bnxt_hwrm_set_link_common(struct bnxt *bp, struct hwrm_port_phy_cfg_input *req)
{
	if (bp->link_info.autoneg & BNXT_AUTONEG_SPEED) {
		req->auto_mode |= PORT_PHY_CFG_REQ_AUTO_MODE_SPEED_MASK;
		if (bp->link_info.advertising) {
			req->enables |= cpu_to_le32(PORT_PHY_CFG_REQ_ENABLES_AUTO_LINK_SPEED_MASK);
			req->auto_link_speed_mask = cpu_to_le16(bp->link_info.advertising);
		}
		if (bp->link_info.advertising_pam4) {
			req->enables |=
				cpu_to_le32(PORT_PHY_CFG_REQ_ENABLES_AUTO_PAM4_LINK_SPEED_MASK);
			req->auto_link_pam4_speed_mask =
				cpu_to_le16(bp->link_info.advertising_pam4);
		}
		req->enables |= cpu_to_le32(PORT_PHY_CFG_REQ_ENABLES_AUTO_MODE);
		req->flags |= cpu_to_le32(PORT_PHY_CFG_REQ_FLAGS_RESTART_AUTONEG);
	} else {
		req->flags |= cpu_to_le32(PORT_PHY_CFG_REQ_FLAGS_FORCE);
		if (bp->link_info.req_signal_mode == BNXT_SIG_MODE_PAM4) {
			req->force_pam4_link_speed = cpu_to_le16(bp->link_info.req_link_speed);
			req->enables |= cpu_to_le32(PORT_PHY_CFG_REQ_ENABLES_FORCE_PAM4_LINK_SPEED);
		} else {
			req->force_link_speed = cpu_to_le16(bp->link_info.req_link_speed);
		}
	}

	/* tell chimp that the setting takes effect immediately */
	req->flags |= cpu_to_le32(PORT_PHY_CFG_REQ_FLAGS_RESET_PHY);
}

int bnxt_hwrm_set_pause(struct bnxt *bp)
{
	struct hwrm_port_phy_cfg_input *req;
	int rc;

	rc = hwrm_req_init(bp, req, HWRM_PORT_PHY_CFG);
	if (rc)
		return rc;

	bnxt_hwrm_set_pause_common(bp, req);

	if ((bp->link_info.autoneg & BNXT_AUTONEG_FLOW_CTRL) ||
	    bp->link_info.force_link_chng)
		bnxt_hwrm_set_link_common(bp, req);

	rc = hwrm_req_send(bp, req);
	if (!rc && !(bp->link_info.autoneg & BNXT_AUTONEG_FLOW_CTRL)) {
		/* since changing of pause setting doesn't trigger any link
		 * change event, the driver needs to update the current pause
		 * result upon successfully return of the phy_cfg command
		 */
		bp->link_info.pause =
		bp->link_info.force_pause_setting = bp->link_info.req_flow_ctrl;
		bp->link_info.auto_pause_setting = 0;
		if (!bp->link_info.force_link_chng)
			bnxt_report_link(bp);
	}
	bp->link_info.force_link_chng = false;
	return rc;
}

static void bnxt_hwrm_set_eee(struct bnxt *bp,
			      struct hwrm_port_phy_cfg_input *req)
{
	struct ethtool_eee *eee = &bp->eee;

	if (eee->eee_enabled) {
		u16 eee_speeds;
		u32 flags = PORT_PHY_CFG_REQ_FLAGS_EEE_ENABLE;

		if (eee->tx_lpi_enabled)
			flags |= PORT_PHY_CFG_REQ_FLAGS_EEE_TX_LPI_ENABLE;
		else
			flags |= PORT_PHY_CFG_REQ_FLAGS_EEE_TX_LPI_DISABLE;

		req->flags |= cpu_to_le32(flags);
		eee_speeds = bnxt_get_fw_auto_link_speeds(eee->advertised);
		req->eee_link_speed_mask = cpu_to_le16(eee_speeds);
		req->tx_lpi_timer = cpu_to_le32(eee->tx_lpi_timer);
	} else {
		req->flags |= cpu_to_le32(PORT_PHY_CFG_REQ_FLAGS_EEE_DISABLE);
	}
}

int bnxt_hwrm_set_link_setting(struct bnxt *bp, bool set_pause, bool set_eee)
{
	struct hwrm_port_phy_cfg_input *req;
	int rc;

	rc = hwrm_req_init(bp, req, HWRM_PORT_PHY_CFG);
	if (rc)
		return rc;

	if (set_pause)
		bnxt_hwrm_set_pause_common(bp, req);

	bnxt_hwrm_set_link_common(bp, req);

	if (set_eee)
		bnxt_hwrm_set_eee(bp, req);
	return hwrm_req_send(bp, req);
}

static int bnxt_hwrm_shutdown_link(struct bnxt *bp)
{
	struct hwrm_port_phy_cfg_input *req;
	int rc;

	if (!BNXT_SINGLE_PF(bp))
		return 0;

	if (pci_num_vf(bp->pdev) &&
	    !(bp->phy_flags & BNXT_PHY_FL_FW_MANAGED_LKDN))
		return 0;

	rc = hwrm_req_init(bp, req, HWRM_PORT_PHY_CFG);
	if (rc)
		return rc;

	req->flags = cpu_to_le32(PORT_PHY_CFG_REQ_FLAGS_FORCE_LINK_DWN);
	rc = hwrm_req_send(bp, req);
	if (!rc) {
		mutex_lock(&bp->link_lock);
		/* Device is not obliged link down in certain scenarios, even
		 * when forced. Setting the state unknown is consistent with
		 * driver startup and will force link state to be reported
		 * during subsequent open based on PORT_PHY_QCFG.
		 */
		bp->link_info.link_state = BNXT_LINK_STATE_UNKNOWN;
		mutex_unlock(&bp->link_lock);
	}
	return rc;
}

static int bnxt_fw_reset_via_optee(struct bnxt *bp)
{
#ifdef CONFIG_TEE_BNXT_FW
	int rc = tee_bnxt_fw_load();

	if (rc)
		netdev_err(bp->dev, "Failed FW reset via OP-TEE, rc=%d\n", rc);

	return rc;
#else
	netdev_err(bp->dev, "OP-TEE not supported\n");
	return -ENODEV;
#endif
}

static int bnxt_try_recover_fw(struct bnxt *bp)
{
	if (bp->fw_health && bp->fw_health->status_reliable) {
		int retry = 0, rc;
		u32 sts;

		do {
			sts = bnxt_fw_health_readl(bp, BNXT_FW_HEALTH_REG);
			rc = bnxt_hwrm_poll(bp);
			if (!BNXT_FW_IS_BOOTING(sts) &&
			    !BNXT_FW_IS_RECOVERING(sts))
				break;
			retry++;
		} while (rc == -EBUSY && retry < BNXT_FW_RETRY);

		if (!BNXT_FW_IS_HEALTHY(sts)) {
			netdev_err(bp->dev,
				   "Firmware not responding, status: 0x%x\n",
				   sts);
			rc = -ENODEV;
		}
		if (sts & FW_STATUS_REG_CRASHED_NO_MASTER) {
			netdev_warn(bp->dev, "Firmware recover via OP-TEE requested\n");
			return bnxt_fw_reset_via_optee(bp);
		}
		return rc;
	}

	return -ENODEV;
}

int bnxt_cancel_reservations(struct bnxt *bp, bool fw_reset)
{
	struct bnxt_hw_resc *hw_resc = &bp->hw_resc;
	int rc;

	if (!BNXT_NEW_RM(bp))
		return 0; /* no resource reservations required */

	rc = bnxt_hwrm_func_resc_qcaps(bp, true);
	if (rc)
		netdev_err(bp->dev, "resc_qcaps failed\n");

	hw_resc->resv_cp_rings = 0;
	hw_resc->resv_stat_ctxs = 0;
	hw_resc->resv_irqs = 0;
	hw_resc->resv_tx_rings = 0;
	hw_resc->resv_rx_rings = 0;
	hw_resc->resv_hw_ring_grps = 0;
	hw_resc->resv_vnics = 0;
	if (!fw_reset) {
		bp->tx_nr_rings = 0;
		bp->rx_nr_rings = 0;
	}

	return rc;
}

static int bnxt_hwrm_if_change(struct bnxt *bp, bool up)
{
	struct hwrm_func_drv_if_change_output *resp;
	struct hwrm_func_drv_if_change_input *req;
	bool fw_reset = !bp->irq_tbl;
	bool resc_reinit = false;
	int rc, retry = 0;
	u32 flags = 0;

	if (!(bp->fw_cap & BNXT_FW_CAP_IF_CHANGE))
		return 0;

	rc = hwrm_req_init(bp, req, HWRM_FUNC_DRV_IF_CHANGE);
	if (rc)
		return rc;

	if (up)
		req->flags = cpu_to_le32(FUNC_DRV_IF_CHANGE_REQ_FLAGS_UP);
	resp = hwrm_req_hold(bp, req);

	hwrm_req_flags(bp, req, BNXT_HWRM_FULL_WAIT);
	while (retry < BNXT_FW_IF_RETRY) {
		rc = hwrm_req_send(bp, req);
		if (rc != -EAGAIN)
			break;

		msleep(50);
		retry++;
	}

	if (rc == -EAGAIN) {
		hwrm_req_drop(bp, req);
		return rc;
	} else if (!rc) {
		flags = le32_to_cpu(resp->flags);
	} else if (up) {
		rc = bnxt_try_recover_fw(bp);
		fw_reset = true;
	}
	hwrm_req_drop(bp, req);
	if (rc)
		return rc;

	if (!up) {
		bnxt_inv_fw_health_reg(bp);
		return 0;
	}

	if (flags & FUNC_DRV_IF_CHANGE_RESP_FLAGS_RESC_CHANGE)
		resc_reinit = true;
	if (flags & FUNC_DRV_IF_CHANGE_RESP_FLAGS_HOT_FW_RESET_DONE)
		fw_reset = true;
	else
		bnxt_remap_fw_health_regs(bp);

	if (test_bit(BNXT_STATE_IN_FW_RESET, &bp->state) && !fw_reset) {
		netdev_err(bp->dev, "RESET_DONE not set during FW reset.\n");
		set_bit(BNXT_STATE_ABORT_ERR, &bp->state);
		return -ENODEV;
	}
	if (resc_reinit || fw_reset) {
		if (fw_reset) {
			set_bit(BNXT_STATE_FW_RESET_DET, &bp->state);
			if (!test_bit(BNXT_STATE_IN_FW_RESET, &bp->state))
				bnxt_ulp_stop(bp);
			bnxt_free_ctx_mem(bp);
			kfree(bp->ctx);
			bp->ctx = NULL;
			bnxt_dcb_free(bp);
			rc = bnxt_fw_init_one(bp);
			if (rc) {
				clear_bit(BNXT_STATE_FW_RESET_DET, &bp->state);
				set_bit(BNXT_STATE_ABORT_ERR, &bp->state);
				return rc;
			}
			bnxt_clear_int_mode(bp);
			rc = bnxt_init_int_mode(bp);
			if (rc) {
				clear_bit(BNXT_STATE_FW_RESET_DET, &bp->state);
				netdev_err(bp->dev, "init int mode failed\n");
				return rc;
			}
		}
		rc = bnxt_cancel_reservations(bp, fw_reset);
	}
	return rc;
}

static int bnxt_hwrm_port_led_qcaps(struct bnxt *bp)
{
	struct hwrm_port_led_qcaps_output *resp;
	struct hwrm_port_led_qcaps_input *req;
	struct bnxt_pf_info *pf = &bp->pf;
	int rc;

	bp->num_leds = 0;
	if (BNXT_VF(bp) || bp->hwrm_spec_code < 0x10601)
		return 0;

	rc = hwrm_req_init(bp, req, HWRM_PORT_LED_QCAPS);
	if (rc)
		return rc;

	req->port_id = cpu_to_le16(pf->port_id);
	resp = hwrm_req_hold(bp, req);
	rc = hwrm_req_send(bp, req);
	if (rc) {
		hwrm_req_drop(bp, req);
		return rc;
	}
	if (resp->num_leds > 0 && resp->num_leds < BNXT_MAX_LED) {
		int i;

		bp->num_leds = resp->num_leds;
		memcpy(bp->leds, &resp->led0_id, sizeof(bp->leds[0]) *
						 bp->num_leds);
		for (i = 0; i < bp->num_leds; i++) {
			struct bnxt_led_info *led = &bp->leds[i];
			__le16 caps = led->led_state_caps;

			if (!led->led_group_id ||
			    !BNXT_LED_ALT_BLINK_CAP(caps)) {
				bp->num_leds = 0;
				break;
			}
		}
	}
	hwrm_req_drop(bp, req);
	return 0;
}

int bnxt_hwrm_alloc_wol_fltr(struct bnxt *bp)
{
	struct hwrm_wol_filter_alloc_output *resp;
	struct hwrm_wol_filter_alloc_input *req;
	int rc;

	rc = hwrm_req_init(bp, req, HWRM_WOL_FILTER_ALLOC);
	if (rc)
		return rc;

	req->port_id = cpu_to_le16(bp->pf.port_id);
	req->wol_type = WOL_FILTER_ALLOC_REQ_WOL_TYPE_MAGICPKT;
	req->enables = cpu_to_le32(WOL_FILTER_ALLOC_REQ_ENABLES_MAC_ADDRESS);
	memcpy(req->mac_address, bp->dev->dev_addr, ETH_ALEN);

	resp = hwrm_req_hold(bp, req);
	rc = hwrm_req_send(bp, req);
	if (!rc)
		bp->wol_filter_id = resp->wol_filter_id;
	hwrm_req_drop(bp, req);
	return rc;
}

int bnxt_hwrm_free_wol_fltr(struct bnxt *bp)
{
	struct hwrm_wol_filter_free_input *req;
	int rc;

	rc = hwrm_req_init(bp, req, HWRM_WOL_FILTER_FREE);
	if (rc)
		return rc;

	req->port_id = cpu_to_le16(bp->pf.port_id);
	req->enables = cpu_to_le32(WOL_FILTER_FREE_REQ_ENABLES_WOL_FILTER_ID);
	req->wol_filter_id = bp->wol_filter_id;

	return hwrm_req_send(bp, req);
}

static u16 bnxt_hwrm_get_wol_fltrs(struct bnxt *bp, u16 handle)
{
	struct hwrm_wol_filter_qcfg_output *resp;
	struct hwrm_wol_filter_qcfg_input *req;
	u16 next_handle = 0;
	int rc;

	rc = hwrm_req_init(bp, req, HWRM_WOL_FILTER_QCFG);
	if (rc)
		return rc;

	req->port_id = cpu_to_le16(bp->pf.port_id);
	req->handle = cpu_to_le16(handle);
	resp = hwrm_req_hold(bp, req);
	rc = hwrm_req_send(bp, req);
	if (!rc) {
		next_handle = le16_to_cpu(resp->next_handle);
		if (next_handle != 0) {
			if (resp->wol_type ==
			    WOL_FILTER_ALLOC_REQ_WOL_TYPE_MAGICPKT) {
				bp->wol = 1;
				bp->wol_filter_id = resp->wol_filter_id;
			}
		}
	}
	hwrm_req_drop(bp, req);
	return next_handle;
}

static void bnxt_get_wol_settings(struct bnxt *bp)
{
	u16 handle = 0;

	bp->wol = 0;
	if (!BNXT_PF(bp) || !(bp->flags & BNXT_FLAG_WOL_CAP))
		return;

	do {
		handle = bnxt_hwrm_get_wol_fltrs(bp, handle);
	} while (handle && handle != 0xffff);
}

#ifdef CONFIG_BNXT_HWMON
static ssize_t bnxt_show_temp(struct device *dev,
			      struct device_attribute *devattr, char *buf)
{
	struct hwrm_temp_monitor_query_output *resp;
	struct hwrm_temp_monitor_query_input *req;
	struct bnxt *bp = dev_get_drvdata(dev);
	u32 len = 0;
	int rc;

	rc = hwrm_req_init(bp, req, HWRM_TEMP_MONITOR_QUERY);
	if (rc)
		return rc;
	resp = hwrm_req_hold(bp, req);
	rc = hwrm_req_send(bp, req);
	if (!rc)
		len = sprintf(buf, "%u\n", resp->temp * 1000); /* display millidegree */
	hwrm_req_drop(bp, req);
	if (rc)
		return rc;
	return len;
}
static SENSOR_DEVICE_ATTR(temp1_input, 0444, bnxt_show_temp, NULL, 0);

static struct attribute *bnxt_attrs[] = {
	&sensor_dev_attr_temp1_input.dev_attr.attr,
	NULL
};
ATTRIBUTE_GROUPS(bnxt);

static void bnxt_hwmon_close(struct bnxt *bp)
{
	if (bp->hwmon_dev) {
		hwmon_device_unregister(bp->hwmon_dev);
		bp->hwmon_dev = NULL;
	}
}

static void bnxt_hwmon_open(struct bnxt *bp)
{
	struct hwrm_temp_monitor_query_input *req;
	struct pci_dev *pdev = bp->pdev;
	int rc;

	rc = hwrm_req_init(bp, req, HWRM_TEMP_MONITOR_QUERY);
	if (!rc)
		rc = hwrm_req_send_silent(bp, req);
	if (rc == -EACCES || rc == -EOPNOTSUPP) {
		bnxt_hwmon_close(bp);
		return;
	}

	if (bp->hwmon_dev)
		return;

	bp->hwmon_dev = hwmon_device_register_with_groups(&pdev->dev,
							  DRV_MODULE_NAME, bp,
							  bnxt_groups);
	if (IS_ERR(bp->hwmon_dev)) {
		bp->hwmon_dev = NULL;
		dev_warn(&pdev->dev, "Cannot register hwmon device\n");
	}
}
#else
static void bnxt_hwmon_close(struct bnxt *bp)
{
}

static void bnxt_hwmon_open(struct bnxt *bp)
{
}
#endif

static bool bnxt_eee_config_ok(struct bnxt *bp)
{
	struct ethtool_eee *eee = &bp->eee;
	struct bnxt_link_info *link_info = &bp->link_info;

	if (!(bp->phy_flags & BNXT_PHY_FL_EEE_CAP))
		return true;

	if (eee->eee_enabled) {
		u32 advertising =
			_bnxt_fw_to_ethtool_adv_spds(link_info->advertising, 0);

		if (!(link_info->autoneg & BNXT_AUTONEG_SPEED)) {
			eee->eee_enabled = 0;
			return false;
		}
		if (eee->advertised & ~advertising) {
			eee->advertised = advertising & eee->supported;
			return false;
		}
	}
	return true;
}

static int bnxt_update_phy_setting(struct bnxt *bp)
{
	int rc;
	bool update_link = false;
	bool update_pause = false;
	bool update_eee = false;
	struct bnxt_link_info *link_info = &bp->link_info;

	rc = bnxt_update_link(bp, true);
	if (rc) {
		netdev_err(bp->dev, "failed to update link (rc: %x)\n",
			   rc);
		return rc;
	}
	if (!BNXT_SINGLE_PF(bp))
		return 0;

	if ((link_info->autoneg & BNXT_AUTONEG_FLOW_CTRL) &&
	    (link_info->auto_pause_setting & BNXT_LINK_PAUSE_BOTH) !=
	    link_info->req_flow_ctrl)
		update_pause = true;
	if (!(link_info->autoneg & BNXT_AUTONEG_FLOW_CTRL) &&
	    link_info->force_pause_setting != link_info->req_flow_ctrl)
		update_pause = true;
	if (!(link_info->autoneg & BNXT_AUTONEG_SPEED)) {
		if (BNXT_AUTO_MODE(link_info->auto_mode))
			update_link = true;
		if (link_info->req_signal_mode == BNXT_SIG_MODE_NRZ &&
		    link_info->req_link_speed != link_info->force_link_speed)
			update_link = true;
		else if (link_info->req_signal_mode == BNXT_SIG_MODE_PAM4 &&
			 link_info->req_link_speed != link_info->force_pam4_link_speed)
			update_link = true;
		if (link_info->req_duplex != link_info->duplex_setting)
			update_link = true;
	} else {
		if (link_info->auto_mode == BNXT_LINK_AUTO_NONE)
			update_link = true;
		if (link_info->advertising != link_info->auto_link_speeds ||
		    link_info->advertising_pam4 != link_info->auto_pam4_link_speeds)
			update_link = true;
	}

	/* The last close may have shutdown the link, so need to call
	 * PHY_CFG to bring it back up.
	 */
	if (!BNXT_LINK_IS_UP(bp))
		update_link = true;

	if (!bnxt_eee_config_ok(bp))
		update_eee = true;

	if (update_link)
		rc = bnxt_hwrm_set_link_setting(bp, update_pause, update_eee);
	else if (update_pause)
		rc = bnxt_hwrm_set_pause(bp);
	if (rc) {
		netdev_err(bp->dev, "failed to update phy setting (rc: %x)\n",
			   rc);
		return rc;
	}

	return rc;
}

/* Common routine to pre-map certain register block to different GRC window.
 * A PF has 16 4K windows and a VF has 4 4K windows. However, only 15 windows
 * in PF and 3 windows in VF that can be customized to map in different
 * register blocks.
 */
static void bnxt_preset_reg_win(struct bnxt *bp)
{
	if (BNXT_PF(bp)) {
		/* CAG registers map to GRC window #4 */
		writel(BNXT_CAG_REG_BASE,
		       bp->bar0 + BNXT_GRCPF_REG_WINDOW_BASE_OUT + 12);
	}
}

static int bnxt_init_dflt_ring_mode(struct bnxt *bp);

static int bnxt_reinit_after_abort(struct bnxt *bp)
{
	int rc;

	if (test_bit(BNXT_STATE_IN_FW_RESET, &bp->state))
		return -EBUSY;

	if (bp->dev->reg_state == NETREG_UNREGISTERED)
		return -ENODEV;

	rc = bnxt_fw_init_one(bp);
	if (!rc) {
		bnxt_clear_int_mode(bp);
		rc = bnxt_init_int_mode(bp);
		if (!rc) {
			clear_bit(BNXT_STATE_ABORT_ERR, &bp->state);
			set_bit(BNXT_STATE_FW_RESET_DET, &bp->state);
		}
	}
	return rc;
}

static int __bnxt_open_nic(struct bnxt *bp, bool irq_re_init, bool link_re_init)
{
	int rc = 0;

	bnxt_preset_reg_win(bp);
	netif_carrier_off(bp->dev);
	if (irq_re_init) {
		/* Reserve rings now if none were reserved at driver probe. */
		rc = bnxt_init_dflt_ring_mode(bp);
		if (rc) {
			netdev_err(bp->dev, "Failed to reserve default rings at open\n");
			return rc;
		}
	}
	rc = bnxt_reserve_rings(bp, irq_re_init);
	if (rc)
		return rc;
	if ((bp->flags & BNXT_FLAG_RFS) &&
	    !(bp->flags & BNXT_FLAG_USING_MSIX)) {
		/* disable RFS if falling back to INTA */
		bp->dev->hw_features &= ~NETIF_F_NTUPLE;
		bp->flags &= ~BNXT_FLAG_RFS;
	}

	rc = bnxt_alloc_mem(bp, irq_re_init);
	if (rc) {
		netdev_err(bp->dev, "bnxt_alloc_mem err: %x\n", rc);
		goto open_err_free_mem;
	}

	if (irq_re_init) {
		bnxt_init_napi(bp);
		rc = bnxt_request_irq(bp);
		if (rc) {
			netdev_err(bp->dev, "bnxt_request_irq err: %x\n", rc);
			goto open_err_irq;
		}
	}

	rc = bnxt_init_nic(bp, irq_re_init);
	if (rc) {
		netdev_err(bp->dev, "bnxt_init_nic err: %x\n", rc);
		goto open_err_irq;
	}

	bnxt_enable_napi(bp);
	bnxt_debug_dev_init(bp);

	if (link_re_init) {
		mutex_lock(&bp->link_lock);
		rc = bnxt_update_phy_setting(bp);
		mutex_unlock(&bp->link_lock);
		if (rc) {
			netdev_warn(bp->dev, "failed to update phy settings\n");
			if (BNXT_SINGLE_PF(bp)) {
				bp->link_info.phy_retry = true;
				bp->link_info.phy_retry_expires =
					jiffies + 5 * HZ;
			}
		}
	}

	if (irq_re_init)
		udp_tunnel_nic_reset_ntf(bp->dev);

	if (bp->tx_nr_rings_xdp < num_possible_cpus()) {
		if (!static_key_enabled(&bnxt_xdp_locking_key))
			static_branch_enable(&bnxt_xdp_locking_key);
	} else if (static_key_enabled(&bnxt_xdp_locking_key)) {
		static_branch_disable(&bnxt_xdp_locking_key);
	}
	set_bit(BNXT_STATE_OPEN, &bp->state);
	bnxt_enable_int(bp);
	/* Enable TX queues */
	bnxt_tx_enable(bp);
	mod_timer(&bp->timer, jiffies + bp->current_interval);
	/* Poll link status and check for SFP+ module status */
	mutex_lock(&bp->link_lock);
	bnxt_get_port_module_status(bp);
	mutex_unlock(&bp->link_lock);

	/* VF-reps may need to be re-opened after the PF is re-opened */
	if (BNXT_PF(bp))
		bnxt_vf_reps_open(bp);
	bnxt_ptp_init_rtc(bp, true);
<<<<<<< HEAD
=======
	bnxt_ptp_cfg_tstamp_filters(bp);
>>>>>>> 88084a3d
	return 0;

open_err_irq:
	bnxt_del_napi(bp);

open_err_free_mem:
	bnxt_free_skbs(bp);
	bnxt_free_irq(bp);
	bnxt_free_mem(bp, true);
	return rc;
}

/* rtnl_lock held */
int bnxt_open_nic(struct bnxt *bp, bool irq_re_init, bool link_re_init)
{
	int rc = 0;

	if (test_bit(BNXT_STATE_ABORT_ERR, &bp->state))
		rc = -EIO;
	if (!rc)
		rc = __bnxt_open_nic(bp, irq_re_init, link_re_init);
	if (rc) {
		netdev_err(bp->dev, "nic open fail (rc: %x)\n", rc);
		dev_close(bp->dev);
	}
	return rc;
}

/* rtnl_lock held, open the NIC half way by allocating all resources, but
 * NAPI, IRQ, and TX are not enabled.  This is mainly used for offline
 * self tests.
 */
int bnxt_half_open_nic(struct bnxt *bp)
{
	int rc = 0;

	if (test_bit(BNXT_STATE_ABORT_ERR, &bp->state)) {
		netdev_err(bp->dev, "A previous firmware reset has not completed, aborting half open\n");
		rc = -ENODEV;
		goto half_open_err;
	}

	rc = bnxt_alloc_mem(bp, true);
	if (rc) {
		netdev_err(bp->dev, "bnxt_alloc_mem err: %x\n", rc);
		goto half_open_err;
	}
	set_bit(BNXT_STATE_HALF_OPEN, &bp->state);
	rc = bnxt_init_nic(bp, true);
	if (rc) {
		clear_bit(BNXT_STATE_HALF_OPEN, &bp->state);
		netdev_err(bp->dev, "bnxt_init_nic err: %x\n", rc);
		goto half_open_err;
	}
	return 0;

half_open_err:
	bnxt_free_skbs(bp);
	bnxt_free_mem(bp, true);
	dev_close(bp->dev);
	return rc;
}

/* rtnl_lock held, this call can only be made after a previous successful
 * call to bnxt_half_open_nic().
 */
void bnxt_half_close_nic(struct bnxt *bp)
{
	bnxt_hwrm_resource_free(bp, false, true);
	bnxt_free_skbs(bp);
	bnxt_free_mem(bp, true);
	clear_bit(BNXT_STATE_HALF_OPEN, &bp->state);
}

void bnxt_reenable_sriov(struct bnxt *bp)
{
	if (BNXT_PF(bp)) {
		struct bnxt_pf_info *pf = &bp->pf;
		int n = pf->active_vfs;

		if (n)
			bnxt_cfg_hw_sriov(bp, &n, true);
	}
}

static int bnxt_open(struct net_device *dev)
{
	struct bnxt *bp = netdev_priv(dev);
	int rc;

	if (test_bit(BNXT_STATE_ABORT_ERR, &bp->state)) {
		rc = bnxt_reinit_after_abort(bp);
		if (rc) {
			if (rc == -EBUSY)
				netdev_err(bp->dev, "A previous firmware reset has not completed, aborting\n");
			else
				netdev_err(bp->dev, "Failed to reinitialize after aborted firmware reset\n");
			return -ENODEV;
		}
	}

	rc = bnxt_hwrm_if_change(bp, true);
	if (rc)
		return rc;

	rc = __bnxt_open_nic(bp, true, true);
	if (rc) {
		bnxt_hwrm_if_change(bp, false);
	} else {
		if (test_and_clear_bit(BNXT_STATE_FW_RESET_DET, &bp->state)) {
			if (!test_bit(BNXT_STATE_IN_FW_RESET, &bp->state)) {
				bnxt_ulp_start(bp, 0);
				bnxt_reenable_sriov(bp);
			}
		}
		bnxt_hwmon_open(bp);
	}

	return rc;
}

static bool bnxt_drv_busy(struct bnxt *bp)
{
	return (test_bit(BNXT_STATE_IN_SP_TASK, &bp->state) ||
		test_bit(BNXT_STATE_READ_STATS, &bp->state));
}

static void bnxt_get_ring_stats(struct bnxt *bp,
				struct rtnl_link_stats64 *stats);

static void __bnxt_close_nic(struct bnxt *bp, bool irq_re_init,
			     bool link_re_init)
{
	/* Close the VF-reps before closing PF */
	if (BNXT_PF(bp))
		bnxt_vf_reps_close(bp);

	/* Change device state to avoid TX queue wake up's */
	bnxt_tx_disable(bp);

	clear_bit(BNXT_STATE_OPEN, &bp->state);
	smp_mb__after_atomic();
	while (bnxt_drv_busy(bp))
		msleep(20);

	/* Flush rings and and disable interrupts */
	bnxt_shutdown_nic(bp, irq_re_init);

	/* TODO CHIMP_FW: Link/PHY related cleanup if (link_re_init) */

	bnxt_debug_dev_exit(bp);
	bnxt_disable_napi(bp);
	del_timer_sync(&bp->timer);
	bnxt_free_skbs(bp);

	/* Save ring stats before shutdown */
	if (bp->bnapi && irq_re_init)
		bnxt_get_ring_stats(bp, &bp->net_stats_prev);
	if (irq_re_init) {
		bnxt_free_irq(bp);
		bnxt_del_napi(bp);
	}
	bnxt_free_mem(bp, irq_re_init);
}

int bnxt_close_nic(struct bnxt *bp, bool irq_re_init, bool link_re_init)
{
	int rc = 0;

	if (test_bit(BNXT_STATE_IN_FW_RESET, &bp->state)) {
		/* If we get here, it means firmware reset is in progress
		 * while we are trying to close.  We can safely proceed with
		 * the close because we are holding rtnl_lock().  Some firmware
		 * messages may fail as we proceed to close.  We set the
		 * ABORT_ERR flag here so that the FW reset thread will later
		 * abort when it gets the rtnl_lock() and sees the flag.
		 */
		netdev_warn(bp->dev, "FW reset in progress during close, FW reset will be aborted\n");
		set_bit(BNXT_STATE_ABORT_ERR, &bp->state);
	}

#ifdef CONFIG_BNXT_SRIOV
	if (bp->sriov_cfg) {
		rc = wait_event_interruptible_timeout(bp->sriov_cfg_wait,
						      !bp->sriov_cfg,
						      BNXT_SRIOV_CFG_WAIT_TMO);
		if (rc)
			netdev_warn(bp->dev, "timeout waiting for SRIOV config operation to complete!\n");
	}
#endif
	__bnxt_close_nic(bp, irq_re_init, link_re_init);
	return rc;
}

static int bnxt_close(struct net_device *dev)
{
	struct bnxt *bp = netdev_priv(dev);

	bnxt_hwmon_close(bp);
	bnxt_close_nic(bp, true, true);
	bnxt_hwrm_shutdown_link(bp);
	bnxt_hwrm_if_change(bp, false);
	return 0;
}

static int bnxt_hwrm_port_phy_read(struct bnxt *bp, u16 phy_addr, u16 reg,
				   u16 *val)
{
	struct hwrm_port_phy_mdio_read_output *resp;
	struct hwrm_port_phy_mdio_read_input *req;
	int rc;

	if (bp->hwrm_spec_code < 0x10a00)
		return -EOPNOTSUPP;

	rc = hwrm_req_init(bp, req, HWRM_PORT_PHY_MDIO_READ);
	if (rc)
		return rc;

	req->port_id = cpu_to_le16(bp->pf.port_id);
	req->phy_addr = phy_addr;
	req->reg_addr = cpu_to_le16(reg & 0x1f);
	if (mdio_phy_id_is_c45(phy_addr)) {
		req->cl45_mdio = 1;
		req->phy_addr = mdio_phy_id_prtad(phy_addr);
		req->dev_addr = mdio_phy_id_devad(phy_addr);
		req->reg_addr = cpu_to_le16(reg);
	}

	resp = hwrm_req_hold(bp, req);
	rc = hwrm_req_send(bp, req);
	if (!rc)
		*val = le16_to_cpu(resp->reg_data);
	hwrm_req_drop(bp, req);
	return rc;
}

static int bnxt_hwrm_port_phy_write(struct bnxt *bp, u16 phy_addr, u16 reg,
				    u16 val)
{
	struct hwrm_port_phy_mdio_write_input *req;
	int rc;

	if (bp->hwrm_spec_code < 0x10a00)
		return -EOPNOTSUPP;

	rc = hwrm_req_init(bp, req, HWRM_PORT_PHY_MDIO_WRITE);
	if (rc)
		return rc;

	req->port_id = cpu_to_le16(bp->pf.port_id);
	req->phy_addr = phy_addr;
	req->reg_addr = cpu_to_le16(reg & 0x1f);
	if (mdio_phy_id_is_c45(phy_addr)) {
		req->cl45_mdio = 1;
		req->phy_addr = mdio_phy_id_prtad(phy_addr);
		req->dev_addr = mdio_phy_id_devad(phy_addr);
		req->reg_addr = cpu_to_le16(reg);
	}
	req->reg_data = cpu_to_le16(val);

	return hwrm_req_send(bp, req);
}

/* rtnl_lock held */
static int bnxt_ioctl(struct net_device *dev, struct ifreq *ifr, int cmd)
{
	struct mii_ioctl_data *mdio = if_mii(ifr);
	struct bnxt *bp = netdev_priv(dev);
	int rc;

	switch (cmd) {
	case SIOCGMIIPHY:
		mdio->phy_id = bp->link_info.phy_addr;

		fallthrough;
	case SIOCGMIIREG: {
		u16 mii_regval = 0;

		if (!netif_running(dev))
			return -EAGAIN;

		rc = bnxt_hwrm_port_phy_read(bp, mdio->phy_id, mdio->reg_num,
					     &mii_regval);
		mdio->val_out = mii_regval;
		return rc;
	}

	case SIOCSMIIREG:
		if (!netif_running(dev))
			return -EAGAIN;

		return bnxt_hwrm_port_phy_write(bp, mdio->phy_id, mdio->reg_num,
						mdio->val_in);

	case SIOCSHWTSTAMP:
		return bnxt_hwtstamp_set(dev, ifr);

	case SIOCGHWTSTAMP:
		return bnxt_hwtstamp_get(dev, ifr);

	default:
		/* do nothing */
		break;
	}
	return -EOPNOTSUPP;
}

static void bnxt_get_ring_stats(struct bnxt *bp,
				struct rtnl_link_stats64 *stats)
{
	int i;

	for (i = 0; i < bp->cp_nr_rings; i++) {
		struct bnxt_napi *bnapi = bp->bnapi[i];
		struct bnxt_cp_ring_info *cpr = &bnapi->cp_ring;
		u64 *sw = cpr->stats.sw_stats;

		stats->rx_packets += BNXT_GET_RING_STATS64(sw, rx_ucast_pkts);
		stats->rx_packets += BNXT_GET_RING_STATS64(sw, rx_mcast_pkts);
		stats->rx_packets += BNXT_GET_RING_STATS64(sw, rx_bcast_pkts);

		stats->tx_packets += BNXT_GET_RING_STATS64(sw, tx_ucast_pkts);
		stats->tx_packets += BNXT_GET_RING_STATS64(sw, tx_mcast_pkts);
		stats->tx_packets += BNXT_GET_RING_STATS64(sw, tx_bcast_pkts);

		stats->rx_bytes += BNXT_GET_RING_STATS64(sw, rx_ucast_bytes);
		stats->rx_bytes += BNXT_GET_RING_STATS64(sw, rx_mcast_bytes);
		stats->rx_bytes += BNXT_GET_RING_STATS64(sw, rx_bcast_bytes);

		stats->tx_bytes += BNXT_GET_RING_STATS64(sw, tx_ucast_bytes);
		stats->tx_bytes += BNXT_GET_RING_STATS64(sw, tx_mcast_bytes);
		stats->tx_bytes += BNXT_GET_RING_STATS64(sw, tx_bcast_bytes);

		stats->rx_missed_errors +=
			BNXT_GET_RING_STATS64(sw, rx_discard_pkts);

		stats->multicast += BNXT_GET_RING_STATS64(sw, rx_mcast_pkts);

		stats->tx_dropped += BNXT_GET_RING_STATS64(sw, tx_error_pkts);

		stats->rx_dropped +=
			cpr->sw_stats.rx.rx_netpoll_discards +
			cpr->sw_stats.rx.rx_oom_discards;
	}
}

static void bnxt_add_prev_stats(struct bnxt *bp,
				struct rtnl_link_stats64 *stats)
{
	struct rtnl_link_stats64 *prev_stats = &bp->net_stats_prev;

	stats->rx_packets += prev_stats->rx_packets;
	stats->tx_packets += prev_stats->tx_packets;
	stats->rx_bytes += prev_stats->rx_bytes;
	stats->tx_bytes += prev_stats->tx_bytes;
	stats->rx_missed_errors += prev_stats->rx_missed_errors;
	stats->multicast += prev_stats->multicast;
	stats->rx_dropped += prev_stats->rx_dropped;
	stats->tx_dropped += prev_stats->tx_dropped;
}

static void
bnxt_get_stats64(struct net_device *dev, struct rtnl_link_stats64 *stats)
{
	struct bnxt *bp = netdev_priv(dev);

	set_bit(BNXT_STATE_READ_STATS, &bp->state);
	/* Make sure bnxt_close_nic() sees that we are reading stats before
	 * we check the BNXT_STATE_OPEN flag.
	 */
	smp_mb__after_atomic();
	if (!test_bit(BNXT_STATE_OPEN, &bp->state)) {
		clear_bit(BNXT_STATE_READ_STATS, &bp->state);
		*stats = bp->net_stats_prev;
		return;
	}

	bnxt_get_ring_stats(bp, stats);
	bnxt_add_prev_stats(bp, stats);

	if (bp->flags & BNXT_FLAG_PORT_STATS) {
		u64 *rx = bp->port_stats.sw_stats;
		u64 *tx = bp->port_stats.sw_stats +
			  BNXT_TX_PORT_STATS_BYTE_OFFSET / 8;

		stats->rx_crc_errors =
			BNXT_GET_RX_PORT_STATS64(rx, rx_fcs_err_frames);
		stats->rx_frame_errors =
			BNXT_GET_RX_PORT_STATS64(rx, rx_align_err_frames);
		stats->rx_length_errors =
			BNXT_GET_RX_PORT_STATS64(rx, rx_undrsz_frames) +
			BNXT_GET_RX_PORT_STATS64(rx, rx_ovrsz_frames) +
			BNXT_GET_RX_PORT_STATS64(rx, rx_runt_frames);
		stats->rx_errors =
			BNXT_GET_RX_PORT_STATS64(rx, rx_false_carrier_frames) +
			BNXT_GET_RX_PORT_STATS64(rx, rx_jbr_frames);
		stats->collisions =
			BNXT_GET_TX_PORT_STATS64(tx, tx_total_collisions);
		stats->tx_fifo_errors =
			BNXT_GET_TX_PORT_STATS64(tx, tx_fifo_underruns);
		stats->tx_errors = BNXT_GET_TX_PORT_STATS64(tx, tx_err);
	}
	clear_bit(BNXT_STATE_READ_STATS, &bp->state);
}

static bool bnxt_mc_list_updated(struct bnxt *bp, u32 *rx_mask)
{
	struct net_device *dev = bp->dev;
	struct bnxt_vnic_info *vnic = &bp->vnic_info[0];
	struct netdev_hw_addr *ha;
	u8 *haddr;
	int mc_count = 0;
	bool update = false;
	int off = 0;

	netdev_for_each_mc_addr(ha, dev) {
		if (mc_count >= BNXT_MAX_MC_ADDRS) {
			*rx_mask |= CFA_L2_SET_RX_MASK_REQ_MASK_ALL_MCAST;
			vnic->mc_list_count = 0;
			return false;
		}
		haddr = ha->addr;
		if (!ether_addr_equal(haddr, vnic->mc_list + off)) {
			memcpy(vnic->mc_list + off, haddr, ETH_ALEN);
			update = true;
		}
		off += ETH_ALEN;
		mc_count++;
	}
	if (mc_count)
		*rx_mask |= CFA_L2_SET_RX_MASK_REQ_MASK_MCAST;

	if (mc_count != vnic->mc_list_count) {
		vnic->mc_list_count = mc_count;
		update = true;
	}
	return update;
}

static bool bnxt_uc_list_updated(struct bnxt *bp)
{
	struct net_device *dev = bp->dev;
	struct bnxt_vnic_info *vnic = &bp->vnic_info[0];
	struct netdev_hw_addr *ha;
	int off = 0;

	if (netdev_uc_count(dev) != (vnic->uc_filter_count - 1))
		return true;

	netdev_for_each_uc_addr(ha, dev) {
		if (!ether_addr_equal(ha->addr, vnic->uc_list + off))
			return true;

		off += ETH_ALEN;
	}
	return false;
}

static void bnxt_set_rx_mode(struct net_device *dev)
{
	struct bnxt *bp = netdev_priv(dev);
	struct bnxt_vnic_info *vnic;
	bool mc_update = false;
	bool uc_update;
	u32 mask;

	if (!test_bit(BNXT_STATE_OPEN, &bp->state))
		return;

	vnic = &bp->vnic_info[0];
	mask = vnic->rx_mask;
	mask &= ~(CFA_L2_SET_RX_MASK_REQ_MASK_PROMISCUOUS |
		  CFA_L2_SET_RX_MASK_REQ_MASK_MCAST |
		  CFA_L2_SET_RX_MASK_REQ_MASK_ALL_MCAST |
		  CFA_L2_SET_RX_MASK_REQ_MASK_BCAST);

	if (dev->flags & IFF_PROMISC)
		mask |= CFA_L2_SET_RX_MASK_REQ_MASK_PROMISCUOUS;

	uc_update = bnxt_uc_list_updated(bp);

	if (dev->flags & IFF_BROADCAST)
		mask |= CFA_L2_SET_RX_MASK_REQ_MASK_BCAST;
	if (dev->flags & IFF_ALLMULTI) {
		mask |= CFA_L2_SET_RX_MASK_REQ_MASK_ALL_MCAST;
		vnic->mc_list_count = 0;
	} else if (dev->flags & IFF_MULTICAST) {
		mc_update = bnxt_mc_list_updated(bp, &mask);
	}

	if (mask != vnic->rx_mask || uc_update || mc_update) {
		vnic->rx_mask = mask;

		set_bit(BNXT_RX_MASK_SP_EVENT, &bp->sp_event);
		bnxt_queue_sp_work(bp);
	}
}

static int bnxt_cfg_rx_mode(struct bnxt *bp)
{
	struct net_device *dev = bp->dev;
	struct bnxt_vnic_info *vnic = &bp->vnic_info[0];
	struct hwrm_cfa_l2_filter_free_input *req;
	struct netdev_hw_addr *ha;
	int i, off = 0, rc;
	bool uc_update;

	netif_addr_lock_bh(dev);
	uc_update = bnxt_uc_list_updated(bp);
	netif_addr_unlock_bh(dev);

	if (!uc_update)
		goto skip_uc;

	rc = hwrm_req_init(bp, req, HWRM_CFA_L2_FILTER_FREE);
	if (rc)
		return rc;
	hwrm_req_hold(bp, req);
	for (i = 1; i < vnic->uc_filter_count; i++) {
		req->l2_filter_id = vnic->fw_l2_filter_id[i];

		rc = hwrm_req_send(bp, req);
	}
	hwrm_req_drop(bp, req);

	vnic->uc_filter_count = 1;

	netif_addr_lock_bh(dev);
	if (netdev_uc_count(dev) > (BNXT_MAX_UC_ADDRS - 1)) {
		vnic->rx_mask |= CFA_L2_SET_RX_MASK_REQ_MASK_PROMISCUOUS;
	} else {
		netdev_for_each_uc_addr(ha, dev) {
			memcpy(vnic->uc_list + off, ha->addr, ETH_ALEN);
			off += ETH_ALEN;
			vnic->uc_filter_count++;
		}
	}
	netif_addr_unlock_bh(dev);

	for (i = 1, off = 0; i < vnic->uc_filter_count; i++, off += ETH_ALEN) {
		rc = bnxt_hwrm_set_vnic_filter(bp, 0, i, vnic->uc_list + off);
		if (rc) {
			if (BNXT_VF(bp) && rc == -ENODEV) {
				if (!test_and_set_bit(BNXT_STATE_L2_FILTER_RETRY, &bp->state))
					netdev_warn(bp->dev, "Cannot configure L2 filters while PF is unavailable, will retry\n");
				else
					netdev_dbg(bp->dev, "PF still unavailable while configuring L2 filters.\n");
				rc = 0;
			} else {
				netdev_err(bp->dev, "HWRM vnic filter failure rc: %x\n", rc);
			}
			vnic->uc_filter_count = i;
			return rc;
		}
	}
	if (test_and_clear_bit(BNXT_STATE_L2_FILTER_RETRY, &bp->state))
		netdev_notice(bp->dev, "Retry of L2 filter configuration successful.\n");

skip_uc:
	if ((vnic->rx_mask & CFA_L2_SET_RX_MASK_REQ_MASK_PROMISCUOUS) &&
	    !bnxt_promisc_ok(bp))
		vnic->rx_mask &= ~CFA_L2_SET_RX_MASK_REQ_MASK_PROMISCUOUS;
	rc = bnxt_hwrm_cfa_l2_set_rx_mask(bp, 0);
	if (rc && (vnic->rx_mask & CFA_L2_SET_RX_MASK_REQ_MASK_MCAST)) {
		netdev_info(bp->dev, "Failed setting MC filters rc: %d, turning on ALL_MCAST mode\n",
			    rc);
		vnic->rx_mask &= ~CFA_L2_SET_RX_MASK_REQ_MASK_MCAST;
		vnic->rx_mask |= CFA_L2_SET_RX_MASK_REQ_MASK_ALL_MCAST;
		vnic->mc_list_count = 0;
		rc = bnxt_hwrm_cfa_l2_set_rx_mask(bp, 0);
	}
	if (rc)
		netdev_err(bp->dev, "HWRM cfa l2 rx mask failure rc: %d\n",
			   rc);

	return rc;
}

static bool bnxt_can_reserve_rings(struct bnxt *bp)
{
#ifdef CONFIG_BNXT_SRIOV
	if (BNXT_NEW_RM(bp) && BNXT_VF(bp)) {
		struct bnxt_hw_resc *hw_resc = &bp->hw_resc;

		/* No minimum rings were provisioned by the PF.  Don't
		 * reserve rings by default when device is down.
		 */
		if (hw_resc->min_tx_rings || hw_resc->resv_tx_rings)
			return true;

		if (!netif_running(bp->dev))
			return false;
	}
#endif
	return true;
}

/* If the chip and firmware supports RFS */
static bool bnxt_rfs_supported(struct bnxt *bp)
{
	if (bp->flags & BNXT_FLAG_CHIP_P5) {
		if (bp->fw_cap & BNXT_FW_CAP_CFA_RFS_RING_TBL_IDX_V2)
			return true;
		return false;
	}
	/* 212 firmware is broken for aRFS */
	if (BNXT_FW_MAJ(bp) == 212)
		return false;
	if (BNXT_PF(bp) && !BNXT_CHIP_TYPE_NITRO_A0(bp))
		return true;
	if (bp->flags & BNXT_FLAG_NEW_RSS_CAP)
		return true;
	return false;
}

/* If runtime conditions support RFS */
static bool bnxt_rfs_capable(struct bnxt *bp)
{
#ifdef CONFIG_RFS_ACCEL
	int vnics, max_vnics, max_rss_ctxs;

	if (bp->flags & BNXT_FLAG_CHIP_P5)
		return bnxt_rfs_supported(bp);
	if (!(bp->flags & BNXT_FLAG_MSIX_CAP) || !bnxt_can_reserve_rings(bp) || !bp->rx_nr_rings)
		return false;

	vnics = 1 + bp->rx_nr_rings;
	max_vnics = bnxt_get_max_func_vnics(bp);
	max_rss_ctxs = bnxt_get_max_func_rss_ctxs(bp);

	/* RSS contexts not a limiting factor */
	if (bp->flags & BNXT_FLAG_NEW_RSS_CAP)
		max_rss_ctxs = max_vnics;
	if (vnics > max_vnics || vnics > max_rss_ctxs) {
		if (bp->rx_nr_rings > 1)
			netdev_warn(bp->dev,
				    "Not enough resources to support NTUPLE filters, enough resources for up to %d rx rings\n",
				    min(max_rss_ctxs - 1, max_vnics - 1));
		return false;
	}

	if (!BNXT_NEW_RM(bp))
		return true;

	if (vnics == bp->hw_resc.resv_vnics)
		return true;

	bnxt_hwrm_reserve_rings(bp, 0, 0, 0, 0, 0, vnics);
	if (vnics <= bp->hw_resc.resv_vnics)
		return true;

	netdev_warn(bp->dev, "Unable to reserve resources to support NTUPLE filters.\n");
	bnxt_hwrm_reserve_rings(bp, 0, 0, 0, 0, 0, 1);
	return false;
#else
	return false;
#endif
}

static netdev_features_t bnxt_fix_features(struct net_device *dev,
					   netdev_features_t features)
{
	struct bnxt *bp = netdev_priv(dev);
	netdev_features_t vlan_features;

	if ((features & NETIF_F_NTUPLE) && !bnxt_rfs_capable(bp))
		features &= ~NETIF_F_NTUPLE;

	if (bp->flags & BNXT_FLAG_NO_AGG_RINGS)
		features &= ~(NETIF_F_LRO | NETIF_F_GRO_HW);

	if (!(bp->flags & BNXT_FLAG_TPA))
		features &= ~(NETIF_F_LRO | NETIF_F_GRO_HW);

	if (!(features & NETIF_F_GRO))
		features &= ~NETIF_F_GRO_HW;

	if (features & NETIF_F_GRO_HW)
		features &= ~NETIF_F_LRO;

	/* Both CTAG and STAG VLAN accelaration on the RX side have to be
	 * turned on or off together.
	 */
	vlan_features = features & BNXT_HW_FEATURE_VLAN_ALL_RX;
	if (vlan_features != BNXT_HW_FEATURE_VLAN_ALL_RX) {
		if (dev->features & BNXT_HW_FEATURE_VLAN_ALL_RX)
			features &= ~BNXT_HW_FEATURE_VLAN_ALL_RX;
		else if (vlan_features)
			features |= BNXT_HW_FEATURE_VLAN_ALL_RX;
	}
#ifdef CONFIG_BNXT_SRIOV
	if (BNXT_VF(bp) && bp->vf.vlan)
		features &= ~BNXT_HW_FEATURE_VLAN_ALL_RX;
#endif
	return features;
}

static int bnxt_set_features(struct net_device *dev, netdev_features_t features)
{
	struct bnxt *bp = netdev_priv(dev);
	u32 flags = bp->flags;
	u32 changes;
	int rc = 0;
	bool re_init = false;
	bool update_tpa = false;

	flags &= ~BNXT_FLAG_ALL_CONFIG_FEATS;
	if (features & NETIF_F_GRO_HW)
		flags |= BNXT_FLAG_GRO;
	else if (features & NETIF_F_LRO)
		flags |= BNXT_FLAG_LRO;

	if (bp->flags & BNXT_FLAG_NO_AGG_RINGS)
		flags &= ~BNXT_FLAG_TPA;

	if (features & BNXT_HW_FEATURE_VLAN_ALL_RX)
		flags |= BNXT_FLAG_STRIP_VLAN;

	if (features & NETIF_F_NTUPLE)
		flags |= BNXT_FLAG_RFS;

	changes = flags ^ bp->flags;
	if (changes & BNXT_FLAG_TPA) {
		update_tpa = true;
		if ((bp->flags & BNXT_FLAG_TPA) == 0 ||
		    (flags & BNXT_FLAG_TPA) == 0 ||
		    (bp->flags & BNXT_FLAG_CHIP_P5))
			re_init = true;
	}

	if (changes & ~BNXT_FLAG_TPA)
		re_init = true;

	if (flags != bp->flags) {
		u32 old_flags = bp->flags;

		if (!test_bit(BNXT_STATE_OPEN, &bp->state)) {
			bp->flags = flags;
			if (update_tpa)
				bnxt_set_ring_params(bp);
			return rc;
		}

		if (re_init) {
			bnxt_close_nic(bp, false, false);
			bp->flags = flags;
			if (update_tpa)
				bnxt_set_ring_params(bp);

			return bnxt_open_nic(bp, false, false);
		}
		if (update_tpa) {
			bp->flags = flags;
			rc = bnxt_set_tpa(bp,
					  (flags & BNXT_FLAG_TPA) ?
					  true : false);
			if (rc)
				bp->flags = old_flags;
		}
	}
	return rc;
}

static bool bnxt_exthdr_check(struct bnxt *bp, struct sk_buff *skb, int nw_off,
			      u8 **nextp)
{
	struct ipv6hdr *ip6h = (struct ipv6hdr *)(skb->data + nw_off);
	int hdr_count = 0;
	u8 *nexthdr;
	int start;

	/* Check that there are at most 2 IPv6 extension headers, no
	 * fragment header, and each is <= 64 bytes.
	 */
	start = nw_off + sizeof(*ip6h);
	nexthdr = &ip6h->nexthdr;
	while (ipv6_ext_hdr(*nexthdr)) {
		struct ipv6_opt_hdr *hp;
		int hdrlen;

		if (hdr_count >= 3 || *nexthdr == NEXTHDR_NONE ||
		    *nexthdr == NEXTHDR_FRAGMENT)
			return false;
		hp = __skb_header_pointer(NULL, start, sizeof(*hp), skb->data,
					  skb_headlen(skb), NULL);
		if (!hp)
			return false;
		if (*nexthdr == NEXTHDR_AUTH)
			hdrlen = ipv6_authlen(hp);
		else
			hdrlen = ipv6_optlen(hp);

		if (hdrlen > 64)
			return false;
		nexthdr = &hp->nexthdr;
		start += hdrlen;
		hdr_count++;
	}
	if (nextp) {
		/* Caller will check inner protocol */
		if (skb->encapsulation) {
			*nextp = nexthdr;
			return true;
		}
		*nextp = NULL;
	}
	/* Only support TCP/UDP for non-tunneled ipv6 and inner ipv6 */
	return *nexthdr == IPPROTO_TCP || *nexthdr == IPPROTO_UDP;
}

/* For UDP, we can only handle 1 Vxlan port and 1 Geneve port. */
static bool bnxt_udp_tunl_check(struct bnxt *bp, struct sk_buff *skb)
{
	struct udphdr *uh = udp_hdr(skb);
	__be16 udp_port = uh->dest;

	if (udp_port != bp->vxlan_port && udp_port != bp->nge_port)
		return false;
	if (skb->inner_protocol_type == ENCAP_TYPE_ETHER) {
		struct ethhdr *eh = inner_eth_hdr(skb);

		switch (eh->h_proto) {
		case htons(ETH_P_IP):
			return true;
		case htons(ETH_P_IPV6):
			return bnxt_exthdr_check(bp, skb,
						 skb_inner_network_offset(skb),
						 NULL);
		}
	}
	return false;
}

static bool bnxt_tunl_check(struct bnxt *bp, struct sk_buff *skb, u8 l4_proto)
{
	switch (l4_proto) {
	case IPPROTO_UDP:
		return bnxt_udp_tunl_check(bp, skb);
	case IPPROTO_IPIP:
		return true;
	case IPPROTO_GRE: {
		switch (skb->inner_protocol) {
		default:
			return false;
		case htons(ETH_P_IP):
			return true;
		case htons(ETH_P_IPV6):
			fallthrough;
		}
	}
	case IPPROTO_IPV6:
		/* Check ext headers of inner ipv6 */
		return bnxt_exthdr_check(bp, skb, skb_inner_network_offset(skb),
					 NULL);
	}
	return false;
}

static netdev_features_t bnxt_features_check(struct sk_buff *skb,
					     struct net_device *dev,
					     netdev_features_t features)
{
	struct bnxt *bp = netdev_priv(dev);
	u8 *l4_proto;

	features = vlan_features_check(skb, features);
	switch (vlan_get_protocol(skb)) {
	case htons(ETH_P_IP):
		if (!skb->encapsulation)
			return features;
		l4_proto = &ip_hdr(skb)->protocol;
		if (bnxt_tunl_check(bp, skb, *l4_proto))
			return features;
		break;
	case htons(ETH_P_IPV6):
		if (!bnxt_exthdr_check(bp, skb, skb_network_offset(skb),
				       &l4_proto))
			break;
		if (!l4_proto || bnxt_tunl_check(bp, skb, *l4_proto))
			return features;
		break;
	}
	return features & ~(NETIF_F_CSUM_MASK | NETIF_F_GSO_MASK);
}

int bnxt_dbg_hwrm_rd_reg(struct bnxt *bp, u32 reg_off, u16 num_words,
			 u32 *reg_buf)
{
	struct hwrm_dbg_read_direct_output *resp;
	struct hwrm_dbg_read_direct_input *req;
	__le32 *dbg_reg_buf;
	dma_addr_t mapping;
	int rc, i;

	rc = hwrm_req_init(bp, req, HWRM_DBG_READ_DIRECT);
	if (rc)
		return rc;

	dbg_reg_buf = hwrm_req_dma_slice(bp, req, num_words * 4,
					 &mapping);
	if (!dbg_reg_buf) {
		rc = -ENOMEM;
		goto dbg_rd_reg_exit;
	}

	req->host_dest_addr = cpu_to_le64(mapping);

	resp = hwrm_req_hold(bp, req);
	req->read_addr = cpu_to_le32(reg_off + CHIMP_REG_VIEW_ADDR);
	req->read_len32 = cpu_to_le32(num_words);

	rc = hwrm_req_send(bp, req);
	if (rc || resp->error_code) {
		rc = -EIO;
		goto dbg_rd_reg_exit;
	}
	for (i = 0; i < num_words; i++)
		reg_buf[i] = le32_to_cpu(dbg_reg_buf[i]);

dbg_rd_reg_exit:
	hwrm_req_drop(bp, req);
	return rc;
}

static int bnxt_dbg_hwrm_ring_info_get(struct bnxt *bp, u8 ring_type,
				       u32 ring_id, u32 *prod, u32 *cons)
{
	struct hwrm_dbg_ring_info_get_output *resp;
	struct hwrm_dbg_ring_info_get_input *req;
	int rc;

	rc = hwrm_req_init(bp, req, HWRM_DBG_RING_INFO_GET);
	if (rc)
		return rc;

	req->ring_type = ring_type;
	req->fw_ring_id = cpu_to_le32(ring_id);
	resp = hwrm_req_hold(bp, req);
	rc = hwrm_req_send(bp, req);
	if (!rc) {
		*prod = le32_to_cpu(resp->producer_index);
		*cons = le32_to_cpu(resp->consumer_index);
	}
	hwrm_req_drop(bp, req);
	return rc;
}

static void bnxt_dump_tx_sw_state(struct bnxt_napi *bnapi)
{
	struct bnxt_tx_ring_info *txr = bnapi->tx_ring;
	int i = bnapi->index;

	if (!txr)
		return;

	netdev_info(bnapi->bp->dev, "[%d]: tx{fw_ring: %d prod: %x cons: %x}\n",
		    i, txr->tx_ring_struct.fw_ring_id, txr->tx_prod,
		    txr->tx_cons);
}

static void bnxt_dump_rx_sw_state(struct bnxt_napi *bnapi)
{
	struct bnxt_rx_ring_info *rxr = bnapi->rx_ring;
	int i = bnapi->index;

	if (!rxr)
		return;

	netdev_info(bnapi->bp->dev, "[%d]: rx{fw_ring: %d prod: %x} rx_agg{fw_ring: %d agg_prod: %x sw_agg_prod: %x}\n",
		    i, rxr->rx_ring_struct.fw_ring_id, rxr->rx_prod,
		    rxr->rx_agg_ring_struct.fw_ring_id, rxr->rx_agg_prod,
		    rxr->rx_sw_agg_prod);
}

static void bnxt_dump_cp_sw_state(struct bnxt_napi *bnapi)
{
	struct bnxt_cp_ring_info *cpr = &bnapi->cp_ring;
	int i = bnapi->index;

	netdev_info(bnapi->bp->dev, "[%d]: cp{fw_ring: %d raw_cons: %x}\n",
		    i, cpr->cp_ring_struct.fw_ring_id, cpr->cp_raw_cons);
}

static void bnxt_dbg_dump_states(struct bnxt *bp)
{
	int i;
	struct bnxt_napi *bnapi;

	for (i = 0; i < bp->cp_nr_rings; i++) {
		bnapi = bp->bnapi[i];
		if (netif_msg_drv(bp)) {
			bnxt_dump_tx_sw_state(bnapi);
			bnxt_dump_rx_sw_state(bnapi);
			bnxt_dump_cp_sw_state(bnapi);
		}
	}
}

static int bnxt_hwrm_rx_ring_reset(struct bnxt *bp, int ring_nr)
{
	struct bnxt_rx_ring_info *rxr = &bp->rx_ring[ring_nr];
	struct hwrm_ring_reset_input *req;
	struct bnxt_napi *bnapi = rxr->bnapi;
	struct bnxt_cp_ring_info *cpr;
	u16 cp_ring_id;
	int rc;

	rc = hwrm_req_init(bp, req, HWRM_RING_RESET);
	if (rc)
		return rc;

	cpr = &bnapi->cp_ring;
	cp_ring_id = cpr->cp_ring_struct.fw_ring_id;
	req->cmpl_ring = cpu_to_le16(cp_ring_id);
	req->ring_type = RING_RESET_REQ_RING_TYPE_RX_RING_GRP;
	req->ring_id = cpu_to_le16(bp->grp_info[bnapi->index].fw_grp_id);
	return hwrm_req_send_silent(bp, req);
}

static void bnxt_reset_task(struct bnxt *bp, bool silent)
{
	if (!silent)
		bnxt_dbg_dump_states(bp);
	if (netif_running(bp->dev)) {
		int rc;

		if (silent) {
			bnxt_close_nic(bp, false, false);
			bnxt_open_nic(bp, false, false);
		} else {
			bnxt_ulp_stop(bp);
			bnxt_close_nic(bp, true, false);
			rc = bnxt_open_nic(bp, true, false);
			bnxt_ulp_start(bp, rc);
		}
	}
}

static void bnxt_tx_timeout(struct net_device *dev, unsigned int txqueue)
{
	struct bnxt *bp = netdev_priv(dev);

	netdev_err(bp->dev,  "TX timeout detected, starting reset task!\n");
	set_bit(BNXT_RESET_TASK_SP_EVENT, &bp->sp_event);
	bnxt_queue_sp_work(bp);
}

static void bnxt_fw_health_check(struct bnxt *bp)
{
	struct bnxt_fw_health *fw_health = bp->fw_health;
	u32 val;

	if (!fw_health->enabled || test_bit(BNXT_STATE_IN_FW_RESET, &bp->state))
		return;

	/* Make sure it is enabled before checking the tmr_counter. */
	smp_rmb();
	if (fw_health->tmr_counter) {
		fw_health->tmr_counter--;
		return;
	}

	val = bnxt_fw_health_readl(bp, BNXT_FW_HEARTBEAT_REG);
	if (val == fw_health->last_fw_heartbeat) {
		fw_health->arrests++;
		goto fw_reset;
	}

	fw_health->last_fw_heartbeat = val;

	val = bnxt_fw_health_readl(bp, BNXT_FW_RESET_CNT_REG);
	if (val != fw_health->last_fw_reset_cnt) {
		fw_health->discoveries++;
		goto fw_reset;
	}

	fw_health->tmr_counter = fw_health->tmr_multiplier;
	return;

fw_reset:
	set_bit(BNXT_FW_EXCEPTION_SP_EVENT, &bp->sp_event);
	bnxt_queue_sp_work(bp);
}

static void bnxt_timer(struct timer_list *t)
{
	struct bnxt *bp = from_timer(bp, t, timer);
	struct net_device *dev = bp->dev;

	if (!netif_running(dev) || !test_bit(BNXT_STATE_OPEN, &bp->state))
		return;

	if (atomic_read(&bp->intr_sem) != 0)
		goto bnxt_restart_timer;

	if (bp->fw_cap & BNXT_FW_CAP_ERROR_RECOVERY)
		bnxt_fw_health_check(bp);

	if (BNXT_LINK_IS_UP(bp) && bp->stats_coal_ticks) {
		set_bit(BNXT_PERIODIC_STATS_SP_EVENT, &bp->sp_event);
		bnxt_queue_sp_work(bp);
	}

	if (bnxt_tc_flower_enabled(bp)) {
		set_bit(BNXT_FLOW_STATS_SP_EVENT, &bp->sp_event);
		bnxt_queue_sp_work(bp);
	}

#ifdef CONFIG_RFS_ACCEL
	if ((bp->flags & BNXT_FLAG_RFS) && bp->ntp_fltr_count) {
		set_bit(BNXT_RX_NTP_FLTR_SP_EVENT, &bp->sp_event);
		bnxt_queue_sp_work(bp);
	}
#endif /*CONFIG_RFS_ACCEL*/

	if (bp->link_info.phy_retry) {
		if (time_after(jiffies, bp->link_info.phy_retry_expires)) {
			bp->link_info.phy_retry = false;
			netdev_warn(bp->dev, "failed to update phy settings after maximum retries.\n");
		} else {
			set_bit(BNXT_UPDATE_PHY_SP_EVENT, &bp->sp_event);
			bnxt_queue_sp_work(bp);
		}
	}

	if (test_bit(BNXT_STATE_L2_FILTER_RETRY, &bp->state)) {
		set_bit(BNXT_RX_MASK_SP_EVENT, &bp->sp_event);
		bnxt_queue_sp_work(bp);
	}

	if ((bp->flags & BNXT_FLAG_CHIP_P5) && !bp->chip_rev &&
	    netif_carrier_ok(dev)) {
		set_bit(BNXT_RING_COAL_NOW_SP_EVENT, &bp->sp_event);
		bnxt_queue_sp_work(bp);
	}
bnxt_restart_timer:
	mod_timer(&bp->timer, jiffies + bp->current_interval);
}

static void bnxt_rtnl_lock_sp(struct bnxt *bp)
{
	/* We are called from bnxt_sp_task which has BNXT_STATE_IN_SP_TASK
	 * set.  If the device is being closed, bnxt_close() may be holding
	 * rtnl() and waiting for BNXT_STATE_IN_SP_TASK to clear.  So we
	 * must clear BNXT_STATE_IN_SP_TASK before holding rtnl().
	 */
	clear_bit(BNXT_STATE_IN_SP_TASK, &bp->state);
	rtnl_lock();
}

static void bnxt_rtnl_unlock_sp(struct bnxt *bp)
{
	set_bit(BNXT_STATE_IN_SP_TASK, &bp->state);
	rtnl_unlock();
}

/* Only called from bnxt_sp_task() */
static void bnxt_reset(struct bnxt *bp, bool silent)
{
	bnxt_rtnl_lock_sp(bp);
	if (test_bit(BNXT_STATE_OPEN, &bp->state))
		bnxt_reset_task(bp, silent);
	bnxt_rtnl_unlock_sp(bp);
}

/* Only called from bnxt_sp_task() */
static void bnxt_rx_ring_reset(struct bnxt *bp)
{
	int i;

	bnxt_rtnl_lock_sp(bp);
	if (!test_bit(BNXT_STATE_OPEN, &bp->state)) {
		bnxt_rtnl_unlock_sp(bp);
		return;
	}
	/* Disable and flush TPA before resetting the RX ring */
	if (bp->flags & BNXT_FLAG_TPA)
		bnxt_set_tpa(bp, false);
	for (i = 0; i < bp->rx_nr_rings; i++) {
		struct bnxt_rx_ring_info *rxr = &bp->rx_ring[i];
		struct bnxt_cp_ring_info *cpr;
		int rc;

		if (!rxr->bnapi->in_reset)
			continue;

		rc = bnxt_hwrm_rx_ring_reset(bp, i);
		if (rc) {
			if (rc == -EINVAL || rc == -EOPNOTSUPP)
				netdev_info_once(bp->dev, "RX ring reset not supported by firmware, falling back to global reset\n");
			else
				netdev_warn(bp->dev, "RX ring reset failed, rc = %d, falling back to global reset\n",
					    rc);
			bnxt_reset_task(bp, true);
			break;
		}
		bnxt_free_one_rx_ring_skbs(bp, i);
		rxr->rx_prod = 0;
		rxr->rx_agg_prod = 0;
		rxr->rx_sw_agg_prod = 0;
		rxr->rx_next_cons = 0;
		rxr->bnapi->in_reset = false;
		bnxt_alloc_one_rx_ring(bp, i);
		cpr = &rxr->bnapi->cp_ring;
		cpr->sw_stats.rx.rx_resets++;
		if (bp->flags & BNXT_FLAG_AGG_RINGS)
			bnxt_db_write(bp, &rxr->rx_agg_db, rxr->rx_agg_prod);
		bnxt_db_write(bp, &rxr->rx_db, rxr->rx_prod);
	}
	if (bp->flags & BNXT_FLAG_TPA)
		bnxt_set_tpa(bp, true);
	bnxt_rtnl_unlock_sp(bp);
}

static void bnxt_fw_reset_close(struct bnxt *bp)
{
	bnxt_ulp_stop(bp);
	/* When firmware is in fatal state, quiesce device and disable
	 * bus master to prevent any potential bad DMAs before freeing
	 * kernel memory.
	 */
	if (test_bit(BNXT_STATE_FW_FATAL_COND, &bp->state)) {
		u16 val = 0;

		pci_read_config_word(bp->pdev, PCI_SUBSYSTEM_ID, &val);
		if (val == 0xffff)
			bp->fw_reset_min_dsecs = 0;
		bnxt_tx_disable(bp);
		bnxt_disable_napi(bp);
		bnxt_disable_int_sync(bp);
		bnxt_free_irq(bp);
		bnxt_clear_int_mode(bp);
		pci_disable_device(bp->pdev);
	}
	__bnxt_close_nic(bp, true, false);
	bnxt_vf_reps_free(bp);
	bnxt_clear_int_mode(bp);
	bnxt_hwrm_func_drv_unrgtr(bp);
	if (pci_is_enabled(bp->pdev))
		pci_disable_device(bp->pdev);
	bnxt_free_ctx_mem(bp);
	kfree(bp->ctx);
	bp->ctx = NULL;
}

static bool is_bnxt_fw_ok(struct bnxt *bp)
{
	struct bnxt_fw_health *fw_health = bp->fw_health;
	bool no_heartbeat = false, has_reset = false;
	u32 val;

	val = bnxt_fw_health_readl(bp, BNXT_FW_HEARTBEAT_REG);
	if (val == fw_health->last_fw_heartbeat)
		no_heartbeat = true;

	val = bnxt_fw_health_readl(bp, BNXT_FW_RESET_CNT_REG);
	if (val != fw_health->last_fw_reset_cnt)
		has_reset = true;

	if (!no_heartbeat && has_reset)
		return true;

	return false;
}

/* rtnl_lock is acquired before calling this function */
static void bnxt_force_fw_reset(struct bnxt *bp)
{
	struct bnxt_fw_health *fw_health = bp->fw_health;
	struct bnxt_ptp_cfg *ptp = bp->ptp_cfg;
	u32 wait_dsecs;

	if (!test_bit(BNXT_STATE_OPEN, &bp->state) ||
	    test_bit(BNXT_STATE_IN_FW_RESET, &bp->state))
		return;

	if (ptp) {
		spin_lock_bh(&ptp->ptp_lock);
		set_bit(BNXT_STATE_IN_FW_RESET, &bp->state);
		spin_unlock_bh(&ptp->ptp_lock);
	} else {
		set_bit(BNXT_STATE_IN_FW_RESET, &bp->state);
	}
	bnxt_fw_reset_close(bp);
	wait_dsecs = fw_health->master_func_wait_dsecs;
	if (fw_health->primary) {
		if (fw_health->flags & ERROR_RECOVERY_QCFG_RESP_FLAGS_CO_CPU)
			wait_dsecs = 0;
		bp->fw_reset_state = BNXT_FW_RESET_STATE_RESET_FW;
	} else {
		bp->fw_reset_timestamp = jiffies + wait_dsecs * HZ / 10;
		wait_dsecs = fw_health->normal_func_wait_dsecs;
		bp->fw_reset_state = BNXT_FW_RESET_STATE_ENABLE_DEV;
	}

	bp->fw_reset_min_dsecs = fw_health->post_reset_wait_dsecs;
	bp->fw_reset_max_dsecs = fw_health->post_reset_max_wait_dsecs;
	bnxt_queue_fw_reset_work(bp, wait_dsecs * HZ / 10);
}

void bnxt_fw_exception(struct bnxt *bp)
{
	netdev_warn(bp->dev, "Detected firmware fatal condition, initiating reset\n");
	set_bit(BNXT_STATE_FW_FATAL_COND, &bp->state);
	bnxt_rtnl_lock_sp(bp);
	bnxt_force_fw_reset(bp);
	bnxt_rtnl_unlock_sp(bp);
}

/* Returns the number of registered VFs, or 1 if VF configuration is pending, or
 * < 0 on error.
 */
static int bnxt_get_registered_vfs(struct bnxt *bp)
{
#ifdef CONFIG_BNXT_SRIOV
	int rc;

	if (!BNXT_PF(bp))
		return 0;

	rc = bnxt_hwrm_func_qcfg(bp);
	if (rc) {
		netdev_err(bp->dev, "func_qcfg cmd failed, rc = %d\n", rc);
		return rc;
	}
	if (bp->pf.registered_vfs)
		return bp->pf.registered_vfs;
	if (bp->sriov_cfg)
		return 1;
#endif
	return 0;
}

void bnxt_fw_reset(struct bnxt *bp)
{
	bnxt_rtnl_lock_sp(bp);
	if (test_bit(BNXT_STATE_OPEN, &bp->state) &&
	    !test_bit(BNXT_STATE_IN_FW_RESET, &bp->state)) {
		struct bnxt_ptp_cfg *ptp = bp->ptp_cfg;
		int n = 0, tmo;

		if (ptp) {
			spin_lock_bh(&ptp->ptp_lock);
			set_bit(BNXT_STATE_IN_FW_RESET, &bp->state);
			spin_unlock_bh(&ptp->ptp_lock);
		} else {
			set_bit(BNXT_STATE_IN_FW_RESET, &bp->state);
		}
		if (bp->pf.active_vfs &&
		    !test_bit(BNXT_STATE_FW_FATAL_COND, &bp->state))
			n = bnxt_get_registered_vfs(bp);
		if (n < 0) {
			netdev_err(bp->dev, "Firmware reset aborted, rc = %d\n",
				   n);
			clear_bit(BNXT_STATE_IN_FW_RESET, &bp->state);
			dev_close(bp->dev);
			goto fw_reset_exit;
		} else if (n > 0) {
			u16 vf_tmo_dsecs = n * 10;

			if (bp->fw_reset_max_dsecs < vf_tmo_dsecs)
				bp->fw_reset_max_dsecs = vf_tmo_dsecs;
			bp->fw_reset_state =
				BNXT_FW_RESET_STATE_POLL_VF;
			bnxt_queue_fw_reset_work(bp, HZ / 10);
			goto fw_reset_exit;
		}
		bnxt_fw_reset_close(bp);
		if (bp->fw_cap & BNXT_FW_CAP_ERR_RECOVER_RELOAD) {
			bp->fw_reset_state = BNXT_FW_RESET_STATE_POLL_FW_DOWN;
			tmo = HZ / 10;
		} else {
			bp->fw_reset_state = BNXT_FW_RESET_STATE_ENABLE_DEV;
			tmo = bp->fw_reset_min_dsecs * HZ / 10;
		}
		bnxt_queue_fw_reset_work(bp, tmo);
	}
fw_reset_exit:
	bnxt_rtnl_unlock_sp(bp);
}

static void bnxt_chk_missed_irq(struct bnxt *bp)
{
	int i;

	if (!(bp->flags & BNXT_FLAG_CHIP_P5))
		return;

	for (i = 0; i < bp->cp_nr_rings; i++) {
		struct bnxt_napi *bnapi = bp->bnapi[i];
		struct bnxt_cp_ring_info *cpr;
		u32 fw_ring_id;
		int j;

		if (!bnapi)
			continue;

		cpr = &bnapi->cp_ring;
		for (j = 0; j < 2; j++) {
			struct bnxt_cp_ring_info *cpr2 = cpr->cp_ring_arr[j];
			u32 val[2];

			if (!cpr2 || cpr2->has_more_work ||
			    !bnxt_has_work(bp, cpr2))
				continue;

			if (cpr2->cp_raw_cons != cpr2->last_cp_raw_cons) {
				cpr2->last_cp_raw_cons = cpr2->cp_raw_cons;
				continue;
			}
			fw_ring_id = cpr2->cp_ring_struct.fw_ring_id;
			bnxt_dbg_hwrm_ring_info_get(bp,
				DBG_RING_INFO_GET_REQ_RING_TYPE_L2_CMPL,
				fw_ring_id, &val[0], &val[1]);
			cpr->sw_stats.cmn.missed_irqs++;
		}
	}
}

static void bnxt_cfg_ntp_filters(struct bnxt *);

static void bnxt_init_ethtool_link_settings(struct bnxt *bp)
{
	struct bnxt_link_info *link_info = &bp->link_info;

	if (BNXT_AUTO_MODE(link_info->auto_mode)) {
		link_info->autoneg = BNXT_AUTONEG_SPEED;
		if (bp->hwrm_spec_code >= 0x10201) {
			if (link_info->auto_pause_setting &
			    PORT_PHY_CFG_REQ_AUTO_PAUSE_AUTONEG_PAUSE)
				link_info->autoneg |= BNXT_AUTONEG_FLOW_CTRL;
		} else {
			link_info->autoneg |= BNXT_AUTONEG_FLOW_CTRL;
		}
		link_info->advertising = link_info->auto_link_speeds;
		link_info->advertising_pam4 = link_info->auto_pam4_link_speeds;
	} else {
		link_info->req_link_speed = link_info->force_link_speed;
		link_info->req_signal_mode = BNXT_SIG_MODE_NRZ;
		if (link_info->force_pam4_link_speed) {
			link_info->req_link_speed =
				link_info->force_pam4_link_speed;
			link_info->req_signal_mode = BNXT_SIG_MODE_PAM4;
		}
		link_info->req_duplex = link_info->duplex_setting;
	}
	if (link_info->autoneg & BNXT_AUTONEG_FLOW_CTRL)
		link_info->req_flow_ctrl =
			link_info->auto_pause_setting & BNXT_LINK_PAUSE_BOTH;
	else
		link_info->req_flow_ctrl = link_info->force_pause_setting;
}

static void bnxt_fw_echo_reply(struct bnxt *bp)
{
	struct bnxt_fw_health *fw_health = bp->fw_health;
	struct hwrm_func_echo_response_input *req;
	int rc;

	rc = hwrm_req_init(bp, req, HWRM_FUNC_ECHO_RESPONSE);
	if (rc)
		return;
	req->event_data1 = cpu_to_le32(fw_health->echo_req_data1);
	req->event_data2 = cpu_to_le32(fw_health->echo_req_data2);
	hwrm_req_send(bp, req);
}

static void bnxt_sp_task(struct work_struct *work)
{
	struct bnxt *bp = container_of(work, struct bnxt, sp_task);

	set_bit(BNXT_STATE_IN_SP_TASK, &bp->state);
	smp_mb__after_atomic();
	if (!test_bit(BNXT_STATE_OPEN, &bp->state)) {
		clear_bit(BNXT_STATE_IN_SP_TASK, &bp->state);
		return;
	}

	if (test_and_clear_bit(BNXT_RX_MASK_SP_EVENT, &bp->sp_event))
		bnxt_cfg_rx_mode(bp);

	if (test_and_clear_bit(BNXT_RX_NTP_FLTR_SP_EVENT, &bp->sp_event))
		bnxt_cfg_ntp_filters(bp);
	if (test_and_clear_bit(BNXT_HWRM_EXEC_FWD_REQ_SP_EVENT, &bp->sp_event))
		bnxt_hwrm_exec_fwd_req(bp);
	if (test_and_clear_bit(BNXT_PERIODIC_STATS_SP_EVENT, &bp->sp_event)) {
		bnxt_hwrm_port_qstats(bp, 0);
		bnxt_hwrm_port_qstats_ext(bp, 0);
		bnxt_accumulate_all_stats(bp);
	}

	if (test_and_clear_bit(BNXT_LINK_CHNG_SP_EVENT, &bp->sp_event)) {
		int rc;

		mutex_lock(&bp->link_lock);
		if (test_and_clear_bit(BNXT_LINK_SPEED_CHNG_SP_EVENT,
				       &bp->sp_event))
			bnxt_hwrm_phy_qcaps(bp);

		rc = bnxt_update_link(bp, true);
		if (rc)
			netdev_err(bp->dev, "SP task can't update link (rc: %x)\n",
				   rc);

		if (test_and_clear_bit(BNXT_LINK_CFG_CHANGE_SP_EVENT,
				       &bp->sp_event))
			bnxt_init_ethtool_link_settings(bp);
		mutex_unlock(&bp->link_lock);
	}
	if (test_and_clear_bit(BNXT_UPDATE_PHY_SP_EVENT, &bp->sp_event)) {
		int rc;

		mutex_lock(&bp->link_lock);
		rc = bnxt_update_phy_setting(bp);
		mutex_unlock(&bp->link_lock);
		if (rc) {
			netdev_warn(bp->dev, "update phy settings retry failed\n");
		} else {
			bp->link_info.phy_retry = false;
			netdev_info(bp->dev, "update phy settings retry succeeded\n");
		}
	}
	if (test_and_clear_bit(BNXT_HWRM_PORT_MODULE_SP_EVENT, &bp->sp_event)) {
		mutex_lock(&bp->link_lock);
		bnxt_get_port_module_status(bp);
		mutex_unlock(&bp->link_lock);
	}

	if (test_and_clear_bit(BNXT_FLOW_STATS_SP_EVENT, &bp->sp_event))
		bnxt_tc_flow_stats_work(bp);

	if (test_and_clear_bit(BNXT_RING_COAL_NOW_SP_EVENT, &bp->sp_event))
		bnxt_chk_missed_irq(bp);

	if (test_and_clear_bit(BNXT_FW_ECHO_REQUEST_SP_EVENT, &bp->sp_event))
		bnxt_fw_echo_reply(bp);

	/* These functions below will clear BNXT_STATE_IN_SP_TASK.  They
	 * must be the last functions to be called before exiting.
	 */
	if (test_and_clear_bit(BNXT_RESET_TASK_SP_EVENT, &bp->sp_event))
		bnxt_reset(bp, false);

	if (test_and_clear_bit(BNXT_RESET_TASK_SILENT_SP_EVENT, &bp->sp_event))
		bnxt_reset(bp, true);

	if (test_and_clear_bit(BNXT_RST_RING_SP_EVENT, &bp->sp_event))
		bnxt_rx_ring_reset(bp);

	if (test_and_clear_bit(BNXT_FW_RESET_NOTIFY_SP_EVENT, &bp->sp_event)) {
		if (test_bit(BNXT_STATE_FW_FATAL_COND, &bp->state) ||
		    test_bit(BNXT_STATE_FW_NON_FATAL_COND, &bp->state))
			bnxt_devlink_health_fw_report(bp);
		else
			bnxt_fw_reset(bp);
	}

	if (test_and_clear_bit(BNXT_FW_EXCEPTION_SP_EVENT, &bp->sp_event)) {
		if (!is_bnxt_fw_ok(bp))
			bnxt_devlink_health_fw_report(bp);
	}

	smp_mb__before_atomic();
	clear_bit(BNXT_STATE_IN_SP_TASK, &bp->state);
}

/* Under rtnl_lock */
int bnxt_check_rings(struct bnxt *bp, int tx, int rx, bool sh, int tcs,
		     int tx_xdp)
{
	int max_rx, max_tx, tx_sets = 1;
	int tx_rings_needed, stats;
	int rx_rings = rx;
	int cp, vnics, rc;

	if (tcs)
		tx_sets = tcs;

	rc = bnxt_get_max_rings(bp, &max_rx, &max_tx, sh);
	if (rc)
		return rc;

	if (max_rx < rx)
		return -ENOMEM;

	tx_rings_needed = tx * tx_sets + tx_xdp;
	if (max_tx < tx_rings_needed)
		return -ENOMEM;

	vnics = 1;
	if ((bp->flags & (BNXT_FLAG_RFS | BNXT_FLAG_CHIP_P5)) == BNXT_FLAG_RFS)
		vnics += rx_rings;

	if (bp->flags & BNXT_FLAG_AGG_RINGS)
		rx_rings <<= 1;
	cp = sh ? max_t(int, tx_rings_needed, rx) : tx_rings_needed + rx;
	stats = cp;
	if (BNXT_NEW_RM(bp)) {
		cp += bnxt_get_ulp_msix_num(bp);
		stats += bnxt_get_ulp_stat_ctxs(bp);
	}
	return bnxt_hwrm_check_rings(bp, tx_rings_needed, rx_rings, rx, cp,
				     stats, vnics);
}

static void bnxt_unmap_bars(struct bnxt *bp, struct pci_dev *pdev)
{
	if (bp->bar2) {
		pci_iounmap(pdev, bp->bar2);
		bp->bar2 = NULL;
	}

	if (bp->bar1) {
		pci_iounmap(pdev, bp->bar1);
		bp->bar1 = NULL;
	}

	if (bp->bar0) {
		pci_iounmap(pdev, bp->bar0);
		bp->bar0 = NULL;
	}
}

static void bnxt_cleanup_pci(struct bnxt *bp)
{
	bnxt_unmap_bars(bp, bp->pdev);
	pci_release_regions(bp->pdev);
	if (pci_is_enabled(bp->pdev))
		pci_disable_device(bp->pdev);
}

static void bnxt_init_dflt_coal(struct bnxt *bp)
{
	struct bnxt_coal_cap *coal_cap = &bp->coal_cap;
	struct bnxt_coal *coal;
	u16 flags = 0;

	if (coal_cap->cmpl_params &
	    RING_AGGINT_QCAPS_RESP_CMPL_PARAMS_TIMER_RESET)
		flags |= RING_CMPL_RING_CFG_AGGINT_PARAMS_REQ_FLAGS_TIMER_RESET;

	/* Tick values in micro seconds.
	 * 1 coal_buf x bufs_per_record = 1 completion record.
	 */
	coal = &bp->rx_coal;
	coal->coal_ticks = 10;
	coal->coal_bufs = 30;
	coal->coal_ticks_irq = 1;
	coal->coal_bufs_irq = 2;
	coal->idle_thresh = 50;
	coal->bufs_per_record = 2;
	coal->budget = 64;		/* NAPI budget */
	coal->flags = flags;

	coal = &bp->tx_coal;
	coal->coal_ticks = 28;
	coal->coal_bufs = 30;
	coal->coal_ticks_irq = 2;
	coal->coal_bufs_irq = 2;
	coal->bufs_per_record = 1;
	coal->flags = flags;

	bp->stats_coal_ticks = BNXT_DEF_STATS_COAL_TICKS;
}

static int bnxt_fw_init_one_p1(struct bnxt *bp)
{
	int rc;

	bp->fw_cap = 0;
	rc = bnxt_hwrm_ver_get(bp);
	bnxt_try_map_fw_health_reg(bp);
	if (rc) {
		rc = bnxt_try_recover_fw(bp);
		if (rc)
			return rc;
		rc = bnxt_hwrm_ver_get(bp);
		if (rc)
			return rc;
	}

	bnxt_nvm_cfg_ver_get(bp);

	rc = bnxt_hwrm_func_reset(bp);
	if (rc)
		return -ENODEV;

	bnxt_hwrm_fw_set_time(bp);
	return 0;
}

static int bnxt_fw_init_one_p2(struct bnxt *bp)
{
	int rc;

	/* Get the MAX capabilities for this function */
	rc = bnxt_hwrm_func_qcaps(bp);
	if (rc) {
		netdev_err(bp->dev, "hwrm query capability failure rc: %x\n",
			   rc);
		return -ENODEV;
	}

	rc = bnxt_hwrm_cfa_adv_flow_mgnt_qcaps(bp);
	if (rc)
		netdev_warn(bp->dev, "hwrm query adv flow mgnt failure rc: %d\n",
			    rc);

	if (bnxt_alloc_fw_health(bp)) {
		netdev_warn(bp->dev, "no memory for firmware error recovery\n");
	} else {
		rc = bnxt_hwrm_error_recovery_qcfg(bp);
		if (rc)
			netdev_warn(bp->dev, "hwrm query error recovery failure rc: %d\n",
				    rc);
	}

	rc = bnxt_hwrm_func_drv_rgtr(bp, NULL, 0, false);
	if (rc)
		return -ENODEV;

	bnxt_hwrm_func_qcfg(bp);
	bnxt_hwrm_vnic_qcaps(bp);
	bnxt_hwrm_port_led_qcaps(bp);
	bnxt_ethtool_init(bp);
	bnxt_dcb_init(bp);
	return 0;
}

static void bnxt_set_dflt_rss_hash_type(struct bnxt *bp)
{
	bp->flags &= ~BNXT_FLAG_UDP_RSS_CAP;
	bp->rss_hash_cfg = VNIC_RSS_CFG_REQ_HASH_TYPE_IPV4 |
			   VNIC_RSS_CFG_REQ_HASH_TYPE_TCP_IPV4 |
			   VNIC_RSS_CFG_REQ_HASH_TYPE_IPV6 |
			   VNIC_RSS_CFG_REQ_HASH_TYPE_TCP_IPV6;
	if (BNXT_CHIP_P4_PLUS(bp) && bp->hwrm_spec_code >= 0x10501) {
		bp->flags |= BNXT_FLAG_UDP_RSS_CAP;
		bp->rss_hash_cfg |= VNIC_RSS_CFG_REQ_HASH_TYPE_UDP_IPV4 |
				    VNIC_RSS_CFG_REQ_HASH_TYPE_UDP_IPV6;
	}
}

static void bnxt_set_dflt_rfs(struct bnxt *bp)
{
	struct net_device *dev = bp->dev;

	dev->hw_features &= ~NETIF_F_NTUPLE;
	dev->features &= ~NETIF_F_NTUPLE;
	bp->flags &= ~BNXT_FLAG_RFS;
	if (bnxt_rfs_supported(bp)) {
		dev->hw_features |= NETIF_F_NTUPLE;
		if (bnxt_rfs_capable(bp)) {
			bp->flags |= BNXT_FLAG_RFS;
			dev->features |= NETIF_F_NTUPLE;
		}
	}
}

static void bnxt_fw_init_one_p3(struct bnxt *bp)
{
	struct pci_dev *pdev = bp->pdev;

	bnxt_set_dflt_rss_hash_type(bp);
	bnxt_set_dflt_rfs(bp);

	bnxt_get_wol_settings(bp);
	if (bp->flags & BNXT_FLAG_WOL_CAP)
		device_set_wakeup_enable(&pdev->dev, bp->wol);
	else
		device_set_wakeup_capable(&pdev->dev, false);

	bnxt_hwrm_set_cache_line_size(bp, cache_line_size());
	bnxt_hwrm_coal_params_qcaps(bp);
}

static int bnxt_probe_phy(struct bnxt *bp, bool fw_dflt);

int bnxt_fw_init_one(struct bnxt *bp)
{
	int rc;

	rc = bnxt_fw_init_one_p1(bp);
	if (rc) {
		netdev_err(bp->dev, "Firmware init phase 1 failed\n");
		return rc;
	}
	rc = bnxt_fw_init_one_p2(bp);
	if (rc) {
		netdev_err(bp->dev, "Firmware init phase 2 failed\n");
		return rc;
	}
	rc = bnxt_probe_phy(bp, false);
	if (rc)
		return rc;
	rc = bnxt_approve_mac(bp, bp->dev->dev_addr, false);
	if (rc)
		return rc;

	bnxt_fw_init_one_p3(bp);
	return 0;
}

static void bnxt_fw_reset_writel(struct bnxt *bp, int reg_idx)
{
	struct bnxt_fw_health *fw_health = bp->fw_health;
	u32 reg = fw_health->fw_reset_seq_regs[reg_idx];
	u32 val = fw_health->fw_reset_seq_vals[reg_idx];
	u32 reg_type, reg_off, delay_msecs;

	delay_msecs = fw_health->fw_reset_seq_delay_msec[reg_idx];
	reg_type = BNXT_FW_HEALTH_REG_TYPE(reg);
	reg_off = BNXT_FW_HEALTH_REG_OFF(reg);
	switch (reg_type) {
	case BNXT_FW_HEALTH_REG_TYPE_CFG:
		pci_write_config_dword(bp->pdev, reg_off, val);
		break;
	case BNXT_FW_HEALTH_REG_TYPE_GRC:
		writel(reg_off & BNXT_GRC_BASE_MASK,
		       bp->bar0 + BNXT_GRCPF_REG_WINDOW_BASE_OUT + 4);
		reg_off = (reg_off & BNXT_GRC_OFFSET_MASK) + 0x2000;
		fallthrough;
	case BNXT_FW_HEALTH_REG_TYPE_BAR0:
		writel(val, bp->bar0 + reg_off);
		break;
	case BNXT_FW_HEALTH_REG_TYPE_BAR1:
		writel(val, bp->bar1 + reg_off);
		break;
	}
	if (delay_msecs) {
		pci_read_config_dword(bp->pdev, 0, &val);
		msleep(delay_msecs);
	}
}

bool bnxt_hwrm_reset_permitted(struct bnxt *bp)
{
	struct hwrm_func_qcfg_output *resp;
	struct hwrm_func_qcfg_input *req;
	bool result = true; /* firmware will enforce if unknown */

	if (~bp->fw_cap & BNXT_FW_CAP_HOT_RESET_IF)
		return result;

	if (hwrm_req_init(bp, req, HWRM_FUNC_QCFG))
		return result;

	req->fid = cpu_to_le16(0xffff);
	resp = hwrm_req_hold(bp, req);
	if (!hwrm_req_send(bp, req))
		result = !!(le16_to_cpu(resp->flags) &
			    FUNC_QCFG_RESP_FLAGS_HOT_RESET_ALLOWED);
	hwrm_req_drop(bp, req);
	return result;
}

static void bnxt_reset_all(struct bnxt *bp)
{
	struct bnxt_fw_health *fw_health = bp->fw_health;
	int i, rc;

	if (bp->fw_cap & BNXT_FW_CAP_ERR_RECOVER_RELOAD) {
		bnxt_fw_reset_via_optee(bp);
		bp->fw_reset_timestamp = jiffies;
		return;
	}

	if (fw_health->flags & ERROR_RECOVERY_QCFG_RESP_FLAGS_HOST) {
		for (i = 0; i < fw_health->fw_reset_seq_cnt; i++)
			bnxt_fw_reset_writel(bp, i);
	} else if (fw_health->flags & ERROR_RECOVERY_QCFG_RESP_FLAGS_CO_CPU) {
		struct hwrm_fw_reset_input *req;

		rc = hwrm_req_init(bp, req, HWRM_FW_RESET);
		if (!rc) {
			req->target_id = cpu_to_le16(HWRM_TARGET_ID_KONG);
			req->embedded_proc_type = FW_RESET_REQ_EMBEDDED_PROC_TYPE_CHIP;
			req->selfrst_status = FW_RESET_REQ_SELFRST_STATUS_SELFRSTASAP;
			req->flags = FW_RESET_REQ_FLAGS_RESET_GRACEFUL;
			rc = hwrm_req_send(bp, req);
		}
		if (rc != -ENODEV)
			netdev_warn(bp->dev, "Unable to reset FW rc=%d\n", rc);
	}
	bp->fw_reset_timestamp = jiffies;
}

static bool bnxt_fw_reset_timeout(struct bnxt *bp)
{
	return time_after(jiffies, bp->fw_reset_timestamp +
			  (bp->fw_reset_max_dsecs * HZ / 10));
}

static void bnxt_fw_reset_abort(struct bnxt *bp, int rc)
{
	clear_bit(BNXT_STATE_IN_FW_RESET, &bp->state);
	if (bp->fw_reset_state != BNXT_FW_RESET_STATE_POLL_VF) {
		bnxt_ulp_start(bp, rc);
		bnxt_dl_health_fw_status_update(bp, false);
	}
	bp->fw_reset_state = 0;
	dev_close(bp->dev);
}

static void bnxt_fw_reset_task(struct work_struct *work)
{
	struct bnxt *bp = container_of(work, struct bnxt, fw_reset_task.work);
	int rc = 0;

	if (!test_bit(BNXT_STATE_IN_FW_RESET, &bp->state)) {
		netdev_err(bp->dev, "bnxt_fw_reset_task() called when not in fw reset mode!\n");
		return;
	}

	switch (bp->fw_reset_state) {
	case BNXT_FW_RESET_STATE_POLL_VF: {
		int n = bnxt_get_registered_vfs(bp);
		int tmo;

		if (n < 0) {
			netdev_err(bp->dev, "Firmware reset aborted, subsequent func_qcfg cmd failed, rc = %d, %d msecs since reset timestamp\n",
				   n, jiffies_to_msecs(jiffies -
				   bp->fw_reset_timestamp));
			goto fw_reset_abort;
		} else if (n > 0) {
			if (bnxt_fw_reset_timeout(bp)) {
				clear_bit(BNXT_STATE_IN_FW_RESET, &bp->state);
				bp->fw_reset_state = 0;
				netdev_err(bp->dev, "Firmware reset aborted, bnxt_get_registered_vfs() returns %d\n",
					   n);
				return;
			}
			bnxt_queue_fw_reset_work(bp, HZ / 10);
			return;
		}
		bp->fw_reset_timestamp = jiffies;
		rtnl_lock();
		if (test_bit(BNXT_STATE_ABORT_ERR, &bp->state)) {
			bnxt_fw_reset_abort(bp, rc);
			rtnl_unlock();
			return;
		}
		bnxt_fw_reset_close(bp);
		if (bp->fw_cap & BNXT_FW_CAP_ERR_RECOVER_RELOAD) {
			bp->fw_reset_state = BNXT_FW_RESET_STATE_POLL_FW_DOWN;
			tmo = HZ / 10;
		} else {
			bp->fw_reset_state = BNXT_FW_RESET_STATE_ENABLE_DEV;
			tmo = bp->fw_reset_min_dsecs * HZ / 10;
		}
		rtnl_unlock();
		bnxt_queue_fw_reset_work(bp, tmo);
		return;
	}
	case BNXT_FW_RESET_STATE_POLL_FW_DOWN: {
		u32 val;

		val = bnxt_fw_health_readl(bp, BNXT_FW_HEALTH_REG);
		if (!(val & BNXT_FW_STATUS_SHUTDOWN) &&
		    !bnxt_fw_reset_timeout(bp)) {
			bnxt_queue_fw_reset_work(bp, HZ / 5);
			return;
		}

		if (!bp->fw_health->primary) {
			u32 wait_dsecs = bp->fw_health->normal_func_wait_dsecs;

			bp->fw_reset_state = BNXT_FW_RESET_STATE_ENABLE_DEV;
			bnxt_queue_fw_reset_work(bp, wait_dsecs * HZ / 10);
			return;
		}
		bp->fw_reset_state = BNXT_FW_RESET_STATE_RESET_FW;
	}
		fallthrough;
	case BNXT_FW_RESET_STATE_RESET_FW:
		bnxt_reset_all(bp);
		bp->fw_reset_state = BNXT_FW_RESET_STATE_ENABLE_DEV;
		bnxt_queue_fw_reset_work(bp, bp->fw_reset_min_dsecs * HZ / 10);
		return;
	case BNXT_FW_RESET_STATE_ENABLE_DEV:
		bnxt_inv_fw_health_reg(bp);
		if (test_bit(BNXT_STATE_FW_FATAL_COND, &bp->state) &&
		    !bp->fw_reset_min_dsecs) {
			u16 val;

			pci_read_config_word(bp->pdev, PCI_SUBSYSTEM_ID, &val);
			if (val == 0xffff) {
				if (bnxt_fw_reset_timeout(bp)) {
					netdev_err(bp->dev, "Firmware reset aborted, PCI config space invalid\n");
					rc = -ETIMEDOUT;
					goto fw_reset_abort;
				}
				bnxt_queue_fw_reset_work(bp, HZ / 1000);
				return;
			}
		}
		clear_bit(BNXT_STATE_FW_FATAL_COND, &bp->state);
		clear_bit(BNXT_STATE_FW_NON_FATAL_COND, &bp->state);
		if (test_and_clear_bit(BNXT_STATE_FW_ACTIVATE_RESET, &bp->state) &&
		    !test_bit(BNXT_STATE_FW_ACTIVATE, &bp->state))
			bnxt_dl_remote_reload(bp);
		if (pci_enable_device(bp->pdev)) {
			netdev_err(bp->dev, "Cannot re-enable PCI device\n");
			rc = -ENODEV;
			goto fw_reset_abort;
		}
		pci_set_master(bp->pdev);
		bp->fw_reset_state = BNXT_FW_RESET_STATE_POLL_FW;
		fallthrough;
	case BNXT_FW_RESET_STATE_POLL_FW:
		bp->hwrm_cmd_timeout = SHORT_HWRM_CMD_TIMEOUT;
		rc = bnxt_hwrm_poll(bp);
		if (rc) {
			if (bnxt_fw_reset_timeout(bp)) {
				netdev_err(bp->dev, "Firmware reset aborted\n");
				goto fw_reset_abort_status;
			}
			bnxt_queue_fw_reset_work(bp, HZ / 5);
			return;
		}
		bp->hwrm_cmd_timeout = DFLT_HWRM_CMD_TIMEOUT;
		bp->fw_reset_state = BNXT_FW_RESET_STATE_OPENING;
		fallthrough;
	case BNXT_FW_RESET_STATE_OPENING:
		while (!rtnl_trylock()) {
			bnxt_queue_fw_reset_work(bp, HZ / 10);
			return;
		}
		rc = bnxt_open(bp->dev);
		if (rc) {
			netdev_err(bp->dev, "bnxt_open() failed during FW reset\n");
			bnxt_fw_reset_abort(bp, rc);
			rtnl_unlock();
			return;
		}

		if ((bp->fw_cap & BNXT_FW_CAP_ERROR_RECOVERY) &&
		    bp->fw_health->enabled) {
			bp->fw_health->last_fw_reset_cnt =
				bnxt_fw_health_readl(bp, BNXT_FW_RESET_CNT_REG);
		}
		bp->fw_reset_state = 0;
		/* Make sure fw_reset_state is 0 before clearing the flag */
		smp_mb__before_atomic();
		clear_bit(BNXT_STATE_IN_FW_RESET, &bp->state);
		bnxt_ulp_start(bp, 0);
		bnxt_reenable_sriov(bp);
		bnxt_vf_reps_alloc(bp);
		bnxt_vf_reps_open(bp);
		bnxt_ptp_reapply_pps(bp);
		clear_bit(BNXT_STATE_FW_ACTIVATE, &bp->state);
		if (test_and_clear_bit(BNXT_STATE_RECOVER, &bp->state)) {
			bnxt_dl_health_fw_recovery_done(bp);
			bnxt_dl_health_fw_status_update(bp, true);
		}
		rtnl_unlock();
		break;
	}
	return;

fw_reset_abort_status:
	if (bp->fw_health->status_reliable ||
	    (bp->fw_cap & BNXT_FW_CAP_ERROR_RECOVERY)) {
		u32 sts = bnxt_fw_health_readl(bp, BNXT_FW_HEALTH_REG);

		netdev_err(bp->dev, "fw_health_status 0x%x\n", sts);
	}
fw_reset_abort:
	rtnl_lock();
	bnxt_fw_reset_abort(bp, rc);
	rtnl_unlock();
}

static int bnxt_init_board(struct pci_dev *pdev, struct net_device *dev)
{
	int rc;
	struct bnxt *bp = netdev_priv(dev);

	SET_NETDEV_DEV(dev, &pdev->dev);

	/* enable device (incl. PCI PM wakeup), and bus-mastering */
	rc = pci_enable_device(pdev);
	if (rc) {
		dev_err(&pdev->dev, "Cannot enable PCI device, aborting\n");
		goto init_err;
	}

	if (!(pci_resource_flags(pdev, 0) & IORESOURCE_MEM)) {
		dev_err(&pdev->dev,
			"Cannot find PCI device base address, aborting\n");
		rc = -ENODEV;
		goto init_err_disable;
	}

	rc = pci_request_regions(pdev, DRV_MODULE_NAME);
	if (rc) {
		dev_err(&pdev->dev, "Cannot obtain PCI resources, aborting\n");
		goto init_err_disable;
	}

	if (dma_set_mask_and_coherent(&pdev->dev, DMA_BIT_MASK(64)) != 0 &&
	    dma_set_mask_and_coherent(&pdev->dev, DMA_BIT_MASK(32)) != 0) {
		dev_err(&pdev->dev, "System does not support DMA, aborting\n");
		rc = -EIO;
		goto init_err_release;
	}

	pci_set_master(pdev);

	bp->dev = dev;
	bp->pdev = pdev;

	/* Doorbell BAR bp->bar1 is mapped after bnxt_fw_init_one_p2()
	 * determines the BAR size.
	 */
	bp->bar0 = pci_ioremap_bar(pdev, 0);
	if (!bp->bar0) {
		dev_err(&pdev->dev, "Cannot map device registers, aborting\n");
		rc = -ENOMEM;
		goto init_err_release;
	}

	bp->bar2 = pci_ioremap_bar(pdev, 4);
	if (!bp->bar2) {
		dev_err(&pdev->dev, "Cannot map bar4 registers, aborting\n");
		rc = -ENOMEM;
		goto init_err_release;
	}

	pci_enable_pcie_error_reporting(pdev);

	INIT_WORK(&bp->sp_task, bnxt_sp_task);
	INIT_DELAYED_WORK(&bp->fw_reset_task, bnxt_fw_reset_task);

	spin_lock_init(&bp->ntp_fltr_lock);
#if BITS_PER_LONG == 32
	spin_lock_init(&bp->db_lock);
#endif

	bp->rx_ring_size = BNXT_DEFAULT_RX_RING_SIZE;
	bp->tx_ring_size = BNXT_DEFAULT_TX_RING_SIZE;

	timer_setup(&bp->timer, bnxt_timer, 0);
	bp->current_interval = BNXT_TIMER_INTERVAL;

	bp->vxlan_fw_dst_port_id = INVALID_HW_RING_ID;
	bp->nge_fw_dst_port_id = INVALID_HW_RING_ID;

	clear_bit(BNXT_STATE_OPEN, &bp->state);
	return 0;

init_err_release:
	bnxt_unmap_bars(bp, pdev);
	pci_release_regions(pdev);

init_err_disable:
	pci_disable_device(pdev);

init_err:
	return rc;
}

/* rtnl_lock held */
static int bnxt_change_mac_addr(struct net_device *dev, void *p)
{
	struct sockaddr *addr = p;
	struct bnxt *bp = netdev_priv(dev);
	int rc = 0;

	if (!is_valid_ether_addr(addr->sa_data))
		return -EADDRNOTAVAIL;

	if (ether_addr_equal(addr->sa_data, dev->dev_addr))
		return 0;

	rc = bnxt_approve_mac(bp, addr->sa_data, true);
	if (rc)
		return rc;

	eth_hw_addr_set(dev, addr->sa_data);
	if (netif_running(dev)) {
		bnxt_close_nic(bp, false, false);
		rc = bnxt_open_nic(bp, false, false);
	}

	return rc;
}

/* rtnl_lock held */
static int bnxt_change_mtu(struct net_device *dev, int new_mtu)
{
	struct bnxt *bp = netdev_priv(dev);

	if (netif_running(dev))
		bnxt_close_nic(bp, true, false);

	dev->mtu = new_mtu;
	bnxt_set_ring_params(bp);

	if (netif_running(dev))
		return bnxt_open_nic(bp, true, false);

	return 0;
}

int bnxt_setup_mq_tc(struct net_device *dev, u8 tc)
{
	struct bnxt *bp = netdev_priv(dev);
	bool sh = false;
	int rc;

	if (tc > bp->max_tc) {
		netdev_err(dev, "Too many traffic classes requested: %d. Max supported is %d.\n",
			   tc, bp->max_tc);
		return -EINVAL;
	}

	if (netdev_get_num_tc(dev) == tc)
		return 0;

	if (bp->flags & BNXT_FLAG_SHARED_RINGS)
		sh = true;

	rc = bnxt_check_rings(bp, bp->tx_nr_rings_per_tc, bp->rx_nr_rings,
			      sh, tc, bp->tx_nr_rings_xdp);
	if (rc)
		return rc;

	/* Needs to close the device and do hw resource re-allocations */
	if (netif_running(bp->dev))
		bnxt_close_nic(bp, true, false);

	if (tc) {
		bp->tx_nr_rings = bp->tx_nr_rings_per_tc * tc;
		netdev_set_num_tc(dev, tc);
	} else {
		bp->tx_nr_rings = bp->tx_nr_rings_per_tc;
		netdev_reset_tc(dev);
	}
	bp->tx_nr_rings += bp->tx_nr_rings_xdp;
	bp->cp_nr_rings = sh ? max_t(int, bp->tx_nr_rings, bp->rx_nr_rings) :
			       bp->tx_nr_rings + bp->rx_nr_rings;

	if (netif_running(bp->dev))
		return bnxt_open_nic(bp, true, false);

	return 0;
}

static int bnxt_setup_tc_block_cb(enum tc_setup_type type, void *type_data,
				  void *cb_priv)
{
	struct bnxt *bp = cb_priv;

	if (!bnxt_tc_flower_enabled(bp) ||
	    !tc_cls_can_offload_and_chain0(bp->dev, type_data))
		return -EOPNOTSUPP;

	switch (type) {
	case TC_SETUP_CLSFLOWER:
		return bnxt_tc_setup_flower(bp, bp->pf.fw_fid, type_data);
	default:
		return -EOPNOTSUPP;
	}
}

LIST_HEAD(bnxt_block_cb_list);

static int bnxt_setup_tc(struct net_device *dev, enum tc_setup_type type,
			 void *type_data)
{
	struct bnxt *bp = netdev_priv(dev);

	switch (type) {
	case TC_SETUP_BLOCK:
		return flow_block_cb_setup_simple(type_data,
						  &bnxt_block_cb_list,
						  bnxt_setup_tc_block_cb,
						  bp, bp, true);
	case TC_SETUP_QDISC_MQPRIO: {
		struct tc_mqprio_qopt *mqprio = type_data;

		mqprio->hw = TC_MQPRIO_HW_OFFLOAD_TCS;

		return bnxt_setup_mq_tc(dev, mqprio->num_tc);
	}
	default:
		return -EOPNOTSUPP;
	}
}

#ifdef CONFIG_RFS_ACCEL
static bool bnxt_fltr_match(struct bnxt_ntuple_filter *f1,
			    struct bnxt_ntuple_filter *f2)
{
	struct flow_keys *keys1 = &f1->fkeys;
	struct flow_keys *keys2 = &f2->fkeys;

	if (keys1->basic.n_proto != keys2->basic.n_proto ||
	    keys1->basic.ip_proto != keys2->basic.ip_proto)
		return false;

	if (keys1->basic.n_proto == htons(ETH_P_IP)) {
		if (keys1->addrs.v4addrs.src != keys2->addrs.v4addrs.src ||
		    keys1->addrs.v4addrs.dst != keys2->addrs.v4addrs.dst)
			return false;
	} else {
		if (memcmp(&keys1->addrs.v6addrs.src, &keys2->addrs.v6addrs.src,
			   sizeof(keys1->addrs.v6addrs.src)) ||
		    memcmp(&keys1->addrs.v6addrs.dst, &keys2->addrs.v6addrs.dst,
			   sizeof(keys1->addrs.v6addrs.dst)))
			return false;
	}

	if (keys1->ports.ports == keys2->ports.ports &&
	    keys1->control.flags == keys2->control.flags &&
	    ether_addr_equal(f1->src_mac_addr, f2->src_mac_addr) &&
	    ether_addr_equal(f1->dst_mac_addr, f2->dst_mac_addr))
		return true;

	return false;
}

static int bnxt_rx_flow_steer(struct net_device *dev, const struct sk_buff *skb,
			      u16 rxq_index, u32 flow_id)
{
	struct bnxt *bp = netdev_priv(dev);
	struct bnxt_ntuple_filter *fltr, *new_fltr;
	struct flow_keys *fkeys;
	struct ethhdr *eth = (struct ethhdr *)skb_mac_header(skb);
	int rc = 0, idx, bit_id, l2_idx = 0;
	struct hlist_head *head;
	u32 flags;

	if (!ether_addr_equal(dev->dev_addr, eth->h_dest)) {
		struct bnxt_vnic_info *vnic = &bp->vnic_info[0];
		int off = 0, j;

		netif_addr_lock_bh(dev);
		for (j = 0; j < vnic->uc_filter_count; j++, off += ETH_ALEN) {
			if (ether_addr_equal(eth->h_dest,
					     vnic->uc_list + off)) {
				l2_idx = j + 1;
				break;
			}
		}
		netif_addr_unlock_bh(dev);
		if (!l2_idx)
			return -EINVAL;
	}
	new_fltr = kzalloc(sizeof(*new_fltr), GFP_ATOMIC);
	if (!new_fltr)
		return -ENOMEM;

	fkeys = &new_fltr->fkeys;
	if (!skb_flow_dissect_flow_keys(skb, fkeys, 0)) {
		rc = -EPROTONOSUPPORT;
		goto err_free;
	}

	if ((fkeys->basic.n_proto != htons(ETH_P_IP) &&
	     fkeys->basic.n_proto != htons(ETH_P_IPV6)) ||
	    ((fkeys->basic.ip_proto != IPPROTO_TCP) &&
	     (fkeys->basic.ip_proto != IPPROTO_UDP))) {
		rc = -EPROTONOSUPPORT;
		goto err_free;
	}
	if (fkeys->basic.n_proto == htons(ETH_P_IPV6) &&
	    bp->hwrm_spec_code < 0x10601) {
		rc = -EPROTONOSUPPORT;
		goto err_free;
	}
	flags = fkeys->control.flags;
	if (((flags & FLOW_DIS_ENCAPSULATION) &&
	     bp->hwrm_spec_code < 0x10601) || (flags & FLOW_DIS_IS_FRAGMENT)) {
		rc = -EPROTONOSUPPORT;
		goto err_free;
	}

	memcpy(new_fltr->dst_mac_addr, eth->h_dest, ETH_ALEN);
	memcpy(new_fltr->src_mac_addr, eth->h_source, ETH_ALEN);

	idx = skb_get_hash_raw(skb) & BNXT_NTP_FLTR_HASH_MASK;
	head = &bp->ntp_fltr_hash_tbl[idx];
	rcu_read_lock();
	hlist_for_each_entry_rcu(fltr, head, hash) {
		if (bnxt_fltr_match(fltr, new_fltr)) {
			rcu_read_unlock();
			rc = 0;
			goto err_free;
		}
	}
	rcu_read_unlock();

	spin_lock_bh(&bp->ntp_fltr_lock);
	bit_id = bitmap_find_free_region(bp->ntp_fltr_bmap,
					 BNXT_NTP_FLTR_MAX_FLTR, 0);
	if (bit_id < 0) {
		spin_unlock_bh(&bp->ntp_fltr_lock);
		rc = -ENOMEM;
		goto err_free;
	}

	new_fltr->sw_id = (u16)bit_id;
	new_fltr->flow_id = flow_id;
	new_fltr->l2_fltr_idx = l2_idx;
	new_fltr->rxq = rxq_index;
	hlist_add_head_rcu(&new_fltr->hash, head);
	bp->ntp_fltr_count++;
	spin_unlock_bh(&bp->ntp_fltr_lock);

	set_bit(BNXT_RX_NTP_FLTR_SP_EVENT, &bp->sp_event);
	bnxt_queue_sp_work(bp);

	return new_fltr->sw_id;

err_free:
	kfree(new_fltr);
	return rc;
}

static void bnxt_cfg_ntp_filters(struct bnxt *bp)
{
	int i;

	for (i = 0; i < BNXT_NTP_FLTR_HASH_SIZE; i++) {
		struct hlist_head *head;
		struct hlist_node *tmp;
		struct bnxt_ntuple_filter *fltr;
		int rc;

		head = &bp->ntp_fltr_hash_tbl[i];
		hlist_for_each_entry_safe(fltr, tmp, head, hash) {
			bool del = false;

			if (test_bit(BNXT_FLTR_VALID, &fltr->state)) {
				if (rps_may_expire_flow(bp->dev, fltr->rxq,
							fltr->flow_id,
							fltr->sw_id)) {
					bnxt_hwrm_cfa_ntuple_filter_free(bp,
									 fltr);
					del = true;
				}
			} else {
				rc = bnxt_hwrm_cfa_ntuple_filter_alloc(bp,
								       fltr);
				if (rc)
					del = true;
				else
					set_bit(BNXT_FLTR_VALID, &fltr->state);
			}

			if (del) {
				spin_lock_bh(&bp->ntp_fltr_lock);
				hlist_del_rcu(&fltr->hash);
				bp->ntp_fltr_count--;
				spin_unlock_bh(&bp->ntp_fltr_lock);
				synchronize_rcu();
				clear_bit(fltr->sw_id, bp->ntp_fltr_bmap);
				kfree(fltr);
			}
		}
	}
	if (test_and_clear_bit(BNXT_HWRM_PF_UNLOAD_SP_EVENT, &bp->sp_event))
		netdev_info(bp->dev, "Receive PF driver unload event!\n");
}

#else

static void bnxt_cfg_ntp_filters(struct bnxt *bp)
{
}

#endif /* CONFIG_RFS_ACCEL */

static int bnxt_udp_tunnel_sync(struct net_device *netdev, unsigned int table)
{
	struct bnxt *bp = netdev_priv(netdev);
	struct udp_tunnel_info ti;
	unsigned int cmd;

	udp_tunnel_nic_get_port(netdev, table, 0, &ti);
	if (ti.type == UDP_TUNNEL_TYPE_VXLAN)
		cmd = TUNNEL_DST_PORT_FREE_REQ_TUNNEL_TYPE_VXLAN;
	else
		cmd = TUNNEL_DST_PORT_FREE_REQ_TUNNEL_TYPE_GENEVE;

	if (ti.port)
		return bnxt_hwrm_tunnel_dst_port_alloc(bp, ti.port, cmd);

	return bnxt_hwrm_tunnel_dst_port_free(bp, cmd);
}

static const struct udp_tunnel_nic_info bnxt_udp_tunnels = {
	.sync_table	= bnxt_udp_tunnel_sync,
	.flags		= UDP_TUNNEL_NIC_INFO_MAY_SLEEP |
			  UDP_TUNNEL_NIC_INFO_OPEN_ONLY,
	.tables		= {
		{ .n_entries = 1, .tunnel_types = UDP_TUNNEL_TYPE_VXLAN,  },
		{ .n_entries = 1, .tunnel_types = UDP_TUNNEL_TYPE_GENEVE, },
	},
};

static int bnxt_bridge_getlink(struct sk_buff *skb, u32 pid, u32 seq,
			       struct net_device *dev, u32 filter_mask,
			       int nlflags)
{
	struct bnxt *bp = netdev_priv(dev);

	return ndo_dflt_bridge_getlink(skb, pid, seq, dev, bp->br_mode, 0, 0,
				       nlflags, filter_mask, NULL);
}

static int bnxt_bridge_setlink(struct net_device *dev, struct nlmsghdr *nlh,
			       u16 flags, struct netlink_ext_ack *extack)
{
	struct bnxt *bp = netdev_priv(dev);
	struct nlattr *attr, *br_spec;
	int rem, rc = 0;

	if (bp->hwrm_spec_code < 0x10708 || !BNXT_SINGLE_PF(bp))
		return -EOPNOTSUPP;

	br_spec = nlmsg_find_attr(nlh, sizeof(struct ifinfomsg), IFLA_AF_SPEC);
	if (!br_spec)
		return -EINVAL;

	nla_for_each_nested(attr, br_spec, rem) {
		u16 mode;

		if (nla_type(attr) != IFLA_BRIDGE_MODE)
			continue;

		if (nla_len(attr) < sizeof(mode))
			return -EINVAL;

		mode = nla_get_u16(attr);
		if (mode == bp->br_mode)
			break;

		rc = bnxt_hwrm_set_br_mode(bp, mode);
		if (!rc)
			bp->br_mode = mode;
		break;
	}
	return rc;
}

int bnxt_get_port_parent_id(struct net_device *dev,
			    struct netdev_phys_item_id *ppid)
{
	struct bnxt *bp = netdev_priv(dev);

	if (bp->eswitch_mode != DEVLINK_ESWITCH_MODE_SWITCHDEV)
		return -EOPNOTSUPP;

	/* The PF and it's VF-reps only support the switchdev framework */
	if (!BNXT_PF(bp) || !(bp->flags & BNXT_FLAG_DSN_VALID))
		return -EOPNOTSUPP;

	ppid->id_len = sizeof(bp->dsn);
	memcpy(ppid->id, bp->dsn, ppid->id_len);

	return 0;
}

static struct devlink_port *bnxt_get_devlink_port(struct net_device *dev)
{
	struct bnxt *bp = netdev_priv(dev);

	return &bp->dl_port;
}

static const struct net_device_ops bnxt_netdev_ops = {
	.ndo_open		= bnxt_open,
	.ndo_start_xmit		= bnxt_start_xmit,
	.ndo_stop		= bnxt_close,
	.ndo_get_stats64	= bnxt_get_stats64,
	.ndo_set_rx_mode	= bnxt_set_rx_mode,
	.ndo_eth_ioctl		= bnxt_ioctl,
	.ndo_validate_addr	= eth_validate_addr,
	.ndo_set_mac_address	= bnxt_change_mac_addr,
	.ndo_change_mtu		= bnxt_change_mtu,
	.ndo_fix_features	= bnxt_fix_features,
	.ndo_set_features	= bnxt_set_features,
	.ndo_features_check	= bnxt_features_check,
	.ndo_tx_timeout		= bnxt_tx_timeout,
#ifdef CONFIG_BNXT_SRIOV
	.ndo_get_vf_config	= bnxt_get_vf_config,
	.ndo_set_vf_mac		= bnxt_set_vf_mac,
	.ndo_set_vf_vlan	= bnxt_set_vf_vlan,
	.ndo_set_vf_rate	= bnxt_set_vf_bw,
	.ndo_set_vf_link_state	= bnxt_set_vf_link_state,
	.ndo_set_vf_spoofchk	= bnxt_set_vf_spoofchk,
	.ndo_set_vf_trust	= bnxt_set_vf_trust,
#endif
	.ndo_setup_tc           = bnxt_setup_tc,
#ifdef CONFIG_RFS_ACCEL
	.ndo_rx_flow_steer	= bnxt_rx_flow_steer,
#endif
	.ndo_bpf		= bnxt_xdp,
	.ndo_xdp_xmit		= bnxt_xdp_xmit,
	.ndo_bridge_getlink	= bnxt_bridge_getlink,
	.ndo_bridge_setlink	= bnxt_bridge_setlink,
	.ndo_get_devlink_port	= bnxt_get_devlink_port,
};

static void bnxt_remove_one(struct pci_dev *pdev)
{
	struct net_device *dev = pci_get_drvdata(pdev);
	struct bnxt *bp = netdev_priv(dev);

	if (BNXT_PF(bp))
		bnxt_sriov_disable(bp);

	if (BNXT_PF(bp))
		devlink_port_type_clear(&bp->dl_port);

	bnxt_ptp_clear(bp);
	pci_disable_pcie_error_reporting(pdev);
	unregister_netdev(dev);
	clear_bit(BNXT_STATE_IN_FW_RESET, &bp->state);
	/* Flush any pending tasks */
	cancel_work_sync(&bp->sp_task);
	cancel_delayed_work_sync(&bp->fw_reset_task);
	bp->sp_event = 0;

	bnxt_dl_fw_reporters_destroy(bp);
	bnxt_dl_unregister(bp);
	bnxt_shutdown_tc(bp);

	bnxt_clear_int_mode(bp);
	bnxt_hwrm_func_drv_unrgtr(bp);
	bnxt_free_hwrm_resources(bp);
	bnxt_ethtool_free(bp);
	bnxt_dcb_free(bp);
	kfree(bp->edev);
	bp->edev = NULL;
	kfree(bp->ptp_cfg);
	bp->ptp_cfg = NULL;
	kfree(bp->fw_health);
	bp->fw_health = NULL;
	bnxt_cleanup_pci(bp);
	bnxt_free_ctx_mem(bp);
	kfree(bp->ctx);
	bp->ctx = NULL;
	kfree(bp->rss_indir_tbl);
	bp->rss_indir_tbl = NULL;
	bnxt_free_port_stats(bp);
	free_netdev(dev);
}

static int bnxt_probe_phy(struct bnxt *bp, bool fw_dflt)
{
	int rc = 0;
	struct bnxt_link_info *link_info = &bp->link_info;

	bp->phy_flags = 0;
	rc = bnxt_hwrm_phy_qcaps(bp);
	if (rc) {
		netdev_err(bp->dev, "Probe phy can't get phy capabilities (rc: %x)\n",
			   rc);
		return rc;
	}
	if (bp->phy_flags & BNXT_PHY_FL_NO_FCS)
		bp->dev->priv_flags |= IFF_SUPP_NOFCS;
	else
		bp->dev->priv_flags &= ~IFF_SUPP_NOFCS;
	if (!fw_dflt)
		return 0;

	mutex_lock(&bp->link_lock);
	rc = bnxt_update_link(bp, false);
	if (rc) {
		mutex_unlock(&bp->link_lock);
		netdev_err(bp->dev, "Probe phy can't update link (rc: %x)\n",
			   rc);
		return rc;
	}

	/* Older firmware does not have supported_auto_speeds, so assume
	 * that all supported speeds can be autonegotiated.
	 */
	if (link_info->auto_link_speeds && !link_info->support_auto_speeds)
		link_info->support_auto_speeds = link_info->support_speeds;

	bnxt_init_ethtool_link_settings(bp);
	mutex_unlock(&bp->link_lock);
	return 0;
}

static int bnxt_get_max_irq(struct pci_dev *pdev)
{
	u16 ctrl;

	if (!pdev->msix_cap)
		return 1;

	pci_read_config_word(pdev, pdev->msix_cap + PCI_MSIX_FLAGS, &ctrl);
	return (ctrl & PCI_MSIX_FLAGS_QSIZE) + 1;
}

static void _bnxt_get_max_rings(struct bnxt *bp, int *max_rx, int *max_tx,
				int *max_cp)
{
	struct bnxt_hw_resc *hw_resc = &bp->hw_resc;
	int max_ring_grps = 0, max_irq;

	*max_tx = hw_resc->max_tx_rings;
	*max_rx = hw_resc->max_rx_rings;
	*max_cp = bnxt_get_max_func_cp_rings_for_en(bp);
	max_irq = min_t(int, bnxt_get_max_func_irqs(bp) -
			bnxt_get_ulp_msix_num(bp),
			hw_resc->max_stat_ctxs - bnxt_get_ulp_stat_ctxs(bp));
	if (!(bp->flags & BNXT_FLAG_CHIP_P5))
		*max_cp = min_t(int, *max_cp, max_irq);
	max_ring_grps = hw_resc->max_hw_ring_grps;
	if (BNXT_CHIP_TYPE_NITRO_A0(bp) && BNXT_PF(bp)) {
		*max_cp -= 1;
		*max_rx -= 2;
	}
	if (bp->flags & BNXT_FLAG_AGG_RINGS)
		*max_rx >>= 1;
	if (bp->flags & BNXT_FLAG_CHIP_P5) {
		bnxt_trim_rings(bp, max_rx, max_tx, *max_cp, false);
		/* On P5 chips, max_cp output param should be available NQs */
		*max_cp = max_irq;
	}
	*max_rx = min_t(int, *max_rx, max_ring_grps);
}

int bnxt_get_max_rings(struct bnxt *bp, int *max_rx, int *max_tx, bool shared)
{
	int rx, tx, cp;

	_bnxt_get_max_rings(bp, &rx, &tx, &cp);
	*max_rx = rx;
	*max_tx = tx;
	if (!rx || !tx || !cp)
		return -ENOMEM;

	return bnxt_trim_rings(bp, max_rx, max_tx, cp, shared);
}

static int bnxt_get_dflt_rings(struct bnxt *bp, int *max_rx, int *max_tx,
			       bool shared)
{
	int rc;

	rc = bnxt_get_max_rings(bp, max_rx, max_tx, shared);
	if (rc && (bp->flags & BNXT_FLAG_AGG_RINGS)) {
		/* Not enough rings, try disabling agg rings. */
		bp->flags &= ~BNXT_FLAG_AGG_RINGS;
		rc = bnxt_get_max_rings(bp, max_rx, max_tx, shared);
		if (rc) {
			/* set BNXT_FLAG_AGG_RINGS back for consistency */
			bp->flags |= BNXT_FLAG_AGG_RINGS;
			return rc;
		}
		bp->flags |= BNXT_FLAG_NO_AGG_RINGS;
		bp->dev->hw_features &= ~(NETIF_F_LRO | NETIF_F_GRO_HW);
		bp->dev->features &= ~(NETIF_F_LRO | NETIF_F_GRO_HW);
		bnxt_set_ring_params(bp);
	}

	if (bp->flags & BNXT_FLAG_ROCE_CAP) {
		int max_cp, max_stat, max_irq;

		/* Reserve minimum resources for RoCE */
		max_cp = bnxt_get_max_func_cp_rings(bp);
		max_stat = bnxt_get_max_func_stat_ctxs(bp);
		max_irq = bnxt_get_max_func_irqs(bp);
		if (max_cp <= BNXT_MIN_ROCE_CP_RINGS ||
		    max_irq <= BNXT_MIN_ROCE_CP_RINGS ||
		    max_stat <= BNXT_MIN_ROCE_STAT_CTXS)
			return 0;

		max_cp -= BNXT_MIN_ROCE_CP_RINGS;
		max_irq -= BNXT_MIN_ROCE_CP_RINGS;
		max_stat -= BNXT_MIN_ROCE_STAT_CTXS;
		max_cp = min_t(int, max_cp, max_irq);
		max_cp = min_t(int, max_cp, max_stat);
		rc = bnxt_trim_rings(bp, max_rx, max_tx, max_cp, shared);
		if (rc)
			rc = 0;
	}
	return rc;
}

/* In initial default shared ring setting, each shared ring must have a
 * RX/TX ring pair.
 */
static void bnxt_trim_dflt_sh_rings(struct bnxt *bp)
{
	bp->cp_nr_rings = min_t(int, bp->tx_nr_rings_per_tc, bp->rx_nr_rings);
	bp->rx_nr_rings = bp->cp_nr_rings;
	bp->tx_nr_rings_per_tc = bp->cp_nr_rings;
	bp->tx_nr_rings = bp->tx_nr_rings_per_tc;
}

static int bnxt_set_dflt_rings(struct bnxt *bp, bool sh)
{
	int dflt_rings, max_rx_rings, max_tx_rings, rc;

	if (!bnxt_can_reserve_rings(bp))
		return 0;

	if (sh)
		bp->flags |= BNXT_FLAG_SHARED_RINGS;
	dflt_rings = is_kdump_kernel() ? 1 : netif_get_num_default_rss_queues();
	/* Reduce default rings on multi-port cards so that total default
	 * rings do not exceed CPU count.
	 */
	if (bp->port_count > 1) {
		int max_rings =
			max_t(int, num_online_cpus() / bp->port_count, 1);

		dflt_rings = min_t(int, dflt_rings, max_rings);
	}
	rc = bnxt_get_dflt_rings(bp, &max_rx_rings, &max_tx_rings, sh);
	if (rc)
		return rc;
	bp->rx_nr_rings = min_t(int, dflt_rings, max_rx_rings);
	bp->tx_nr_rings_per_tc = min_t(int, dflt_rings, max_tx_rings);
	if (sh)
		bnxt_trim_dflt_sh_rings(bp);
	else
		bp->cp_nr_rings = bp->tx_nr_rings_per_tc + bp->rx_nr_rings;
	bp->tx_nr_rings = bp->tx_nr_rings_per_tc;

	rc = __bnxt_reserve_rings(bp);
	if (rc && rc != -ENODEV)
		netdev_warn(bp->dev, "Unable to reserve tx rings\n");
	bp->tx_nr_rings_per_tc = bp->tx_nr_rings;
	if (sh)
		bnxt_trim_dflt_sh_rings(bp);

	/* Rings may have been trimmed, re-reserve the trimmed rings. */
	if (bnxt_need_reserve_rings(bp)) {
		rc = __bnxt_reserve_rings(bp);
		if (rc && rc != -ENODEV)
			netdev_warn(bp->dev, "2nd rings reservation failed.\n");
		bp->tx_nr_rings_per_tc = bp->tx_nr_rings;
	}
	if (BNXT_CHIP_TYPE_NITRO_A0(bp)) {
		bp->rx_nr_rings++;
		bp->cp_nr_rings++;
	}
	if (rc) {
		bp->tx_nr_rings = 0;
		bp->rx_nr_rings = 0;
	}
	return rc;
}

static int bnxt_init_dflt_ring_mode(struct bnxt *bp)
{
	int rc;

	if (bp->tx_nr_rings)
		return 0;

	bnxt_ulp_irq_stop(bp);
	bnxt_clear_int_mode(bp);
	rc = bnxt_set_dflt_rings(bp, true);
	if (rc) {
		if (BNXT_VF(bp) && rc == -ENODEV)
			netdev_err(bp->dev, "Cannot configure VF rings while PF is unavailable.\n");
		else
			netdev_err(bp->dev, "Not enough rings available.\n");
		goto init_dflt_ring_err;
	}
	rc = bnxt_init_int_mode(bp);
	if (rc)
		goto init_dflt_ring_err;

	bp->tx_nr_rings_per_tc = bp->tx_nr_rings;

	bnxt_set_dflt_rfs(bp);

init_dflt_ring_err:
	bnxt_ulp_irq_restart(bp, rc);
	return rc;
}

int bnxt_restore_pf_fw_resources(struct bnxt *bp)
{
	int rc;

	ASSERT_RTNL();
	bnxt_hwrm_func_qcaps(bp);

	if (netif_running(bp->dev))
		__bnxt_close_nic(bp, true, false);

	bnxt_ulp_irq_stop(bp);
	bnxt_clear_int_mode(bp);
	rc = bnxt_init_int_mode(bp);
	bnxt_ulp_irq_restart(bp, rc);

	if (netif_running(bp->dev)) {
		if (rc)
			dev_close(bp->dev);
		else
			rc = bnxt_open_nic(bp, true, false);
	}

	return rc;
}

static int bnxt_init_mac_addr(struct bnxt *bp)
{
	int rc = 0;

	if (BNXT_PF(bp)) {
		eth_hw_addr_set(bp->dev, bp->pf.mac_addr);
	} else {
#ifdef CONFIG_BNXT_SRIOV
		struct bnxt_vf_info *vf = &bp->vf;
		bool strict_approval = true;

		if (is_valid_ether_addr(vf->mac_addr)) {
			/* overwrite netdev dev_addr with admin VF MAC */
			eth_hw_addr_set(bp->dev, vf->mac_addr);
			/* Older PF driver or firmware may not approve this
			 * correctly.
			 */
			strict_approval = false;
		} else {
			eth_hw_addr_random(bp->dev);
		}
		rc = bnxt_approve_mac(bp, bp->dev->dev_addr, strict_approval);
#endif
	}
	return rc;
}

static void bnxt_vpd_read_info(struct bnxt *bp)
{
	struct pci_dev *pdev = bp->pdev;
	unsigned int vpd_size, kw_len;
	int pos, size;
	u8 *vpd_data;

	vpd_data = pci_vpd_alloc(pdev, &vpd_size);
	if (IS_ERR(vpd_data)) {
		pci_warn(pdev, "Unable to read VPD\n");
		return;
	}

	pos = pci_vpd_find_ro_info_keyword(vpd_data, vpd_size,
					   PCI_VPD_RO_KEYWORD_PARTNO, &kw_len);
	if (pos < 0)
		goto read_sn;

	size = min_t(int, kw_len, BNXT_VPD_FLD_LEN - 1);
	memcpy(bp->board_partno, &vpd_data[pos], size);

read_sn:
	pos = pci_vpd_find_ro_info_keyword(vpd_data, vpd_size,
					   PCI_VPD_RO_KEYWORD_SERIALNO,
					   &kw_len);
	if (pos < 0)
		goto exit;

	size = min_t(int, kw_len, BNXT_VPD_FLD_LEN - 1);
	memcpy(bp->board_serialno, &vpd_data[pos], size);
exit:
	kfree(vpd_data);
}

static int bnxt_pcie_dsn_get(struct bnxt *bp, u8 dsn[])
{
	struct pci_dev *pdev = bp->pdev;
	u64 qword;

	qword = pci_get_dsn(pdev);
	if (!qword) {
		netdev_info(bp->dev, "Unable to read adapter's DSN\n");
		return -EOPNOTSUPP;
	}

	put_unaligned_le64(qword, dsn);

	bp->flags |= BNXT_FLAG_DSN_VALID;
	return 0;
}

static int bnxt_map_db_bar(struct bnxt *bp)
{
	if (!bp->db_size)
		return -ENODEV;
	bp->bar1 = pci_iomap(bp->pdev, 2, bp->db_size);
	if (!bp->bar1)
		return -ENOMEM;
	return 0;
}

void bnxt_print_device_info(struct bnxt *bp)
{
	netdev_info(bp->dev, "%s found at mem %lx, node addr %pM\n",
		    board_info[bp->board_idx].name,
		    (long)pci_resource_start(bp->pdev, 0), bp->dev->dev_addr);

	pcie_print_link_status(bp->pdev);
}

static int bnxt_init_one(struct pci_dev *pdev, const struct pci_device_id *ent)
{
	struct net_device *dev;
	struct bnxt *bp;
	int rc, max_irqs;

	if (pci_is_bridge(pdev))
		return -ENODEV;

	/* Clear any pending DMA transactions from crash kernel
	 * while loading driver in capture kernel.
	 */
	if (is_kdump_kernel()) {
		pci_clear_master(pdev);
		pcie_flr(pdev);
	}

	max_irqs = bnxt_get_max_irq(pdev);
	dev = alloc_etherdev_mq(sizeof(*bp), max_irqs);
	if (!dev)
		return -ENOMEM;

	bp = netdev_priv(dev);
	bp->board_idx = ent->driver_data;
	bp->msg_enable = BNXT_DEF_MSG_ENABLE;
	bnxt_set_max_func_irqs(bp, max_irqs);

	if (bnxt_vf_pciid(bp->board_idx))
		bp->flags |= BNXT_FLAG_VF;

	if (pdev->msix_cap)
		bp->flags |= BNXT_FLAG_MSIX_CAP;

	rc = bnxt_init_board(pdev, dev);
	if (rc < 0)
		goto init_err_free;

	dev->netdev_ops = &bnxt_netdev_ops;
	dev->watchdog_timeo = BNXT_TX_TIMEOUT;
	dev->ethtool_ops = &bnxt_ethtool_ops;
	pci_set_drvdata(pdev, dev);

	rc = bnxt_alloc_hwrm_resources(bp);
	if (rc)
		goto init_err_pci_clean;

	mutex_init(&bp->hwrm_cmd_lock);
	mutex_init(&bp->link_lock);

	rc = bnxt_fw_init_one_p1(bp);
	if (rc)
		goto init_err_pci_clean;

	if (BNXT_PF(bp))
		bnxt_vpd_read_info(bp);

	if (BNXT_CHIP_P5(bp)) {
		bp->flags |= BNXT_FLAG_CHIP_P5;
		if (BNXT_CHIP_SR2(bp))
			bp->flags |= BNXT_FLAG_CHIP_SR2;
	}

	rc = bnxt_alloc_rss_indir_tbl(bp);
	if (rc)
		goto init_err_pci_clean;

	rc = bnxt_fw_init_one_p2(bp);
	if (rc)
		goto init_err_pci_clean;

	rc = bnxt_map_db_bar(bp);
	if (rc) {
		dev_err(&pdev->dev, "Cannot map doorbell BAR rc = %d, aborting\n",
			rc);
		goto init_err_pci_clean;
	}

	dev->hw_features = NETIF_F_IP_CSUM | NETIF_F_IPV6_CSUM | NETIF_F_SG |
			   NETIF_F_TSO | NETIF_F_TSO6 |
			   NETIF_F_GSO_UDP_TUNNEL | NETIF_F_GSO_GRE |
			   NETIF_F_GSO_IPXIP4 |
			   NETIF_F_GSO_UDP_TUNNEL_CSUM | NETIF_F_GSO_GRE_CSUM |
			   NETIF_F_GSO_PARTIAL | NETIF_F_RXHASH |
			   NETIF_F_RXCSUM | NETIF_F_GRO;

	if (BNXT_SUPPORTS_TPA(bp))
		dev->hw_features |= NETIF_F_LRO;

	dev->hw_enc_features =
			NETIF_F_IP_CSUM | NETIF_F_IPV6_CSUM | NETIF_F_SG |
			NETIF_F_TSO | NETIF_F_TSO6 |
			NETIF_F_GSO_UDP_TUNNEL | NETIF_F_GSO_GRE |
			NETIF_F_GSO_UDP_TUNNEL_CSUM | NETIF_F_GSO_GRE_CSUM |
			NETIF_F_GSO_IPXIP4 | NETIF_F_GSO_PARTIAL;
	dev->udp_tunnel_nic_info = &bnxt_udp_tunnels;

	dev->gso_partial_features = NETIF_F_GSO_UDP_TUNNEL_CSUM |
				    NETIF_F_GSO_GRE_CSUM;
	dev->vlan_features = dev->hw_features | NETIF_F_HIGHDMA;
	if (bp->fw_cap & BNXT_FW_CAP_VLAN_RX_STRIP)
		dev->hw_features |= BNXT_HW_FEATURE_VLAN_ALL_RX;
	if (bp->fw_cap & BNXT_FW_CAP_VLAN_TX_INSERT)
		dev->hw_features |= BNXT_HW_FEATURE_VLAN_ALL_TX;
	if (BNXT_SUPPORTS_TPA(bp))
		dev->hw_features |= NETIF_F_GRO_HW;
	dev->features |= dev->hw_features | NETIF_F_HIGHDMA;
	if (dev->features & NETIF_F_GRO_HW)
		dev->features &= ~NETIF_F_LRO;
	dev->priv_flags |= IFF_UNICAST_FLT;

#ifdef CONFIG_BNXT_SRIOV
	init_waitqueue_head(&bp->sriov_cfg_wait);
#endif
	if (BNXT_SUPPORTS_TPA(bp)) {
		bp->gro_func = bnxt_gro_func_5730x;
		if (BNXT_CHIP_P4(bp))
			bp->gro_func = bnxt_gro_func_5731x;
		else if (BNXT_CHIP_P5(bp))
			bp->gro_func = bnxt_gro_func_5750x;
	}
	if (!BNXT_CHIP_P4_PLUS(bp))
		bp->flags |= BNXT_FLAG_DOUBLE_DB;

	rc = bnxt_init_mac_addr(bp);
	if (rc) {
		dev_err(&pdev->dev, "Unable to initialize mac address.\n");
		rc = -EADDRNOTAVAIL;
		goto init_err_pci_clean;
	}

	if (BNXT_PF(bp)) {
		/* Read the adapter's DSN to use as the eswitch switch_id */
		rc = bnxt_pcie_dsn_get(bp, bp->dsn);
	}

	/* MTU range: 60 - FW defined max */
	dev->min_mtu = ETH_ZLEN;
	dev->max_mtu = bp->max_mtu;

	rc = bnxt_probe_phy(bp, true);
	if (rc)
		goto init_err_pci_clean;

	bnxt_set_rx_skb_mode(bp, false);
	bnxt_set_tpa_flags(bp);
	bnxt_set_ring_params(bp);
	rc = bnxt_set_dflt_rings(bp, true);
	if (rc) {
		if (BNXT_VF(bp) && rc == -ENODEV) {
			netdev_err(bp->dev, "Cannot configure VF rings while PF is unavailable.\n");
		} else {
			netdev_err(bp->dev, "Not enough rings available.\n");
			rc = -ENOMEM;
		}
		goto init_err_pci_clean;
	}

	bnxt_fw_init_one_p3(bp);

	bnxt_init_dflt_coal(bp);

	if (dev->hw_features & BNXT_HW_FEATURE_VLAN_ALL_RX)
		bp->flags |= BNXT_FLAG_STRIP_VLAN;

	rc = bnxt_init_int_mode(bp);
	if (rc)
		goto init_err_pci_clean;

	/* No TC has been set yet and rings may have been trimmed due to
	 * limited MSIX, so we re-initialize the TX rings per TC.
	 */
	bp->tx_nr_rings_per_tc = bp->tx_nr_rings;

	if (BNXT_PF(bp)) {
		if (!bnxt_pf_wq) {
			bnxt_pf_wq =
				create_singlethread_workqueue("bnxt_pf_wq");
			if (!bnxt_pf_wq) {
				dev_err(&pdev->dev, "Unable to create workqueue.\n");
				rc = -ENOMEM;
				goto init_err_pci_clean;
			}
		}
		rc = bnxt_init_tc(bp);
		if (rc)
			netdev_err(dev, "Failed to initialize TC flower offload, err = %d.\n",
				   rc);
	}

	bnxt_inv_fw_health_reg(bp);
	rc = bnxt_dl_register(bp);
	if (rc)
		goto init_err_dl;

	rc = register_netdev(dev);
	if (rc)
		goto init_err_cleanup;

	if (BNXT_PF(bp))
		devlink_port_type_eth_set(&bp->dl_port, bp->dev);
	bnxt_dl_fw_reporters_create(bp);

	bnxt_print_device_info(bp);

	pci_save_state(pdev);
	return 0;

init_err_cleanup:
	bnxt_dl_unregister(bp);
init_err_dl:
	bnxt_shutdown_tc(bp);
	bnxt_clear_int_mode(bp);

init_err_pci_clean:
	bnxt_hwrm_func_drv_unrgtr(bp);
	bnxt_free_hwrm_resources(bp);
	bnxt_ethtool_free(bp);
	bnxt_ptp_clear(bp);
	kfree(bp->ptp_cfg);
	bp->ptp_cfg = NULL;
	kfree(bp->fw_health);
	bp->fw_health = NULL;
	bnxt_cleanup_pci(bp);
	bnxt_free_ctx_mem(bp);
	kfree(bp->ctx);
	bp->ctx = NULL;
	kfree(bp->rss_indir_tbl);
	bp->rss_indir_tbl = NULL;

init_err_free:
	free_netdev(dev);
	return rc;
}

static void bnxt_shutdown(struct pci_dev *pdev)
{
	struct net_device *dev = pci_get_drvdata(pdev);
	struct bnxt *bp;

	if (!dev)
		return;

	rtnl_lock();
	bp = netdev_priv(dev);
	if (!bp)
		goto shutdown_exit;

	if (netif_running(dev))
		dev_close(dev);

	bnxt_ulp_shutdown(bp);
	bnxt_clear_int_mode(bp);
	pci_disable_device(pdev);

	if (system_state == SYSTEM_POWER_OFF) {
		pci_wake_from_d3(pdev, bp->wol);
		pci_set_power_state(pdev, PCI_D3hot);
	}

shutdown_exit:
	rtnl_unlock();
}

#ifdef CONFIG_PM_SLEEP
static int bnxt_suspend(struct device *device)
{
	struct net_device *dev = dev_get_drvdata(device);
	struct bnxt *bp = netdev_priv(dev);
	int rc = 0;

	rtnl_lock();
	bnxt_ulp_stop(bp);
	if (netif_running(dev)) {
		netif_device_detach(dev);
		rc = bnxt_close(dev);
	}
	bnxt_hwrm_func_drv_unrgtr(bp);
	pci_disable_device(bp->pdev);
	bnxt_free_ctx_mem(bp);
	kfree(bp->ctx);
	bp->ctx = NULL;
	rtnl_unlock();
	return rc;
}

static int bnxt_resume(struct device *device)
{
	struct net_device *dev = dev_get_drvdata(device);
	struct bnxt *bp = netdev_priv(dev);
	int rc = 0;

	rtnl_lock();
	rc = pci_enable_device(bp->pdev);
	if (rc) {
		netdev_err(dev, "Cannot re-enable PCI device during resume, err = %d\n",
			   rc);
		goto resume_exit;
	}
	pci_set_master(bp->pdev);
	if (bnxt_hwrm_ver_get(bp)) {
		rc = -ENODEV;
		goto resume_exit;
	}
	rc = bnxt_hwrm_func_reset(bp);
	if (rc) {
		rc = -EBUSY;
		goto resume_exit;
	}

	rc = bnxt_hwrm_func_qcaps(bp);
	if (rc)
		goto resume_exit;

	if (bnxt_hwrm_func_drv_rgtr(bp, NULL, 0, false)) {
		rc = -ENODEV;
		goto resume_exit;
	}

	bnxt_get_wol_settings(bp);
	if (netif_running(dev)) {
		rc = bnxt_open(dev);
		if (!rc)
			netif_device_attach(dev);
	}

resume_exit:
	bnxt_ulp_start(bp, rc);
	if (!rc)
		bnxt_reenable_sriov(bp);
	rtnl_unlock();
	return rc;
}

static SIMPLE_DEV_PM_OPS(bnxt_pm_ops, bnxt_suspend, bnxt_resume);
#define BNXT_PM_OPS (&bnxt_pm_ops)

#else

#define BNXT_PM_OPS NULL

#endif /* CONFIG_PM_SLEEP */

/**
 * bnxt_io_error_detected - called when PCI error is detected
 * @pdev: Pointer to PCI device
 * @state: The current pci connection state
 *
 * This function is called after a PCI bus error affecting
 * this device has been detected.
 */
static pci_ers_result_t bnxt_io_error_detected(struct pci_dev *pdev,
					       pci_channel_state_t state)
{
	struct net_device *netdev = pci_get_drvdata(pdev);
	struct bnxt *bp = netdev_priv(netdev);

	netdev_info(netdev, "PCI I/O error detected\n");

	rtnl_lock();
	netif_device_detach(netdev);

	bnxt_ulp_stop(bp);

	if (state == pci_channel_io_perm_failure) {
		rtnl_unlock();
		return PCI_ERS_RESULT_DISCONNECT;
	}

	if (state == pci_channel_io_frozen)
		set_bit(BNXT_STATE_PCI_CHANNEL_IO_FROZEN, &bp->state);

	if (netif_running(netdev))
		bnxt_close(netdev);

	if (pci_is_enabled(pdev))
		pci_disable_device(pdev);
	bnxt_free_ctx_mem(bp);
	kfree(bp->ctx);
	bp->ctx = NULL;
	rtnl_unlock();

	/* Request a slot slot reset. */
	return PCI_ERS_RESULT_NEED_RESET;
}

/**
 * bnxt_io_slot_reset - called after the pci bus has been reset.
 * @pdev: Pointer to PCI device
 *
 * Restart the card from scratch, as if from a cold-boot.
 * At this point, the card has exprienced a hard reset,
 * followed by fixups by BIOS, and has its config space
 * set up identically to what it was at cold boot.
 */
static pci_ers_result_t bnxt_io_slot_reset(struct pci_dev *pdev)
{
	pci_ers_result_t result = PCI_ERS_RESULT_DISCONNECT;
	struct net_device *netdev = pci_get_drvdata(pdev);
	struct bnxt *bp = netdev_priv(netdev);
	int err = 0, off;

	netdev_info(bp->dev, "PCI Slot Reset\n");

	rtnl_lock();

	if (pci_enable_device(pdev)) {
		dev_err(&pdev->dev,
			"Cannot re-enable PCI device after reset.\n");
	} else {
		pci_set_master(pdev);
		/* Upon fatal error, our device internal logic that latches to
		 * BAR value is getting reset and will restore only upon
		 * rewritting the BARs.
		 *
		 * As pci_restore_state() does not re-write the BARs if the
		 * value is same as saved value earlier, driver needs to
		 * write the BARs to 0 to force restore, in case of fatal error.
		 */
		if (test_and_clear_bit(BNXT_STATE_PCI_CHANNEL_IO_FROZEN,
				       &bp->state)) {
			for (off = PCI_BASE_ADDRESS_0;
			     off <= PCI_BASE_ADDRESS_5; off += 4)
				pci_write_config_dword(bp->pdev, off, 0);
		}
		pci_restore_state(pdev);
		pci_save_state(pdev);

		err = bnxt_hwrm_func_reset(bp);
		if (!err)
			result = PCI_ERS_RESULT_RECOVERED;
	}

	rtnl_unlock();

	return result;
}

/**
 * bnxt_io_resume - called when traffic can start flowing again.
 * @pdev: Pointer to PCI device
 *
 * This callback is called when the error recovery driver tells
 * us that its OK to resume normal operation.
 */
static void bnxt_io_resume(struct pci_dev *pdev)
{
	struct net_device *netdev = pci_get_drvdata(pdev);
	struct bnxt *bp = netdev_priv(netdev);
	int err;

	netdev_info(bp->dev, "PCI Slot Resume\n");
	rtnl_lock();

	err = bnxt_hwrm_func_qcaps(bp);
	if (!err && netif_running(netdev))
		err = bnxt_open(netdev);

	bnxt_ulp_start(bp, err);
	if (!err) {
		bnxt_reenable_sriov(bp);
		netif_device_attach(netdev);
	}

	rtnl_unlock();
}

static const struct pci_error_handlers bnxt_err_handler = {
	.error_detected	= bnxt_io_error_detected,
	.slot_reset	= bnxt_io_slot_reset,
	.resume		= bnxt_io_resume
};

static struct pci_driver bnxt_pci_driver = {
	.name		= DRV_MODULE_NAME,
	.id_table	= bnxt_pci_tbl,
	.probe		= bnxt_init_one,
	.remove		= bnxt_remove_one,
	.shutdown	= bnxt_shutdown,
	.driver.pm	= BNXT_PM_OPS,
	.err_handler	= &bnxt_err_handler,
#if defined(CONFIG_BNXT_SRIOV)
	.sriov_configure = bnxt_sriov_configure,
#endif
};

static int __init bnxt_init(void)
{
	bnxt_debug_init();
	return pci_register_driver(&bnxt_pci_driver);
}

static void __exit bnxt_exit(void)
{
	pci_unregister_driver(&bnxt_pci_driver);
	if (bnxt_pf_wq)
		destroy_workqueue(bnxt_pf_wq);
	bnxt_debug_exit();
}

module_init(bnxt_init);
module_exit(bnxt_exit);<|MERGE_RESOLUTION|>--- conflicted
+++ resolved
@@ -10512,10 +10512,7 @@
 	if (BNXT_PF(bp))
 		bnxt_vf_reps_open(bp);
 	bnxt_ptp_init_rtc(bp, true);
-<<<<<<< HEAD
-=======
 	bnxt_ptp_cfg_tstamp_filters(bp);
->>>>>>> 88084a3d
 	return 0;
 
 open_err_irq:
