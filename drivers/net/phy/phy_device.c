/* Framework for finding and configuring PHYs.
 * Also contains generic PHY driver
 *
 * Author: Andy Fleming
 *
 * Copyright (c) 2004 Freescale Semiconductor, Inc.
 *
 * This program is free software; you can redistribute  it and/or modify it
 * under  the terms of  the GNU General  Public License as published by the
 * Free Software Foundation;  either version 2 of the  License, or (at your
 * option) any later version.
 *
 */

#define pr_fmt(fmt) KBUILD_MODNAME ": " fmt

#include <linux/kernel.h>
#include <linux/string.h>
#include <linux/errno.h>
#include <linux/unistd.h>
#include <linux/slab.h>
#include <linux/interrupt.h>
#include <linux/init.h>
#include <linux/delay.h>
#include <linux/netdevice.h>
#include <linux/etherdevice.h>
#include <linux/skbuff.h>
#include <linux/mm.h>
#include <linux/module.h>
#include <linux/mii.h>
#include <linux/ethtool.h>
#include <linux/phy.h>
#include <linux/phy_led_triggers.h>
#include <linux/mdio.h>
#include <linux/io.h>
#include <linux/uaccess.h>
#include <linux/of.h>

#include <asm/irq.h>

MODULE_DESCRIPTION("PHY library");
MODULE_AUTHOR("Andy Fleming");
MODULE_LICENSE("GPL");

void phy_device_free(struct phy_device *phydev)
{
	put_device(&phydev->mdio.dev);
}
EXPORT_SYMBOL(phy_device_free);

static void phy_mdio_device_free(struct mdio_device *mdiodev)
{
	struct phy_device *phydev;

	phydev = container_of(mdiodev, struct phy_device, mdio);
	phy_device_free(phydev);
}

static void phy_device_release(struct device *dev)
{
	kfree(to_phy_device(dev));
}

static void phy_mdio_device_remove(struct mdio_device *mdiodev)
{
	struct phy_device *phydev;

	phydev = container_of(mdiodev, struct phy_device, mdio);
	phy_device_remove(phydev);
}

static struct phy_driver genphy_driver;
extern struct phy_driver genphy_10g_driver;

static LIST_HEAD(phy_fixup_list);
static DEFINE_MUTEX(phy_fixup_lock);

#ifdef CONFIG_PM
static bool mdio_bus_phy_may_suspend(struct phy_device *phydev)
{
	struct device_driver *drv = phydev->mdio.dev.driver;
	struct phy_driver *phydrv = to_phy_driver(drv);
	struct net_device *netdev = phydev->attached_dev;

	if (!drv || !phydrv->suspend)
		return false;

	/* PHY not attached? May suspend if the PHY has not already been
	 * suspended as part of a prior call to phy_disconnect() ->
	 * phy_detach() -> phy_suspend() because the parent netdev might be the
	 * MDIO bus driver and clock gated at this point.
	 */
	if (!netdev)
		return !phydev->suspended;

	/* Don't suspend PHY if the attached netdev parent may wakeup.
	 * The parent may point to a PCI device, as in tg3 driver.
	 */
	if (netdev->dev.parent && device_may_wakeup(netdev->dev.parent))
		return false;

	/* Also don't suspend PHY if the netdev itself may wakeup. This
	 * is the case for devices w/o underlaying pwr. mgmt. aware bus,
	 * e.g. SoC devices.
	 */
	if (device_may_wakeup(&netdev->dev))
		return false;

	return true;
}

static int mdio_bus_phy_suspend(struct device *dev)
{
	struct phy_device *phydev = to_phy_device(dev);

	/* We must stop the state machine manually, otherwise it stops out of
	 * control, possibly with the phydev->lock held. Upon resume, netdev
	 * may call phy routines that try to grab the same lock, and that may
	 * lead to a deadlock.
	 */
	if (phydev->attached_dev && phydev->adjust_link)
		phy_stop_machine(phydev);

	if (!mdio_bus_phy_may_suspend(phydev))
		return 0;

	return phy_suspend(phydev);
}

static int mdio_bus_phy_resume(struct device *dev)
{
	struct phy_device *phydev = to_phy_device(dev);
	int ret;

	if (!mdio_bus_phy_may_suspend(phydev))
		goto no_resume;

	mutex_lock(&phydev->lock);
	ret = phy_resume(phydev);
	mutex_unlock(&phydev->lock);
	if (ret < 0)
		return ret;

no_resume:
	if (phydev->attached_dev && phydev->adjust_link)
		phy_start_machine(phydev);

	return 0;
}

static int mdio_bus_phy_restore(struct device *dev)
{
	struct phy_device *phydev = to_phy_device(dev);
	struct net_device *netdev = phydev->attached_dev;
	int ret;

	if (!netdev)
		return 0;

	ret = phy_init_hw(phydev);
	if (ret < 0)
		return ret;

	/* The PHY needs to renegotiate. */
	phydev->link = 0;
	phydev->state = PHY_UP;

	phy_start_machine(phydev);

	return 0;
}

static const struct dev_pm_ops mdio_bus_phy_pm_ops = {
	.suspend = mdio_bus_phy_suspend,
	.resume = mdio_bus_phy_resume,
	.freeze = mdio_bus_phy_suspend,
	.thaw = mdio_bus_phy_resume,
	.restore = mdio_bus_phy_restore,
};

#define MDIO_BUS_PHY_PM_OPS (&mdio_bus_phy_pm_ops)

#else

#define MDIO_BUS_PHY_PM_OPS NULL

#endif /* CONFIG_PM */

/**
 * phy_register_fixup - creates a new phy_fixup and adds it to the list
 * @bus_id: A string which matches phydev->mdio.dev.bus_id (or PHY_ANY_ID)
 * @phy_uid: Used to match against phydev->phy_id (the UID of the PHY)
 *	It can also be PHY_ANY_UID
 * @phy_uid_mask: Applied to phydev->phy_id and fixup->phy_uid before
 *	comparison
 * @run: The actual code to be run when a matching PHY is found
 */
int phy_register_fixup(const char *bus_id, u32 phy_uid, u32 phy_uid_mask,
		       int (*run)(struct phy_device *))
{
	struct phy_fixup *fixup = kzalloc(sizeof(*fixup), GFP_KERNEL);

	if (!fixup)
		return -ENOMEM;

	strlcpy(fixup->bus_id, bus_id, sizeof(fixup->bus_id));
	fixup->phy_uid = phy_uid;
	fixup->phy_uid_mask = phy_uid_mask;
	fixup->run = run;

	mutex_lock(&phy_fixup_lock);
	list_add_tail(&fixup->list, &phy_fixup_list);
	mutex_unlock(&phy_fixup_lock);

	return 0;
}
EXPORT_SYMBOL(phy_register_fixup);

/* Registers a fixup to be run on any PHY with the UID in phy_uid */
int phy_register_fixup_for_uid(u32 phy_uid, u32 phy_uid_mask,
			       int (*run)(struct phy_device *))
{
	return phy_register_fixup(PHY_ANY_ID, phy_uid, phy_uid_mask, run);
}
EXPORT_SYMBOL(phy_register_fixup_for_uid);

/* Registers a fixup to be run on the PHY with id string bus_id */
int phy_register_fixup_for_id(const char *bus_id,
			      int (*run)(struct phy_device *))
{
	return phy_register_fixup(bus_id, PHY_ANY_UID, 0xffffffff, run);
}
EXPORT_SYMBOL(phy_register_fixup_for_id);

/**
 * phy_unregister_fixup - remove a phy_fixup from the list
 * @bus_id: A string matches fixup->bus_id (or PHY_ANY_ID) in phy_fixup_list
 * @phy_uid: A phy id matches fixup->phy_id (or PHY_ANY_UID) in phy_fixup_list
 * @phy_uid_mask: Applied to phy_uid and fixup->phy_uid before comparison
 */
int phy_unregister_fixup(const char *bus_id, u32 phy_uid, u32 phy_uid_mask)
{
	struct list_head *pos, *n;
	struct phy_fixup *fixup;
	int ret;

	ret = -ENODEV;

	mutex_lock(&phy_fixup_lock);
	list_for_each_safe(pos, n, &phy_fixup_list) {
		fixup = list_entry(pos, struct phy_fixup, list);

		if ((!strcmp(fixup->bus_id, bus_id)) &&
		    ((fixup->phy_uid & phy_uid_mask) ==
		     (phy_uid & phy_uid_mask))) {
			list_del(&fixup->list);
			kfree(fixup);
			ret = 0;
			break;
		}
	}
	mutex_unlock(&phy_fixup_lock);

	return ret;
}
EXPORT_SYMBOL(phy_unregister_fixup);

/* Unregisters a fixup of any PHY with the UID in phy_uid */
int phy_unregister_fixup_for_uid(u32 phy_uid, u32 phy_uid_mask)
{
	return phy_unregister_fixup(PHY_ANY_ID, phy_uid, phy_uid_mask);
}
EXPORT_SYMBOL(phy_unregister_fixup_for_uid);

/* Unregisters a fixup of the PHY with id string bus_id */
int phy_unregister_fixup_for_id(const char *bus_id)
{
	return phy_unregister_fixup(bus_id, PHY_ANY_UID, 0xffffffff);
}
EXPORT_SYMBOL(phy_unregister_fixup_for_id);

/* Returns 1 if fixup matches phydev in bus_id and phy_uid.
 * Fixups can be set to match any in one or more fields.
 */
static int phy_needs_fixup(struct phy_device *phydev, struct phy_fixup *fixup)
{
	if (strcmp(fixup->bus_id, phydev_name(phydev)) != 0)
		if (strcmp(fixup->bus_id, PHY_ANY_ID) != 0)
			return 0;

	if ((fixup->phy_uid & fixup->phy_uid_mask) !=
	    (phydev->phy_id & fixup->phy_uid_mask))
		if (fixup->phy_uid != PHY_ANY_UID)
			return 0;

	return 1;
}

/* Runs any matching fixups for this phydev */
static int phy_scan_fixups(struct phy_device *phydev)
{
	struct phy_fixup *fixup;

	mutex_lock(&phy_fixup_lock);
	list_for_each_entry(fixup, &phy_fixup_list, list) {
		if (phy_needs_fixup(phydev, fixup)) {
			int err = fixup->run(phydev);

			if (err < 0) {
				mutex_unlock(&phy_fixup_lock);
				return err;
			}
			phydev->has_fixups = true;
		}
	}
	mutex_unlock(&phy_fixup_lock);

	return 0;
}

static int phy_bus_match(struct device *dev, struct device_driver *drv)
{
	struct phy_device *phydev = to_phy_device(dev);
	struct phy_driver *phydrv = to_phy_driver(drv);
	const int num_ids = ARRAY_SIZE(phydev->c45_ids.device_ids);
	int i;

	if (!(phydrv->mdiodrv.flags & MDIO_DEVICE_IS_PHY))
		return 0;

	if (phydrv->match_phy_device)
		return phydrv->match_phy_device(phydev);

	if (phydev->is_c45) {
		for (i = 1; i < num_ids; i++) {
			if (!(phydev->c45_ids.devices_in_package & (1 << i)))
				continue;

			if ((phydrv->phy_id & phydrv->phy_id_mask) ==
			    (phydev->c45_ids.device_ids[i] &
			     phydrv->phy_id_mask))
				return 1;
		}
		return 0;
	} else {
		return (phydrv->phy_id & phydrv->phy_id_mask) ==
			(phydev->phy_id & phydrv->phy_id_mask);
	}
}

struct phy_device *phy_device_create(struct mii_bus *bus, int addr, int phy_id,
				     bool is_c45,
				     struct phy_c45_device_ids *c45_ids)
{
	struct phy_device *dev;
	struct mdio_device *mdiodev;

	/* We allocate the device, and initialize the default values */
	dev = kzalloc(sizeof(*dev), GFP_KERNEL);
	if (!dev)
		return ERR_PTR(-ENOMEM);

	mdiodev = &dev->mdio;
	mdiodev->dev.release = phy_device_release;
	mdiodev->dev.parent = &bus->dev;
	mdiodev->dev.bus = &mdio_bus_type;
	mdiodev->bus = bus;
	mdiodev->pm_ops = MDIO_BUS_PHY_PM_OPS;
	mdiodev->bus_match = phy_bus_match;
	mdiodev->addr = addr;
	mdiodev->flags = MDIO_DEVICE_FLAG_PHY;
	mdiodev->device_free = phy_mdio_device_free;
	mdiodev->device_remove = phy_mdio_device_remove;

	dev->speed = 0;
	dev->duplex = -1;
	dev->pause = 0;
	dev->asym_pause = 0;
	dev->link = 1;
	dev->interface = PHY_INTERFACE_MODE_GMII;

	dev->autoneg = AUTONEG_ENABLE;

	dev->is_c45 = is_c45;
	dev->phy_id = phy_id;
	if (c45_ids)
		dev->c45_ids = *c45_ids;
	dev->irq = bus->irq[addr];
	dev_set_name(&mdiodev->dev, PHY_ID_FMT, bus->id, addr);

	dev->state = PHY_DOWN;

	mutex_init(&dev->lock);
	INIT_DELAYED_WORK(&dev->state_queue, phy_state_machine);
	INIT_WORK(&dev->phy_queue, phy_change_work);

	/* Request the appropriate module unconditionally; don't
	 * bother trying to do so only if it isn't already loaded,
	 * because that gets complicated. A hotplug event would have
	 * done an unconditional modprobe anyway.
	 * We don't do normal hotplug because it won't work for MDIO
	 * -- because it relies on the device staying around for long
	 * enough for the driver to get loaded. With MDIO, the NIC
	 * driver will get bored and give up as soon as it finds that
	 * there's no driver _already_ loaded.
	 */
	request_module(MDIO_MODULE_PREFIX MDIO_ID_FMT, MDIO_ID_ARGS(phy_id));

	device_initialize(&mdiodev->dev);

	return dev;
}
EXPORT_SYMBOL(phy_device_create);

/* get_phy_c45_devs_in_pkg - reads a MMD's devices in package registers.
 * @bus: the target MII bus
 * @addr: PHY address on the MII bus
 * @dev_addr: MMD address in the PHY.
 * @devices_in_package: where to store the devices in package information.
 *
 * Description: reads devices in package registers of a MMD at @dev_addr
 * from PHY at @addr on @bus.
 *
 * Returns: 0 on success, -EIO on failure.
 */
static int get_phy_c45_devs_in_pkg(struct mii_bus *bus, int addr, int dev_addr,
				   u32 *devices_in_package)
{
	int phy_reg, reg_addr;

	reg_addr = MII_ADDR_C45 | dev_addr << 16 | MDIO_DEVS2;
	phy_reg = mdiobus_read(bus, addr, reg_addr);
	if (phy_reg < 0)
		return -EIO;
	*devices_in_package = (phy_reg & 0xffff) << 16;

	reg_addr = MII_ADDR_C45 | dev_addr << 16 | MDIO_DEVS1;
	phy_reg = mdiobus_read(bus, addr, reg_addr);
	if (phy_reg < 0)
		return -EIO;
	*devices_in_package |= (phy_reg & 0xffff);

	return 0;
}

/**
 * get_phy_c45_ids - reads the specified addr for its 802.3-c45 IDs.
 * @bus: the target MII bus
 * @addr: PHY address on the MII bus
 * @phy_id: where to store the ID retrieved.
 * @c45_ids: where to store the c45 ID information.
 *
 *   If the PHY devices-in-package appears to be valid, it and the
 *   corresponding identifiers are stored in @c45_ids, zero is stored
 *   in @phy_id.  Otherwise 0xffffffff is stored in @phy_id.  Returns
 *   zero on success.
 *
 */
static int get_phy_c45_ids(struct mii_bus *bus, int addr, u32 *phy_id,
			   struct phy_c45_device_ids *c45_ids) {
	int phy_reg;
	int i, reg_addr;
	const int num_ids = ARRAY_SIZE(c45_ids->device_ids);
	u32 *devs = &c45_ids->devices_in_package;

	/* Find first non-zero Devices In package. Device zero is reserved
	 * for 802.3 c45 complied PHYs, so don't probe it at first.
	 */
	for (i = 1; i < num_ids && *devs == 0; i++) {
		phy_reg = get_phy_c45_devs_in_pkg(bus, addr, i, devs);
		if (phy_reg < 0)
			return -EIO;

		if ((*devs & 0x1fffffff) == 0x1fffffff) {
			/*  If mostly Fs, there is no device there,
			 *  then let's continue to probe more, as some
			 *  10G PHYs have zero Devices In package,
			 *  e.g. Cortina CS4315/CS4340 PHY.
			 */
			phy_reg = get_phy_c45_devs_in_pkg(bus, addr, 0, devs);
			if (phy_reg < 0)
				return -EIO;
			/* no device there, let's get out of here */
			if ((*devs & 0x1fffffff) == 0x1fffffff) {
				*phy_id = 0xffffffff;
				return 0;
			} else {
				break;
			}
		}
	}

	/* Now probe Device Identifiers for each device present. */
	for (i = 1; i < num_ids; i++) {
		if (!(c45_ids->devices_in_package & (1 << i)))
			continue;

		reg_addr = MII_ADDR_C45 | i << 16 | MII_PHYSID1;
		phy_reg = mdiobus_read(bus, addr, reg_addr);
		if (phy_reg < 0)
			return -EIO;
		c45_ids->device_ids[i] = (phy_reg & 0xffff) << 16;

		reg_addr = MII_ADDR_C45 | i << 16 | MII_PHYSID2;
		phy_reg = mdiobus_read(bus, addr, reg_addr);
		if (phy_reg < 0)
			return -EIO;
		c45_ids->device_ids[i] |= (phy_reg & 0xffff);
	}
	*phy_id = 0;
	return 0;
}

/**
 * get_phy_id - reads the specified addr for its ID.
 * @bus: the target MII bus
 * @addr: PHY address on the MII bus
 * @phy_id: where to store the ID retrieved.
 * @is_c45: If true the PHY uses the 802.3 clause 45 protocol
 * @c45_ids: where to store the c45 ID information.
 *
 * Description: In the case of a 802.3-c22 PHY, reads the ID registers
 *   of the PHY at @addr on the @bus, stores it in @phy_id and returns
 *   zero on success.
 *
 *   In the case of a 802.3-c45 PHY, get_phy_c45_ids() is invoked, and
 *   its return value is in turn returned.
 *
 */
static int get_phy_id(struct mii_bus *bus, int addr, u32 *phy_id,
		      bool is_c45, struct phy_c45_device_ids *c45_ids)
{
	int phy_reg;

	if (is_c45)
		return get_phy_c45_ids(bus, addr, phy_id, c45_ids);

	/* Grab the bits from PHYIR1, and put them in the upper half */
	phy_reg = mdiobus_read(bus, addr, MII_PHYSID1);
	if (phy_reg < 0)
		return -EIO;

	*phy_id = (phy_reg & 0xffff) << 16;

	/* Grab the bits from PHYIR2, and put them in the lower half */
	phy_reg = mdiobus_read(bus, addr, MII_PHYSID2);
	if (phy_reg < 0)
		return -EIO;

	*phy_id |= (phy_reg & 0xffff);

	return 0;
}

/**
 * get_phy_device - reads the specified PHY device and returns its @phy_device
 *		    struct
 * @bus: the target MII bus
 * @addr: PHY address on the MII bus
 * @is_c45: If true the PHY uses the 802.3 clause 45 protocol
 *
 * Description: Reads the ID registers of the PHY at @addr on the
 *   @bus, then allocates and returns the phy_device to represent it.
 */
struct phy_device *get_phy_device(struct mii_bus *bus, int addr, bool is_c45)
{
	struct phy_c45_device_ids c45_ids = {0};
	u32 phy_id = 0;
	int r;

	r = get_phy_id(bus, addr, &phy_id, is_c45, &c45_ids);
	if (r)
		return ERR_PTR(r);

	/* If the phy_id is mostly Fs, there is no device there */
	if ((phy_id & 0x1fffffff) == 0x1fffffff)
		return ERR_PTR(-ENODEV);

	return phy_device_create(bus, addr, phy_id, is_c45, &c45_ids);
}
EXPORT_SYMBOL(get_phy_device);

static ssize_t
phy_id_show(struct device *dev, struct device_attribute *attr, char *buf)
{
	struct phy_device *phydev = to_phy_device(dev);

	return sprintf(buf, "0x%.8lx\n", (unsigned long)phydev->phy_id);
}
static DEVICE_ATTR_RO(phy_id);

static ssize_t
phy_interface_show(struct device *dev, struct device_attribute *attr, char *buf)
{
	struct phy_device *phydev = to_phy_device(dev);
	const char *mode = NULL;

	if (phy_is_internal(phydev))
		mode = "internal";
	else
		mode = phy_modes(phydev->interface);

	return sprintf(buf, "%s\n", mode);
}
static DEVICE_ATTR_RO(phy_interface);

static ssize_t
phy_has_fixups_show(struct device *dev, struct device_attribute *attr,
		    char *buf)
{
	struct phy_device *phydev = to_phy_device(dev);

	return sprintf(buf, "%d\n", phydev->has_fixups);
}
static DEVICE_ATTR_RO(phy_has_fixups);

static struct attribute *phy_dev_attrs[] = {
	&dev_attr_phy_id.attr,
	&dev_attr_phy_interface.attr,
	&dev_attr_phy_has_fixups.attr,
	NULL,
};
ATTRIBUTE_GROUPS(phy_dev);

/**
 * phy_device_register - Register the phy device on the MDIO bus
 * @phydev: phy_device structure to be added to the MDIO bus
 */
int phy_device_register(struct phy_device *phydev)
{
	int err;

	err = mdiobus_register_device(&phydev->mdio);
	if (err)
		return err;

	/* Deassert the reset signal */
	phy_device_reset(phydev, 0);

	/* Run all of the fixups for this PHY */
	err = phy_scan_fixups(phydev);
	if (err) {
		pr_err("PHY %d failed to initialize\n", phydev->mdio.addr);
		goto out;
	}

	phydev->mdio.dev.groups = phy_dev_groups;

	err = device_add(&phydev->mdio.dev);
	if (err) {
		pr_err("PHY %d failed to add\n", phydev->mdio.addr);
		goto out;
	}

	return 0;

 out:
	/* Assert the reset signal */
	phy_device_reset(phydev, 1);

	mdiobus_unregister_device(&phydev->mdio);
	return err;
}
EXPORT_SYMBOL(phy_device_register);

/**
 * phy_device_remove - Remove a previously registered phy device from the MDIO bus
 * @phydev: phy_device structure to remove
 *
 * This doesn't free the phy_device itself, it merely reverses the effects
 * of phy_device_register(). Use phy_device_free() to free the device
 * after calling this function.
 */
void phy_device_remove(struct phy_device *phydev)
{
	device_del(&phydev->mdio.dev);

	/* Assert the reset signal */
	phy_device_reset(phydev, 1);

	mdiobus_unregister_device(&phydev->mdio);
}
EXPORT_SYMBOL(phy_device_remove);

/**
 * phy_find_first - finds the first PHY device on the bus
 * @bus: the target MII bus
 */
struct phy_device *phy_find_first(struct mii_bus *bus)
{
	struct phy_device *phydev;
	int addr;

	for (addr = 0; addr < PHY_MAX_ADDR; addr++) {
		phydev = mdiobus_get_phy(bus, addr);
		if (phydev)
			return phydev;
	}
	return NULL;
}
EXPORT_SYMBOL(phy_find_first);

static void phy_link_change(struct phy_device *phydev, bool up, bool do_carrier)
{
	struct net_device *netdev = phydev->attached_dev;

	if (do_carrier) {
		if (up)
			netif_carrier_on(netdev);
		else
			netif_carrier_off(netdev);
	}
	phydev->adjust_link(netdev);
}

/**
 * phy_prepare_link - prepares the PHY layer to monitor link status
 * @phydev: target phy_device struct
 * @handler: callback function for link status change notifications
 *
 * Description: Tells the PHY infrastructure to handle the
 *   gory details on monitoring link status (whether through
 *   polling or an interrupt), and to call back to the
 *   connected device driver when the link status changes.
 *   If you want to monitor your own link state, don't call
 *   this function.
 */
static void phy_prepare_link(struct phy_device *phydev,
			     void (*handler)(struct net_device *))
{
	phydev->adjust_link = handler;
}

/**
 * phy_connect_direct - connect an ethernet device to a specific phy_device
 * @dev: the network device to connect
 * @phydev: the pointer to the phy device
 * @handler: callback function for state change notifications
 * @interface: PHY device's interface
 */
int phy_connect_direct(struct net_device *dev, struct phy_device *phydev,
		       void (*handler)(struct net_device *),
		       phy_interface_t interface)
{
	int rc;

	rc = phy_attach_direct(dev, phydev, phydev->dev_flags, interface);
	if (rc)
		return rc;

	phy_prepare_link(phydev, handler);
	phy_start_machine(phydev);
	if (phydev->irq > 0)
		phy_start_interrupts(phydev);

	return 0;
}
EXPORT_SYMBOL(phy_connect_direct);

/**
 * phy_connect - connect an ethernet device to a PHY device
 * @dev: the network device to connect
 * @bus_id: the id string of the PHY device to connect
 * @handler: callback function for state change notifications
 * @interface: PHY device's interface
 *
 * Description: Convenience function for connecting ethernet
 *   devices to PHY devices.  The default behavior is for
 *   the PHY infrastructure to handle everything, and only notify
 *   the connected driver when the link status changes.  If you
 *   don't want, or can't use the provided functionality, you may
 *   choose to call only the subset of functions which provide
 *   the desired functionality.
 */
struct phy_device *phy_connect(struct net_device *dev, const char *bus_id,
			       void (*handler)(struct net_device *),
			       phy_interface_t interface)
{
	struct phy_device *phydev;
	struct device *d;
	int rc;

	/* Search the list of PHY devices on the mdio bus for the
	 * PHY with the requested name
	 */
	d = bus_find_device_by_name(&mdio_bus_type, NULL, bus_id);
	if (!d) {
		pr_err("PHY %s not found\n", bus_id);
		return ERR_PTR(-ENODEV);
	}
	phydev = to_phy_device(d);

	rc = phy_connect_direct(dev, phydev, handler, interface);
	put_device(d);
	if (rc)
		return ERR_PTR(rc);

	return phydev;
}
EXPORT_SYMBOL(phy_connect);

/**
 * phy_disconnect - disable interrupts, stop state machine, and detach a PHY
 *		    device
 * @phydev: target phy_device struct
 */
void phy_disconnect(struct phy_device *phydev)
{
	if (phydev->irq > 0)
		phy_stop_interrupts(phydev);

	phy_stop_machine(phydev);

	phydev->adjust_link = NULL;

	phy_detach(phydev);
}
EXPORT_SYMBOL(phy_disconnect);

/**
 * phy_poll_reset - Safely wait until a PHY reset has properly completed
 * @phydev: The PHY device to poll
 *
 * Description: According to IEEE 802.3, Section 2, Subsection 22.2.4.1.1, as
 *   published in 2008, a PHY reset may take up to 0.5 seconds.  The MII BMCR
 *   register must be polled until the BMCR_RESET bit clears.
 *
 *   Furthermore, any attempts to write to PHY registers may have no effect
 *   or even generate MDIO bus errors until this is complete.
 *
 *   Some PHYs (such as the Marvell 88E1111) don't entirely conform to the
 *   standard and do not fully reset after the BMCR_RESET bit is set, and may
 *   even *REQUIRE* a soft-reset to properly restart autonegotiation.  In an
 *   effort to support such broken PHYs, this function is separate from the
 *   standard phy_init_hw() which will zero all the other bits in the BMCR
 *   and reapply all driver-specific and board-specific fixups.
 */
static int phy_poll_reset(struct phy_device *phydev)
{
	/* Poll until the reset bit clears (50ms per retry == 0.6 sec) */
	unsigned int retries = 12;
	int ret;

	do {
		msleep(50);
		ret = phy_read(phydev, MII_BMCR);
		if (ret < 0)
			return ret;
	} while (ret & BMCR_RESET && --retries);
	if (ret & BMCR_RESET)
		return -ETIMEDOUT;

	/* Some chips (smsc911x) may still need up to another 1ms after the
	 * BMCR_RESET bit is cleared before they are usable.
	 */
	msleep(1);
	return 0;
}

int phy_init_hw(struct phy_device *phydev)
{
	int ret = 0;

	/* Deassert the reset signal */
	phy_device_reset(phydev, 0);

	if (!phydev->drv || !phydev->drv->config_init)
		return 0;

	if (phydev->drv->soft_reset)
		ret = phydev->drv->soft_reset(phydev);
	else
		ret = genphy_soft_reset(phydev);

	if (ret < 0)
		return ret;

	ret = phy_scan_fixups(phydev);
	if (ret < 0)
		return ret;

	return phydev->drv->config_init(phydev);
}
EXPORT_SYMBOL(phy_init_hw);

void phy_attached_info(struct phy_device *phydev)
{
	phy_attached_print(phydev, NULL);
}
EXPORT_SYMBOL(phy_attached_info);

#define ATTACHED_FMT "attached PHY driver [%s] (mii_bus:phy_addr=%s, irq=%s)"
void phy_attached_print(struct phy_device *phydev, const char *fmt, ...)
{
	const char *drv_name = phydev->drv ? phydev->drv->name : "unbound";
	char *irq_str;
	char irq_num[8];

	switch(phydev->irq) {
	case PHY_POLL:
		irq_str = "POLL";
		break;
	case PHY_IGNORE_INTERRUPT:
		irq_str = "IGNORE";
		break;
	default:
		snprintf(irq_num, sizeof(irq_num), "%d", phydev->irq);
		irq_str = irq_num;
		break;
	}


	if (!fmt) {
		dev_info(&phydev->mdio.dev, ATTACHED_FMT "\n",
			 drv_name, phydev_name(phydev),
			 irq_str);
	} else {
		va_list ap;

		dev_info(&phydev->mdio.dev, ATTACHED_FMT,
			 drv_name, phydev_name(phydev),
			 irq_str);

		va_start(ap, fmt);
		vprintk(fmt, ap);
		va_end(ap);
	}
}
EXPORT_SYMBOL(phy_attached_print);

/**
 * phy_attach_direct - attach a network device to a given PHY device pointer
 * @dev: network device to attach
 * @phydev: Pointer to phy_device to attach
 * @flags: PHY device's dev_flags
 * @interface: PHY device's interface
 *
 * Description: Called by drivers to attach to a particular PHY
 *     device. The phy_device is found, and properly hooked up
 *     to the phy_driver.  If no driver is attached, then a
 *     generic driver is used.  The phy_device is given a ptr to
 *     the attaching device, and given a callback for link status
 *     change.  The phy_device is returned to the attaching driver.
 *     This function takes a reference on the phy device.
 */
int phy_attach_direct(struct net_device *dev, struct phy_device *phydev,
		      u32 flags, phy_interface_t interface)
{
	struct module *ndev_owner = dev->dev.parent->driver->owner;
	struct mii_bus *bus = phydev->mdio.bus;
	struct device *d = &phydev->mdio.dev;
	bool using_genphy = false;
	int err;

	/* For Ethernet device drivers that register their own MDIO bus, we
	 * will have bus->owner match ndev_mod, so we do not want to increment
	 * our own module->refcnt here, otherwise we would not be able to
	 * unload later on.
	 */
	if (ndev_owner != bus->owner && !try_module_get(bus->owner)) {
		dev_err(&dev->dev, "failed to get the bus module\n");
		return -EIO;
	}

	get_device(d);

	/* Assume that if there is no driver, that it doesn't
	 * exist, and we should use the genphy driver.
	 */
	if (!d->driver) {
		if (phydev->is_c45)
			d->driver = &genphy_10g_driver.mdiodrv.driver;
		else
			d->driver = &genphy_driver.mdiodrv.driver;

		using_genphy = true;
	}

	if (!try_module_get(d->driver->owner)) {
		dev_err(&dev->dev, "failed to get the device driver module\n");
		err = -EIO;
		goto error_put_device;
	}

	if (using_genphy) {
		err = d->driver->probe(d);
		if (err >= 0)
			err = device_bind_driver(d);

		if (err)
			goto error_module_put;
	}

	if (phydev->attached_dev) {
		dev_err(&dev->dev, "PHY already attached\n");
		err = -EBUSY;
		goto error;
	}

	phydev->phy_link_change = phy_link_change;
	phydev->attached_dev = dev;
	dev->phydev = phydev;

	/* Some Ethernet drivers try to connect to a PHY device before
	 * calling register_netdevice() -> netdev_register_kobject() and
	 * does the dev->dev.kobj initialization. Here we only check for
	 * success which indicates that the network device kobject is
	 * ready. Once we do that we still need to keep track of whether
	 * links were successfully set up or not for phy_detach() to
	 * remove them accordingly.
	 */
	phydev->sysfs_links = false;

	err = sysfs_create_link(&phydev->mdio.dev.kobj, &dev->dev.kobj,
				"attached_dev");
	if (!err) {
		err = sysfs_create_link(&dev->dev.kobj, &phydev->mdio.dev.kobj,
					"phydev");
		if (err)
			goto error;

		phydev->sysfs_links = true;
	}

	phydev->dev_flags = flags;

	phydev->interface = interface;

	phydev->state = PHY_READY;

	/* Initial carrier state is off as the phy is about to be
	 * (re)initialized.
	 */
	netif_carrier_off(phydev->attached_dev);

	/* Do initial configuration here, now that
	 * we have certain key parameters
	 * (dev_flags and interface)
	 */
	err = phy_init_hw(phydev);
	if (err)
		goto error;

	mutex_lock(&phydev->lock);
	phy_resume(phydev);
	mutex_unlock(&phydev->lock);
	phy_led_triggers_register(phydev);

	return err;

error:
	/* phy_detach() does all of the cleanup below */
	phy_detach(phydev);
	return err;

error_module_put:
	module_put(d->driver->owner);
error_put_device:
	put_device(d);
	if (ndev_owner != bus->owner)
		module_put(bus->owner);
	return err;
}
EXPORT_SYMBOL(phy_attach_direct);

/**
 * phy_attach - attach a network device to a particular PHY device
 * @dev: network device to attach
 * @bus_id: Bus ID of PHY device to attach
 * @interface: PHY device's interface
 *
 * Description: Same as phy_attach_direct() except that a PHY bus_id
 *     string is passed instead of a pointer to a struct phy_device.
 */
struct phy_device *phy_attach(struct net_device *dev, const char *bus_id,
			      phy_interface_t interface)
{
	struct bus_type *bus = &mdio_bus_type;
	struct phy_device *phydev;
	struct device *d;
	int rc;

	/* Search the list of PHY devices on the mdio bus for the
	 * PHY with the requested name
	 */
	d = bus_find_device_by_name(bus, NULL, bus_id);
	if (!d) {
		pr_err("PHY %s not found\n", bus_id);
		return ERR_PTR(-ENODEV);
	}
	phydev = to_phy_device(d);

	rc = phy_attach_direct(dev, phydev, phydev->dev_flags, interface);
	put_device(d);
	if (rc)
		return ERR_PTR(rc);

	return phydev;
}
EXPORT_SYMBOL(phy_attach);

/**
 * phy_detach - detach a PHY device from its network device
 * @phydev: target phy_device struct
 *
 * This detaches the phy device from its network device and the phy
 * driver, and drops the reference count taken in phy_attach_direct().
 */
void phy_detach(struct phy_device *phydev)
{
	struct net_device *dev = phydev->attached_dev;
	struct module *ndev_owner = dev->dev.parent->driver->owner;
	struct mii_bus *bus;

	if (phydev->sysfs_links) {
		sysfs_remove_link(&dev->dev.kobj, "phydev");
		sysfs_remove_link(&phydev->mdio.dev.kobj, "attached_dev");
	}
	phydev->attached_dev->phydev = NULL;
	phydev->attached_dev = NULL;
	phy_suspend(phydev);
	phydev->phylink = NULL;

	phy_led_triggers_unregister(phydev);

	module_put(phydev->mdio.dev.driver->owner);

	/* If the device had no specific driver before (i.e. - it
	 * was using the generic driver), we unbind the device
	 * from the generic driver so that there's a chance a
	 * real driver could be loaded
	 */
	if (phydev->mdio.dev.driver == &genphy_10g_driver.mdiodrv.driver ||
	    phydev->mdio.dev.driver == &genphy_driver.mdiodrv.driver)
		device_release_driver(&phydev->mdio.dev);

	/*
	 * The phydev might go away on the put_device() below, so avoid
	 * a use-after-free bug by reading the underlying bus first.
	 */
	bus = phydev->mdio.bus;

	put_device(&phydev->mdio.dev);
	if (ndev_owner != bus->owner)
		module_put(bus->owner);

	/* Assert the reset signal */
	phy_device_reset(phydev, 1);
}
EXPORT_SYMBOL(phy_detach);

int phy_suspend(struct phy_device *phydev)
{
	struct phy_driver *phydrv = to_phy_driver(phydev->mdio.dev.driver);
	struct ethtool_wolinfo wol = { .cmd = ETHTOOL_GWOL };
	int ret = 0;

	/* If the device has WOL enabled, we cannot suspend the PHY */
	phy_ethtool_get_wol(phydev, &wol);
	if (wol.wolopts)
		return -EBUSY;

	if (phydev->drv && phydrv->suspend)
		ret = phydrv->suspend(phydev);

	if (ret)
		return ret;

	phydev->suspended = true;

	return ret;
}
EXPORT_SYMBOL(phy_suspend);

int phy_resume(struct phy_device *phydev)
{
	struct phy_driver *phydrv = to_phy_driver(phydev->mdio.dev.driver);
	int ret = 0;

	WARN_ON(!mutex_is_locked(&phydev->lock));

	if (phydev->drv && phydrv->resume)
		ret = phydrv->resume(phydev);

	if (ret)
		return ret;

	phydev->suspended = false;

	return ret;
}
EXPORT_SYMBOL(phy_resume);

int phy_loopback(struct phy_device *phydev, bool enable)
{
	struct phy_driver *phydrv = to_phy_driver(phydev->mdio.dev.driver);
	int ret = 0;

	mutex_lock(&phydev->lock);

	if (enable && phydev->loopback_enabled) {
		ret = -EBUSY;
		goto out;
	}

	if (!enable && !phydev->loopback_enabled) {
		ret = -EINVAL;
		goto out;
	}

	if (phydev->drv && phydrv->set_loopback)
		ret = phydrv->set_loopback(phydev, enable);
	else
		ret = -EOPNOTSUPP;

	if (ret)
		goto out;

	phydev->loopback_enabled = enable;

out:
	mutex_unlock(&phydev->lock);
	return ret;
}
EXPORT_SYMBOL(phy_loopback);

/**
 * phy_reset_after_clk_enable - perform a PHY reset if needed
 * @phydev: target phy_device struct
 *
 * Description: Some PHYs are known to need a reset after their refclk was
 *   enabled. This function evaluates the flags and perform the reset if it's
 *   needed. Returns < 0 on error, 0 if the phy wasn't reset and 1 if the phy
 *   was reset.
 */
int phy_reset_after_clk_enable(struct phy_device *phydev)
{
	if (!phydev || !phydev->drv)
		return -ENODEV;

	if (phydev->drv->flags & PHY_RST_AFTER_CLK_EN) {
		phy_device_reset(phydev, 1);
		phy_device_reset(phydev, 0);
		return 1;
	}

	return 0;
}
EXPORT_SYMBOL(phy_reset_after_clk_enable);

/* Generic PHY support and helper functions */

/**
 * genphy_config_advert - sanitize and advertise auto-negotiation parameters
 * @phydev: target phy_device struct
 *
 * Description: Writes MII_ADVERTISE with the appropriate values,
 *   after sanitizing the values to make sure we only advertise
 *   what is supported.  Returns < 0 on error, 0 if the PHY's advertisement
 *   hasn't changed, and > 0 if it has changed.
 */
static int genphy_config_advert(struct phy_device *phydev)
{
	u32 advertise;
	int oldadv, adv, bmsr;
	int err, changed = 0;

	/* Only allow advertising what this PHY supports */
	phydev->advertising &= phydev->supported;
	advertise = phydev->advertising;

	/* Setup standard advertisement */
	adv = phy_read(phydev, MII_ADVERTISE);
	if (adv < 0)
		return adv;

	oldadv = adv;
	adv &= ~(ADVERTISE_ALL | ADVERTISE_100BASE4 | ADVERTISE_PAUSE_CAP |
		 ADVERTISE_PAUSE_ASYM);
	adv |= ethtool_adv_to_mii_adv_t(advertise);

	if (adv != oldadv) {
		err = phy_write(phydev, MII_ADVERTISE, adv);

		if (err < 0)
			return err;
		changed = 1;
	}

	bmsr = phy_read(phydev, MII_BMSR);
	if (bmsr < 0)
		return bmsr;

	/* Per 802.3-2008, Section 22.2.4.2.16 Extended status all
	 * 1000Mbits/sec capable PHYs shall have the BMSR_ESTATEN bit set to a
	 * logical 1.
	 */
	if (!(bmsr & BMSR_ESTATEN))
		return changed;

	/* Configure gigabit if it's supported */
	adv = phy_read(phydev, MII_CTRL1000);
	if (adv < 0)
		return adv;

	oldadv = adv;
	adv &= ~(ADVERTISE_1000FULL | ADVERTISE_1000HALF);

	if (phydev->supported & (SUPPORTED_1000baseT_Half |
				 SUPPORTED_1000baseT_Full)) {
		adv |= ethtool_adv_to_mii_ctrl1000_t(advertise);
	}

	if (adv != oldadv)
		changed = 1;

	err = phy_write(phydev, MII_CTRL1000, adv);
	if (err < 0)
		return err;

	return changed;
}

/**
 * genphy_config_eee_advert - disable unwanted eee mode advertisement
 * @phydev: target phy_device struct
 *
 * Description: Writes MDIO_AN_EEE_ADV after disabling unsupported energy
 *   efficent ethernet modes. Returns 0 if the PHY's advertisement hasn't
 *   changed, and 1 if it has changed.
 */
static int genphy_config_eee_advert(struct phy_device *phydev)
{
	int broken = phydev->eee_broken_modes;
	int old_adv, adv;

	/* Nothing to disable */
	if (!broken)
		return 0;

	/* If the following call fails, we assume that EEE is not
	 * supported by the phy. If we read 0, EEE is not advertised
	 * In both case, we don't need to continue
	 */
	adv = phy_read_mmd(phydev, MDIO_MMD_AN, MDIO_AN_EEE_ADV);
	if (adv <= 0)
		return 0;

	old_adv = adv;
	adv &= ~broken;

	/* Advertising remains unchanged with the broken mask */
	if (old_adv == adv)
		return 0;

	phy_write_mmd(phydev, MDIO_MMD_AN, MDIO_AN_EEE_ADV, adv);

	return 1;
}

/**
 * genphy_setup_forced - configures/forces speed/duplex from @phydev
 * @phydev: target phy_device struct
 *
 * Description: Configures MII_BMCR to force speed/duplex
 *   to the values in phydev. Assumes that the values are valid.
 *   Please see phy_sanitize_settings().
 */
int genphy_setup_forced(struct phy_device *phydev)
{
	u16 ctl = 0;

	phydev->pause = 0;
	phydev->asym_pause = 0;

	if (SPEED_1000 == phydev->speed)
		ctl |= BMCR_SPEED1000;
	else if (SPEED_100 == phydev->speed)
		ctl |= BMCR_SPEED100;

	if (DUPLEX_FULL == phydev->duplex)
		ctl |= BMCR_FULLDPLX;

	return phy_modify(phydev, MII_BMCR,
			  BMCR_LOOPBACK | BMCR_ISOLATE | BMCR_PDOWN, ctl);
}
EXPORT_SYMBOL(genphy_setup_forced);

/**
 * genphy_restart_aneg - Enable and Restart Autonegotiation
 * @phydev: target phy_device struct
 */
int genphy_restart_aneg(struct phy_device *phydev)
{
	/* Don't isolate the PHY if we're negotiating */
	return phy_modify(phydev, MII_BMCR, BMCR_ISOLATE,
			  BMCR_ANENABLE | BMCR_ANRESTART);
}
EXPORT_SYMBOL(genphy_restart_aneg);

/**
 * genphy_config_aneg - restart auto-negotiation or write BMCR
 * @phydev: target phy_device struct
 *
 * Description: If auto-negotiation is enabled, we configure the
 *   advertising, and then restart auto-negotiation.  If it is not
 *   enabled, then we write the BMCR.
 */
int genphy_config_aneg(struct phy_device *phydev)
{
	int err, changed;

	changed = genphy_config_eee_advert(phydev);

	if (AUTONEG_ENABLE != phydev->autoneg)
		return genphy_setup_forced(phydev);

	err = genphy_config_advert(phydev);
	if (err < 0) /* error */
		return err;

	changed |= err;

	if (changed == 0) {
		/* Advertisement hasn't changed, but maybe aneg was never on to
		 * begin with?  Or maybe phy was isolated?
		 */
		int ctl = phy_read(phydev, MII_BMCR);

		if (ctl < 0)
			return ctl;

		if (!(ctl & BMCR_ANENABLE) || (ctl & BMCR_ISOLATE))
			changed = 1; /* do restart aneg */
	}

	/* Only restart aneg if we are advertising something different
	 * than we were before.
	 */
	if (changed > 0)
		return genphy_restart_aneg(phydev);

	return 0;
}
EXPORT_SYMBOL(genphy_config_aneg);

/**
 * genphy_aneg_done - return auto-negotiation status
 * @phydev: target phy_device struct
 *
 * Description: Reads the status register and returns 0 either if
 *   auto-negotiation is incomplete, or if there was an error.
 *   Returns BMSR_ANEGCOMPLETE if auto-negotiation is done.
 */
int genphy_aneg_done(struct phy_device *phydev)
{
	int retval = phy_read(phydev, MII_BMSR);

	return (retval < 0) ? retval : (retval & BMSR_ANEGCOMPLETE);
}
EXPORT_SYMBOL(genphy_aneg_done);

/**
 * genphy_update_link - update link status in @phydev
 * @phydev: target phy_device struct
 *
 * Description: Update the value in phydev->link to reflect the
 *   current link value.  In order to do this, we need to read
 *   the status register twice, keeping the second value.
 */
int genphy_update_link(struct phy_device *phydev)
{
	int status;

	/* Do a fake read */
	status = phy_read(phydev, MII_BMSR);
	if (status < 0)
		return status;

	/* Read link and autonegotiation status */
	status = phy_read(phydev, MII_BMSR);
	if (status < 0)
		return status;

	if ((status & BMSR_LSTATUS) == 0)
		phydev->link = 0;
	else
		phydev->link = 1;

	return 0;
}
EXPORT_SYMBOL(genphy_update_link);

/**
 * genphy_read_status - check the link status and update current link state
 * @phydev: target phy_device struct
 *
 * Description: Check the link, then figure out the current state
 *   by comparing what we advertise with what the link partner
 *   advertises.  Start by checking the gigabit possibilities,
 *   then move on to 10/100.
 */
int genphy_read_status(struct phy_device *phydev)
{
	int adv;
	int err;
	int lpa;
	int lpagb = 0;
	int common_adv;
	int common_adv_gb = 0;

	/* Update the link, but return if there was an error */
	err = genphy_update_link(phydev);
	if (err)
		return err;

	phydev->lp_advertising = 0;

	if (AUTONEG_ENABLE == phydev->autoneg) {
		if (phydev->supported & (SUPPORTED_1000baseT_Half
					| SUPPORTED_1000baseT_Full)) {
			lpagb = phy_read(phydev, MII_STAT1000);
			if (lpagb < 0)
				return lpagb;

			adv = phy_read(phydev, MII_CTRL1000);
			if (adv < 0)
				return adv;

			phydev->lp_advertising =
				mii_stat1000_to_ethtool_lpa_t(lpagb);
			common_adv_gb = lpagb & adv << 2;
		}

		lpa = phy_read(phydev, MII_LPA);
		if (lpa < 0)
			return lpa;

		phydev->lp_advertising |= mii_lpa_to_ethtool_lpa_t(lpa);

		adv = phy_read(phydev, MII_ADVERTISE);
		if (adv < 0)
			return adv;

		common_adv = lpa & adv;

		phydev->speed = SPEED_10;
		phydev->duplex = DUPLEX_HALF;
		phydev->pause = 0;
		phydev->asym_pause = 0;

		if (common_adv_gb & (LPA_1000FULL | LPA_1000HALF)) {
			phydev->speed = SPEED_1000;

			if (common_adv_gb & LPA_1000FULL)
				phydev->duplex = DUPLEX_FULL;
		} else if (common_adv & (LPA_100FULL | LPA_100HALF)) {
			phydev->speed = SPEED_100;

			if (common_adv & LPA_100FULL)
				phydev->duplex = DUPLEX_FULL;
		} else
			if (common_adv & LPA_10FULL)
				phydev->duplex = DUPLEX_FULL;

		if (phydev->duplex == DUPLEX_FULL) {
			phydev->pause = lpa & LPA_PAUSE_CAP ? 1 : 0;
			phydev->asym_pause = lpa & LPA_PAUSE_ASYM ? 1 : 0;
		}
	} else {
		int bmcr = phy_read(phydev, MII_BMCR);

		if (bmcr < 0)
			return bmcr;

		if (bmcr & BMCR_FULLDPLX)
			phydev->duplex = DUPLEX_FULL;
		else
			phydev->duplex = DUPLEX_HALF;

		if (bmcr & BMCR_SPEED1000)
			phydev->speed = SPEED_1000;
		else if (bmcr & BMCR_SPEED100)
			phydev->speed = SPEED_100;
		else
			phydev->speed = SPEED_10;

		phydev->pause = 0;
		phydev->asym_pause = 0;
	}

	return 0;
}
EXPORT_SYMBOL(genphy_read_status);

/**
 * genphy_soft_reset - software reset the PHY via BMCR_RESET bit
 * @phydev: target phy_device struct
 *
 * Description: Perform a software PHY reset using the standard
 * BMCR_RESET bit and poll for the reset bit to be cleared.
 *
 * Returns: 0 on success, < 0 on failure
 */
int genphy_soft_reset(struct phy_device *phydev)
{
	int ret;

	ret = phy_write(phydev, MII_BMCR, BMCR_RESET);
	if (ret < 0)
		return ret;

	return phy_poll_reset(phydev);
}
EXPORT_SYMBOL(genphy_soft_reset);

int genphy_config_init(struct phy_device *phydev)
{
	int val;
	u32 features;

	features = (SUPPORTED_TP | SUPPORTED_MII
			| SUPPORTED_AUI | SUPPORTED_FIBRE |
			SUPPORTED_BNC | SUPPORTED_Pause | SUPPORTED_Asym_Pause);

	/* Do we support autonegotiation? */
	val = phy_read(phydev, MII_BMSR);
	if (val < 0)
		return val;

	if (val & BMSR_ANEGCAPABLE)
		features |= SUPPORTED_Autoneg;

	if (val & BMSR_100FULL)
		features |= SUPPORTED_100baseT_Full;
	if (val & BMSR_100HALF)
		features |= SUPPORTED_100baseT_Half;
	if (val & BMSR_10FULL)
		features |= SUPPORTED_10baseT_Full;
	if (val & BMSR_10HALF)
		features |= SUPPORTED_10baseT_Half;

	if (val & BMSR_ESTATEN) {
		val = phy_read(phydev, MII_ESTATUS);
		if (val < 0)
			return val;

		if (val & ESTATUS_1000_TFULL)
			features |= SUPPORTED_1000baseT_Full;
		if (val & ESTATUS_1000_THALF)
			features |= SUPPORTED_1000baseT_Half;
	}

	phydev->supported &= features;
	phydev->advertising &= features;

	return 0;
}
EXPORT_SYMBOL(genphy_config_init);

int genphy_suspend(struct phy_device *phydev)
{
	return phy_set_bits(phydev, MII_BMCR, BMCR_PDOWN);
}
EXPORT_SYMBOL(genphy_suspend);

int genphy_resume(struct phy_device *phydev)
{
<<<<<<< HEAD
	int value;

	value = phy_read(phydev, MII_BMCR);
	phy_write(phydev, MII_BMCR, value & ~BMCR_PDOWN);

	return 0;
=======
	return phy_clear_bits(phydev, MII_BMCR, BMCR_PDOWN);
>>>>>>> 03a0dded
}
EXPORT_SYMBOL(genphy_resume);

int genphy_loopback(struct phy_device *phydev, bool enable)
{
	return phy_modify(phydev, MII_BMCR, BMCR_LOOPBACK,
			  enable ? BMCR_LOOPBACK : 0);
}
EXPORT_SYMBOL(genphy_loopback);

static int __set_phy_supported(struct phy_device *phydev, u32 max_speed)
{
	/* The default values for phydev->supported are provided by the PHY
	 * driver "features" member, we want to reset to sane defaults first
	 * before supporting higher speeds.
	 */
	phydev->supported &= PHY_DEFAULT_FEATURES;

	switch (max_speed) {
	default:
		return -ENOTSUPP;
	case SPEED_1000:
		phydev->supported |= PHY_1000BT_FEATURES;
		/* fall through */
	case SPEED_100:
		phydev->supported |= PHY_100BT_FEATURES;
		/* fall through */
	case SPEED_10:
		phydev->supported |= PHY_10BT_FEATURES;
	}

	return 0;
}

int phy_set_max_speed(struct phy_device *phydev, u32 max_speed)
{
	int err;

	err = __set_phy_supported(phydev, max_speed);
	if (err)
		return err;

	phydev->advertising = phydev->supported;

	return 0;
}
EXPORT_SYMBOL(phy_set_max_speed);

static void of_set_phy_supported(struct phy_device *phydev)
{
	struct device_node *node = phydev->mdio.dev.of_node;
	u32 max_speed;

	if (!IS_ENABLED(CONFIG_OF_MDIO))
		return;

	if (!node)
		return;

	if (!of_property_read_u32(node, "max-speed", &max_speed))
		__set_phy_supported(phydev, max_speed);
}

static void of_set_phy_eee_broken(struct phy_device *phydev)
{
	struct device_node *node = phydev->mdio.dev.of_node;
	u32 broken = 0;

	if (!IS_ENABLED(CONFIG_OF_MDIO))
		return;

	if (!node)
		return;

	if (of_property_read_bool(node, "eee-broken-100tx"))
		broken |= MDIO_EEE_100TX;
	if (of_property_read_bool(node, "eee-broken-1000t"))
		broken |= MDIO_EEE_1000T;
	if (of_property_read_bool(node, "eee-broken-10gt"))
		broken |= MDIO_EEE_10GT;
	if (of_property_read_bool(node, "eee-broken-1000kx"))
		broken |= MDIO_EEE_1000KX;
	if (of_property_read_bool(node, "eee-broken-10gkx4"))
		broken |= MDIO_EEE_10GKX4;
	if (of_property_read_bool(node, "eee-broken-10gkr"))
		broken |= MDIO_EEE_10GKR;

	phydev->eee_broken_modes = broken;
}

/**
 * phy_probe - probe and init a PHY device
 * @dev: device to probe and init
 *
 * Description: Take care of setting up the phy_device structure,
 *   set the state to READY (the driver's init function should
 *   set it to STARTING if needed).
 */
static int phy_probe(struct device *dev)
{
	struct phy_device *phydev = to_phy_device(dev);
	struct device_driver *drv = phydev->mdio.dev.driver;
	struct phy_driver *phydrv = to_phy_driver(drv);
	int err = 0;

	phydev->drv = phydrv;

	/* Disable the interrupt if the PHY doesn't support it
	 * but the interrupt is still a valid one
	 */
	if (!(phydrv->flags & PHY_HAS_INTERRUPT) &&
	    phy_interrupt_is_valid(phydev))
		phydev->irq = PHY_POLL;

	if (phydrv->flags & PHY_IS_INTERNAL)
		phydev->is_internal = true;

	mutex_lock(&phydev->lock);

	/* Start out supporting everything. Eventually,
	 * a controller will attach, and may modify one
	 * or both of these values
	 */
	phydev->supported = phydrv->features;
	of_set_phy_supported(phydev);
	phydev->advertising = phydev->supported;

	/* Get the EEE modes we want to prohibit. We will ask
	 * the PHY stop advertising these mode later on
	 */
	of_set_phy_eee_broken(phydev);

	/* The Pause Frame bits indicate that the PHY can support passing
	 * pause frames. During autonegotiation, the PHYs will determine if
	 * they should allow pause frames to pass.  The MAC driver should then
	 * use that result to determine whether to enable flow control via
	 * pause frames.
	 *
	 * Normally, PHY drivers should not set the Pause bits, and instead
	 * allow phylib to do that.  However, there may be some situations
	 * (e.g. hardware erratum) where the driver wants to set only one
	 * of these bits.
	 */
	if (phydrv->features & (SUPPORTED_Pause | SUPPORTED_Asym_Pause)) {
		phydev->supported &= ~(SUPPORTED_Pause | SUPPORTED_Asym_Pause);
		phydev->supported |= phydrv->features &
				     (SUPPORTED_Pause | SUPPORTED_Asym_Pause);
	} else {
		phydev->supported |= SUPPORTED_Pause | SUPPORTED_Asym_Pause;
	}

	/* Set the state to READY by default */
	phydev->state = PHY_READY;

	if (phydev->drv->probe) {
		/* Deassert the reset signal */
		phy_device_reset(phydev, 0);

		err = phydev->drv->probe(phydev);
		if (err) {
			/* Assert the reset signal */
			phy_device_reset(phydev, 1);
		}
	}

	mutex_unlock(&phydev->lock);

	return err;
}

static int phy_remove(struct device *dev)
{
	struct phy_device *phydev = to_phy_device(dev);

	cancel_delayed_work_sync(&phydev->state_queue);

	mutex_lock(&phydev->lock);
	phydev->state = PHY_DOWN;
	mutex_unlock(&phydev->lock);

	if (phydev->drv && phydev->drv->remove) {
		phydev->drv->remove(phydev);

		/* Assert the reset signal */
		phy_device_reset(phydev, 1);
	}
	phydev->drv = NULL;

	return 0;
}

/**
 * phy_driver_register - register a phy_driver with the PHY layer
 * @new_driver: new phy_driver to register
 * @owner: module owning this PHY
 */
int phy_driver_register(struct phy_driver *new_driver, struct module *owner)
{
	int retval;

	new_driver->mdiodrv.flags |= MDIO_DEVICE_IS_PHY;
	new_driver->mdiodrv.driver.name = new_driver->name;
	new_driver->mdiodrv.driver.bus = &mdio_bus_type;
	new_driver->mdiodrv.driver.probe = phy_probe;
	new_driver->mdiodrv.driver.remove = phy_remove;
	new_driver->mdiodrv.driver.owner = owner;

	retval = driver_register(&new_driver->mdiodrv.driver);
	if (retval) {
		pr_err("%s: Error %d in registering driver\n",
		       new_driver->name, retval);

		return retval;
	}

	pr_debug("%s: Registered new driver\n", new_driver->name);

	return 0;
}
EXPORT_SYMBOL(phy_driver_register);

int phy_drivers_register(struct phy_driver *new_driver, int n,
			 struct module *owner)
{
	int i, ret = 0;

	for (i = 0; i < n; i++) {
		ret = phy_driver_register(new_driver + i, owner);
		if (ret) {
			while (i-- > 0)
				phy_driver_unregister(new_driver + i);
			break;
		}
	}
	return ret;
}
EXPORT_SYMBOL(phy_drivers_register);

void phy_driver_unregister(struct phy_driver *drv)
{
	driver_unregister(&drv->mdiodrv.driver);
}
EXPORT_SYMBOL(phy_driver_unregister);

void phy_drivers_unregister(struct phy_driver *drv, int n)
{
	int i;

	for (i = 0; i < n; i++)
		phy_driver_unregister(drv + i);
}
EXPORT_SYMBOL(phy_drivers_unregister);

static struct phy_driver genphy_driver = {
	.phy_id		= 0xffffffff,
	.phy_id_mask	= 0xffffffff,
	.name		= "Generic PHY",
	.soft_reset	= genphy_no_soft_reset,
	.config_init	= genphy_config_init,
	.features	= PHY_GBIT_FEATURES | SUPPORTED_MII |
			  SUPPORTED_AUI | SUPPORTED_FIBRE |
			  SUPPORTED_BNC,
	.aneg_done	= genphy_aneg_done,
	.suspend	= genphy_suspend,
	.resume		= genphy_resume,
	.set_loopback   = genphy_loopback,
};

static int __init phy_init(void)
{
	int rc;

	rc = mdio_bus_init();
	if (rc)
		return rc;

	rc = phy_driver_register(&genphy_10g_driver, THIS_MODULE);
	if (rc)
		goto err_10g;

	rc = phy_driver_register(&genphy_driver, THIS_MODULE);
	if (rc) {
		phy_driver_unregister(&genphy_10g_driver);
err_10g:
		mdio_bus_exit();
	}

	return rc;
}

static void __exit phy_exit(void)
{
	phy_driver_unregister(&genphy_10g_driver);
	phy_driver_unregister(&genphy_driver);
	mdio_bus_exit();
}

subsys_initcall(phy_init);
module_exit(phy_exit);<|MERGE_RESOLUTION|>--- conflicted
+++ resolved
@@ -1666,16 +1666,7 @@
 
 int genphy_resume(struct phy_device *phydev)
 {
-<<<<<<< HEAD
-	int value;
-
-	value = phy_read(phydev, MII_BMCR);
-	phy_write(phydev, MII_BMCR, value & ~BMCR_PDOWN);
-
-	return 0;
-=======
 	return phy_clear_bits(phydev, MII_BMCR, BMCR_PDOWN);
->>>>>>> 03a0dded
 }
 EXPORT_SYMBOL(genphy_resume);
 
