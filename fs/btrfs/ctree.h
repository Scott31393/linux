--- conflicted
+++ resolved
@@ -145,12 +145,9 @@
 	BTRFS_FS_STATE_DUMMY_FS_INFO,
 
 	BTRFS_FS_STATE_NO_CSUMS,
-<<<<<<< HEAD
-=======
 
 	/* Indicates there was an error cleaning up a log tree. */
 	BTRFS_FS_STATE_LOG_CLEANUP_ERROR,
->>>>>>> ed9f4f96
 };
 
 #define BTRFS_BACKREF_REV_MAX		256
