--- conflicted
+++ resolved
@@ -68,12 +68,7 @@
 			     struct list_head *list, int search_commit,
 			     bool nowait);
 int btrfs_lookup_csums_list(struct btrfs_root *root, u64 start, u64 end,
-<<<<<<< HEAD
-			    struct list_head *list, int search_commit,
-			    bool nowait);
-=======
 			    struct list_head *list, bool nowait);
->>>>>>> 0c383648
 int btrfs_lookup_csums_bitmap(struct btrfs_root *root, struct btrfs_path *path,
 			      u64 start, u64 end, u8 *csum_buf,
 			      unsigned long *csum_bitmap);
