#ifndef _DWARF2_H
#define _DWARF2_H

#ifndef __ASSEMBLY__
#warning "asm/dwarf2.h should be only included in pure assembly files"
#endif

/*
   Macros for dwarf2 CFI unwind table entries.
   See "as.info" for details on these pseudo ops. Unfortunately
   they are only supported in very new binutils, so define them
   away for older version.
 */

#ifdef CONFIG_AS_CFI

#define CFI_STARTPROC .cfi_startproc
#define CFI_ENDPROC .cfi_endproc
#define CFI_DEF_CFA .cfi_def_cfa
#define CFI_DEF_CFA_REGISTER .cfi_def_cfa_register
#define CFI_DEF_CFA_OFFSET .cfi_def_cfa_offset
#define CFI_ADJUST_CFA_OFFSET .cfi_adjust_cfa_offset
#define CFI_OFFSET .cfi_offset
#define CFI_REL_OFFSET .cfi_rel_offset
#define CFI_REGISTER .cfi_register
#define CFI_RESTORE .cfi_restore
#define CFI_REMEMBER_STATE .cfi_remember_state
#define CFI_RESTORE_STATE .cfi_restore_state
#define CFI_UNDEFINED .cfi_undefined

#ifdef CONFIG_AS_CFI_SIGNAL_FRAME
#define CFI_SIGNAL_FRAME .cfi_signal_frame
#else
#define CFI_SIGNAL_FRAME
#endif

#else

/* Due to the structure of pre-exisiting code, don't use assembler line
   comment character # to ignore the arguments. Instead, use a dummy macro. */
<<<<<<< HEAD
.macro __cfi_ignore a=0, b=0, c=0, d=0
.endm

#define CFI_STARTPROC	__cfi_ignore
#define CFI_ENDPROC	__cfi_ignore
#define CFI_DEF_CFA	__cfi_ignore
#define CFI_DEF_CFA_REGISTER	__cfi_ignore
#define CFI_DEF_CFA_OFFSET	__cfi_ignore
#define CFI_ADJUST_CFA_OFFSET	__cfi_ignore
#define CFI_OFFSET	__cfi_ignore
#define CFI_REL_OFFSET	__cfi_ignore
#define CFI_REGISTER	__cfi_ignore
#define CFI_RESTORE	__cfi_ignore
#define CFI_REMEMBER_STATE __cfi_ignore
#define CFI_RESTORE_STATE __cfi_ignore
#define CFI_UNDEFINED __cfi_ignore
#define CFI_SIGNAL_FRAME __cfi_ignore
=======
.macro cfi_ignore a=0, b=0, c=0, d=0
.endm

#define CFI_STARTPROC	cfi_ignore
#define CFI_ENDPROC	cfi_ignore
#define CFI_DEF_CFA	cfi_ignore
#define CFI_DEF_CFA_REGISTER	cfi_ignore
#define CFI_DEF_CFA_OFFSET	cfi_ignore
#define CFI_ADJUST_CFA_OFFSET	cfi_ignore
#define CFI_OFFSET	cfi_ignore
#define CFI_REL_OFFSET	cfi_ignore
#define CFI_REGISTER	cfi_ignore
#define CFI_RESTORE	cfi_ignore
#define CFI_REMEMBER_STATE cfi_ignore
#define CFI_RESTORE_STATE cfi_ignore
#define CFI_UNDEFINED cfi_ignore
#define CFI_SIGNAL_FRAME cfi_ignore
>>>>>>> 3f1c3872

#endif

#endif<|MERGE_RESOLUTION|>--- conflicted
+++ resolved
@@ -38,25 +38,6 @@
 
 /* Due to the structure of pre-exisiting code, don't use assembler line
    comment character # to ignore the arguments. Instead, use a dummy macro. */
-<<<<<<< HEAD
-.macro __cfi_ignore a=0, b=0, c=0, d=0
-.endm
-
-#define CFI_STARTPROC	__cfi_ignore
-#define CFI_ENDPROC	__cfi_ignore
-#define CFI_DEF_CFA	__cfi_ignore
-#define CFI_DEF_CFA_REGISTER	__cfi_ignore
-#define CFI_DEF_CFA_OFFSET	__cfi_ignore
-#define CFI_ADJUST_CFA_OFFSET	__cfi_ignore
-#define CFI_OFFSET	__cfi_ignore
-#define CFI_REL_OFFSET	__cfi_ignore
-#define CFI_REGISTER	__cfi_ignore
-#define CFI_RESTORE	__cfi_ignore
-#define CFI_REMEMBER_STATE __cfi_ignore
-#define CFI_RESTORE_STATE __cfi_ignore
-#define CFI_UNDEFINED __cfi_ignore
-#define CFI_SIGNAL_FRAME __cfi_ignore
-=======
 .macro cfi_ignore a=0, b=0, c=0, d=0
 .endm
 
@@ -74,7 +55,6 @@
 #define CFI_RESTORE_STATE cfi_ignore
 #define CFI_UNDEFINED cfi_ignore
 #define CFI_SIGNAL_FRAME cfi_ignore
->>>>>>> 3f1c3872
 
 #endif
 
