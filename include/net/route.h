--- conflicted
+++ resolved
@@ -35,11 +35,6 @@
 #include <linux/cache.h>
 #include <linux/security.h>
 
-<<<<<<< HEAD
-#define RTO_ONLINK	0x01
-
-=======
->>>>>>> 0c383648
 static inline __u8 ip_sock_rt_scope(const struct sock *sk)
 {
 	if (sock_flag(sk, SOCK_LOCALROUTE))
