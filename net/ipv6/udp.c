--- conflicted
+++ resolved
@@ -342,11 +342,7 @@
 		kfree_skb(skb);
 		return err;
 	}
-<<<<<<< HEAD
-	if (!peeked)
-=======
 	if (!peeking)
->>>>>>> 0ecfebd2
 		SNMP_INC_STATS(mib, UDP_MIB_INDATAGRAMS);
 
 	sock_recv_ts_and_drops(msg, sk, skb);
