/* SPDX-License-Identifier: (LGPL-2.1 OR BSD-2-Clause) */
/* Copyright (C) 2021 Facebook */
#ifndef __LIBBPF_VERSION_H
#define __LIBBPF_VERSION_H

<<<<<<< HEAD
#define LIBBPF_MAJOR_VERSION 0
#define LIBBPF_MINOR_VERSION 8
=======
#define LIBBPF_MAJOR_VERSION 1
#define LIBBPF_MINOR_VERSION 0
>>>>>>> 88084a3d

#endif /* __LIBBPF_VERSION_H */<|MERGE_RESOLUTION|>--- conflicted
+++ resolved
@@ -3,12 +3,7 @@
 #ifndef __LIBBPF_VERSION_H
 #define __LIBBPF_VERSION_H
 
-<<<<<<< HEAD
-#define LIBBPF_MAJOR_VERSION 0
-#define LIBBPF_MINOR_VERSION 8
-=======
 #define LIBBPF_MAJOR_VERSION 1
 #define LIBBPF_MINOR_VERSION 0
->>>>>>> 88084a3d
 
 #endif /* __LIBBPF_VERSION_H */